---
name: Docker Build Action
on:
  pull_request:
    branches:
      - master
  release:
    types:
      - published
  push:
    branches:
      - master

env:
  REGISTRY: ghcr.io
  IMAGE_NAME: ${{ github.repository }}

jobs:
  build:
    name: Docker Build
    runs-on: ubuntu-latest

    steps:
    - name: Log in to the container registry
      uses: docker/login-action@v2
      with:
        registry: ${{ env.REGISTRY }}
        username: ${{ secrets.DOCKER_REGISTRY_USER }}
        password: ${{ secrets.DOCKER_REGISTRY_TOKEN }}

    - name: Checkout
      uses: actions/checkout@v3

    - name: Set up Go 1.20
      uses: actions/setup-go@v4
      with:
        go-version: '1.20.x'

<<<<<<< HEAD
    - name: setup buf
      uses: bufbuild/buf-setup-action@v1.18.0
      with:
        github_token: ${{ github.token }}

=======
>>>>>>> d3f04c15
    - name: generate proto and lint
      working-directory: proto
      run: make protoc

    - name: Lint
      uses: golangci/golangci-lint-action@v3
      with:
        args: --build-tags integration -p bugs -p unused --timeout=3m

    - name: Make tag
      run: |
        [ "${GITHUB_EVENT_NAME}" == 'pull_request' ] && echo "tag=${GITHUB_HEAD_REF##*/}" >> $GITHUB_ENV || true
        [ "${GITHUB_EVENT_NAME}" == 'release' ] && echo "tag=${GITHUB_REF##*/}" >> $GITHUB_ENV || true
        [ "${GITHUB_EVENT_NAME}" == 'push' ] && echo "tag=latest" >> $GITHUB_ENV || true

    - name: Build and push image
      uses: docker/build-push-action@v4
      with:
        context: .
        push: true
        tags: ${{ env.REGISTRY }}/${{ env.IMAGE_NAME }}:${{ env.tag }}

  integration:
    runs-on: ubuntu-latest
    steps:
    - name: Checkout
      uses: actions/checkout@v3

    - name: Set up Go 1.20
      uses: actions/setup-go@v4
      with:
        go-version: '1.20.x'

    - name: Run integration tests
      run: |
        go test -tags=integration -timeout 600s -p 1 ./...<|MERGE_RESOLUTION|>--- conflicted
+++ resolved
@@ -36,14 +36,6 @@
       with:
         go-version: '1.20.x'
 
-<<<<<<< HEAD
-    - name: setup buf
-      uses: bufbuild/buf-setup-action@v1.18.0
-      with:
-        github_token: ${{ github.token }}
-
-=======
->>>>>>> d3f04c15
     - name: generate proto and lint
       working-directory: proto
       run: make protoc
