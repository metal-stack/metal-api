--- conflicted
+++ resolved
@@ -4,10 +4,6 @@
 	"context"
 	"encoding/json"
 	"fmt"
-	"github.com/metal-stack/metal-api/cmd/metal-api/internal/grpc"
-	"github.com/metal-stack/metal-api/cmd/metal-api/internal/metrics"
-	"github.com/metal-stack/metal-lib/rest"
-	"github.com/prometheus/client_golang/prometheus/promhttp"
 	"net/http"
 	httppprof "net/http/pprof"
 	"os"
@@ -15,6 +11,11 @@
 	"strings"
 	"syscall"
 	"time"
+
+	"github.com/metal-stack/metal-api/cmd/metal-api/internal/grpc"
+	"github.com/metal-stack/metal-api/cmd/metal-api/internal/metrics"
+	"github.com/metal-stack/metal-lib/rest"
+	"github.com/prometheus/client_golang/prometheus/promhttp"
 
 	nsq2 "github.com/nsqio/go-nsq"
 	"github.com/pkg/errors"
@@ -174,14 +175,9 @@
 
 	rootCmd.PersistentFlags().StringVarP(&cfgFile, "config", "c", "", "alternative path to config file")
 
-<<<<<<< HEAD
 	rootCmd.PersistentFlags().StringP("bind-addr", "", "127.0.0.1", "the bind addr of the api server")
 	rootCmd.PersistentFlags().IntP("port", "", 8080, "the port to serve on")
-=======
-	rootCmd.Flags().StringP("bind-addr", "", "127.0.0.1", "the bind addr of the api server")
-	rootCmd.Flags().IntP("port", "", 8080, "the port to serve on")
-	rootCmd.Flags().IntP("grpc-port", "", 50051, "the port to serve gRPC on")
->>>>>>> 2bbd8be1
+	rootCmd.PersistentFlags().IntP("grpc-port", "", 50051, "the port to serve gRPC on")
 
 	rootCmd.PersistentFlags().StringP("base-path", "", "/", "the base path of the api server")
 
@@ -200,26 +196,17 @@
 
 	rootCmd.PersistentFlags().StringP("metrics-server-bind-addr", "", ":2112", "the bind addr of the metrics server")
 
-<<<<<<< HEAD
 	rootCmd.PersistentFlags().StringP("nsqd-tcp-addr", "", "", "the TCP address of the nsqd")
 	rootCmd.PersistentFlags().StringP("nsqd-http-endpoint", "", "nsqd:4151", "the address of the nsqd http endpoint")
 	rootCmd.PersistentFlags().StringP("nsqd-ca-cert-file", "", "", "the CA certificate file to verify nsqd certificate")
 	rootCmd.PersistentFlags().StringP("nsqd-client-cert-file", "", "", "the client certificate file to access nsqd")
 	rootCmd.PersistentFlags().StringP("nsqd-write-timeout", "", "10s", "the write timeout for nsqd")
-	rootCmd.PersistentFlags().StringP("nsqlookupd-addr", "", "", "the http address of the nsqlookupd as a commalist")
-=======
-	rootCmd.Flags().StringP("nsqd-tcp-addr", "", "", "the TCP address of the nsqd")
-	rootCmd.Flags().StringP("nsqd-http-endpoint", "", "nsqd:4151", "the address of the nsqd http endpoint")
-	rootCmd.Flags().StringP("nsqd-ca-cert-file", "", "", "the CA certificate file to verify nsqd certificate")
-	rootCmd.Flags().StringP("nsqd-client-cert-file", "", "", "the client certificate file to access nsqd")
-	rootCmd.Flags().StringP("nsqd-write-timeout", "", "10s", "the write timeout for nsqd")
-	rootCmd.Flags().StringP("nsqlookupd-addr", "", "", "the http addresses of the nsqlookupd as a commalist")
-
-	rootCmd.Flags().StringP("grpc-tls-enabled", "", "false", "indicates whether gRPC TLS is enabled")
-	rootCmd.Flags().StringP("grpc-ca-cert-file", "", "", "the CA certificate file to verify gRPC certificate")
-	rootCmd.Flags().StringP("grpc-server-cert-file", "", "", "the gRPC server certificate file")
-	rootCmd.Flags().StringP("grpc-server-key-file", "", "", "the gRPC server key file")
->>>>>>> 2bbd8be1
+	rootCmd.PersistentFlags().StringP("nsqlookupd-addr", "", "", "the http addresses of the nsqlookupd as a commalist")
+
+	rootCmd.PersistentFlags().StringP("grpc-tls-enabled", "", "false", "indicates whether gRPC TLS is enabled")
+	rootCmd.PersistentFlags().StringP("grpc-ca-cert-file", "", "", "the CA certificate file to verify gRPC certificate")
+	rootCmd.PersistentFlags().StringP("grpc-server-cert-file", "", "", "the gRPC server certificate file")
+	rootCmd.PersistentFlags().StringP("grpc-server-key-file", "", "", "the gRPC server key file")
 
 	rootCmd.PersistentFlags().StringP("hmac-view-key", "", "must-be-changed", "the preshared key for hmac security for a viewing user")
 	rootCmd.PersistentFlags().StringP("hmac-view-lifetime", "", "30s", "the timestamp in the header for the HMAC must not be older than this value. a value of 0 means no limit")
