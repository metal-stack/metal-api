--- conflicted
+++ resolved
@@ -483,12 +483,7 @@
 	if nsqer != nil {
 		p = nsqer.Publisher
 	}
-<<<<<<< HEAD
-
-	err := service.ResurrectMachines(ds, p, logger)
-=======
 	err := service.ResurrectMachines(ds, p, ipamer, logger)
->>>>>>> 2f30e150
 	if err != nil {
 		return errors.Wrap(err, "unable to resurrect machines")
 	}
