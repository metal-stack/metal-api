package main

import (
	"context"
	"encoding/json"
	"errors"
	"fmt"
	"log"
	"log/slog"
	"net"
	"net/http"
	httppprof "net/http/pprof"
	"os"
	"os/signal"
	"strings"
	"syscall"
	"time"

	"google.golang.org/protobuf/types/known/wrapperspb"

	"github.com/Masterminds/semver/v3"
	"github.com/avast/retry-go/v4"
	v1 "github.com/metal-stack/masterdata-api/api/v1"
	"github.com/metal-stack/metal-api/cmd/metal-api/internal/service/s3client"

	"github.com/prometheus/client_golang/prometheus/promhttp"

	"github.com/metal-stack/metal-api/cmd/metal-api/internal/grpc"
	"github.com/metal-stack/metal-api/cmd/metal-api/internal/metrics"
	"github.com/metal-stack/metal-lib/auditing"
	"github.com/metal-stack/metal-lib/rest"

	nsq2 "github.com/nsqio/go-nsq"

	"github.com/metal-stack/metal-lib/jwt/grp"
	"github.com/metal-stack/metal-lib/jwt/sec"
	"github.com/metal-stack/metal-lib/pkg/pointer"

	"connectrpc.com/connect"
	restfulspec "github.com/emicklei/go-restful-openapi/v2"
	"github.com/emicklei/go-restful/v3"
	"github.com/go-openapi/spec"
	compress "github.com/klauspost/connect-compress/v2"
	apiv1 "github.com/metal-stack/go-ipam/api/v1"
	"github.com/metal-stack/go-ipam/api/v1/apiv1connect"
	"github.com/metal-stack/masterdata-api/pkg/auth"
	mdm "github.com/metal-stack/masterdata-api/pkg/client"
	"github.com/metal-stack/metal-api/cmd/metal-api/internal/datastore"
	_ "github.com/metal-stack/metal-api/cmd/metal-api/internal/datastore/migrations"
	"github.com/metal-stack/metal-api/cmd/metal-api/internal/eventbus"
	"github.com/metal-stack/metal-api/cmd/metal-api/internal/headscale"
	"github.com/metal-stack/metal-api/cmd/metal-api/internal/ipam"
	"github.com/metal-stack/metal-api/cmd/metal-api/internal/metal"
	"github.com/metal-stack/metal-api/cmd/metal-api/internal/service"
	bus "github.com/metal-stack/metal-lib/bus"
	httperrors "github.com/metal-stack/metal-lib/httperrors"
	"github.com/metal-stack/security"
	"github.com/metal-stack/v"
	"github.com/spf13/cobra"
	"github.com/spf13/viper"
)

type dsConnectOpt int

const (
	cfgFileType = "yaml"
	moduleName  = "metal-api"

	// DataStoreConnectTableInit connects to the data store and then runs data store initialization
	DataStoreConnectTableInit dsConnectOpt = 0
	// DataStoreConnectNoDemotion connects to the data store without demoting to runtime user in the end
	DataStoreConnectNoDemotion dsConnectOpt = 1

	auditingBackendTimescaleDB = "timescaledb"
	auditingBackendMeilisearch = "meilisearch"
)

var (
	logger *slog.Logger

	ds                 *datastore.RethinkStore
	ipamer             ipam.IPAMer
	publisherTLSConfig *bus.TLSConfig
	nsqer              *eventbus.NSQClient
	mdc                mdm.Client
	headscaleClient    *headscale.HeadscaleClient
)

var rootCmd = &cobra.Command{
	Use:           moduleName,
	Short:         "an api to offer pure metal",
	Version:       v.V.String(),
	SilenceUsage:  true,
	SilenceErrors: true,
	RunE: func(cmd *cobra.Command, args []string) error {
		initLogging()
		initMetrics()

		var opts []dsConnectOpt
		if viper.GetBool("init-data-store") {
			opts = append(opts, DataStoreConnectTableInit)
		}
		err := connectDataStore(opts...)
		if err != nil {
			return err
		}

		initEventBus()
		initIpam()
		initMasterData()
		initSignalHandlers()
		err = initHeadscale()
		if err != nil {
			return err
		}
		return run()
	},
}

var migrateDatabase = &cobra.Command{
	Use:     "migrate",
	Short:   "migrates the database to the latest version",
	Version: v.V.String(),
	RunE: func(cmd *cobra.Command, args []string) error {
		initLogging()

		err := connectDataStore(DataStoreConnectNoDemotion)
		if err != nil {
			return err
		}
		var targetVersion *int
		specificVersion := viper.GetInt("target-version")
		if specificVersion != -1 {
			targetVersion = &specificVersion
		}
		return ds.Migrate(targetVersion, viper.GetBool("dry-run"))
	},
}

var dumpSwagger = &cobra.Command{
	Use:     "dump-swagger",
	Short:   "dump the current swagger configuration",
	Version: v.V.String(),
	Run: func(cmd *cobra.Command, args []string) {
		initLogging()
		dumpSwaggerJSON()
	},
}

var initDatabase = &cobra.Command{
	Use:     "initdb",
	Short:   "initializes the database with all tables and indices",
	Version: v.V.String(),
	RunE: func(cmd *cobra.Command, args []string) error {
		initLogging()

		return connectDataStore(DataStoreConnectTableInit, DataStoreConnectNoDemotion)
	},
}

var resurrectMachines = &cobra.Command{
	Use:     "resurrect-machines",
	Short:   "resurrect dead machines",
	Version: v.V.String(),
	RunE: func(cmd *cobra.Command, args []string) error {
		initLogging()

		return resurrectDeadMachines()
	},
}

var machineLiveliness = &cobra.Command{
	Use:     "machine-liveliness",
	Short:   "evaluates whether machines are still alive or if they have died",
	Version: v.V.String(),
	RunE: func(cmd *cobra.Command, args []string) error {
		initLogging()

		return evaluateLiveliness()
	},
}
var machineConnectedToVPN = &cobra.Command{
	Use:     "machines-vpn-connected",
	Short:   "evaluates whether machines connected to vpn",
	Version: v.V.String(),
	RunE: func(cmd *cobra.Command, args []string) error {
		initLogging()
		err := initHeadscale()
		if err != nil {
			return err
		}
		return evaluateVPNConnected()
	},
}

var deleteOrphanImagesCmd = &cobra.Command{
	Use:     "delete-orphan-images",
	Short:   "delete orphan images",
	Long:    "removes images which are expired and not used by any allocated machine, still one image per operating system is preserved",
	Version: v.V.String(),
	RunE: func(cmd *cobra.Command, args []string) error {
		initLogging()
		err := connectDataStore()
		if err != nil {
			return err
		}
		initEventBus()

		_, err = ds.DeleteOrphanImages(nil, nil)
		return err
	},
}

func main() {
	if err := rootCmd.Execute(); err != nil {
		log.Fatalf("failed executing root command: %s", err)
	}
}

func init() {
	cobra.OnInitialize(initConfig)

	rootCmd.AddCommand(
		dumpSwagger,
		initDatabase,
		migrateDatabase,
		resurrectMachines,
		machineLiveliness,
		deleteOrphanImagesCmd,
		machineConnectedToVPN,
	)

	rootCmd.Flags().StringP("config", "c", "", "alternative path to config file")
	rootCmd.Flags().String("log-level", "info", "the log level of the application")

	rootCmd.Flags().StringP("bind-addr", "", "127.0.0.1", "the bind addr of the api server")
	rootCmd.Flags().IntP("port", "", 8080, "the port to serve on")
	rootCmd.Flags().IntP("grpc-port", "", 50051, "the port to serve gRPC on")
	rootCmd.Flags().Bool("init-data-store", true, "initializes the data store on start (can be switched off when running the init command before starting instances)")
	rootCmd.Flags().UintP("password-reason-minlength", "", 0, "if machine console password is requested this defines if and how long the given reason must be")

	rootCmd.Flags().StringP("base-path", "", "/", "the base path of the api server")

	rootCmd.Flags().StringP("s3-address", "", "", "the address of the s3 server that provides firmwares")
	rootCmd.Flags().StringP("s3-key", "", "", "the key of the s3 server that provides firmwares")
	rootCmd.Flags().StringP("s3-secret", "", "", "the secret of the s3 server that provides firmwares")
	rootCmd.Flags().StringP("s3-firmware-bucket", "", "", "the bucket that contains the firmwares")

	rootCmd.PersistentFlags().StringP("db", "", "rethinkdb", "the database adapter to use")
	rootCmd.PersistentFlags().StringP("db-name", "", "metalapi", "the database name to use")
	rootCmd.PersistentFlags().StringP("db-addr", "", "", "the database address string to use")
	rootCmd.PersistentFlags().StringP("db-user", "", "", "the database user to use")
	rootCmd.PersistentFlags().StringP("db-password", "", "", "the database password to use")

	rootCmd.Flags().String("ipam-grpc-server-endpoint", "http://ipam:9090", "the ipam grpc server endpoint")

	rootCmd.Flags().StringP("metrics-server-bind-addr", "", ":2112", "the bind addr of the metrics server")

	rootCmd.Flags().StringP("nsqd-tcp-addr", "", "", "the TCP address of the nsqd")
	rootCmd.Flags().StringP("nsqd-http-endpoint", "", "nsqd:4151", "the address of the nsqd http endpoint")
	rootCmd.Flags().StringP("nsqd-ca-cert-file", "", "", "the CA certificate file to verify nsqd certificate")
	rootCmd.Flags().StringP("nsqd-client-cert-file", "", "", "the client certificate file to access nsqd")
	rootCmd.Flags().StringP("nsqd-write-timeout", "", "10s", "the write timeout for nsqd")
	rootCmd.Flags().StringP("nsqlookupd-addr", "", "", "the http addresses of the nsqlookupd as a commalist")

	rootCmd.Flags().StringP("grpc-tls-enabled", "", "false", "indicates whether gRPC TLS is enabled")
	rootCmd.Flags().StringP("grpc-ca-cert-file", "", "", "the CA certificate file to verify gRPC certificate")
	rootCmd.Flags().StringP("grpc-server-cert-file", "", "", "the gRPC server certificate file")
	rootCmd.Flags().StringP("grpc-server-key-file", "", "", "the gRPC server key file")

	rootCmd.Flags().StringP("bmc-superuser-pwd-file", "", "", "the path to the BMC superuser password file")

	rootCmd.Flags().StringP("hmac-view-key", "", "must-be-changed", "the preshared key for hmac security for a viewing user")
	rootCmd.Flags().StringP("hmac-view-lifetime", "", "30s", "the timestamp in the header for the HMAC must not be older than this value. a value of 0 means no limit")

	rootCmd.Flags().StringP("hmac-edit-key", "", "must-be-changed", "the preshared key for hmac security for a editing user")
	rootCmd.Flags().StringP("hmac-edit-lifetime", "", "30s", "the timestamp in the header for the HMAC must not be older than this value. a value of 0 means no limit")

	rootCmd.Flags().StringP("hmac-admin-key", "", "must-be-changed", "the preshared key for hmac security for a admin user")
	rootCmd.Flags().StringP("hmac-admin-lifetime", "", "90s", "the timestamp in the header for the HMAC must not be older than this value. a value of 0 means no limit")

	rootCmd.Flags().StringP("provider-tenant", "", "", "the tenant of the maas-provider who operates the whole thing")
	rootCmd.Flags().StringP("issuercache-interval", "", "30m", "issuercache invalidation interval, e.g. 60s, 30m, 2h45m - default 30m")

	rootCmd.Flags().StringP("masterdata-hmac", "", "must-be-changed", "the preshared key for hmac security to talk to the masterdata-api")
	rootCmd.Flags().StringP("masterdata-hostname", "", "", "the hostname of the masterdata-api")
	rootCmd.Flags().IntP("masterdata-port", "", 8443, "the port of the masterdata-api")
	rootCmd.Flags().StringP("masterdata-capath", "", "", "the tls ca certificate to talk to the masterdata-api")
	rootCmd.Flags().StringP("masterdata-certpath", "", "", "the tls certificate to talk to the masterdata-api")
	rootCmd.Flags().StringP("masterdata-certkeypath", "", "", "the tls certificate key to talk to the masterdata-api")

	rootCmd.Flags().Bool("auditing-enabled", false, "enable auditing")
	rootCmd.Flags().String("auditing-search-backend", "", "the auditing backend used as a source for search in the audit service. if not specified the first one configured is picked given the following order of precedence: timescaledb,meilisearch")

	rootCmd.Flags().String("auditing-meili-url", "http://localhost:7700", "url of the auditing service")
	rootCmd.Flags().String("auditing-meili-api-key", "secret", "api key for the auditing service")
	rootCmd.Flags().String("auditing-meili-index-prefix", "auditing", "auditing index prefix")
	rootCmd.Flags().String("auditing-meili-index-interval", "@daily", "auditing index creation interval, can be one of @hourly|@daily|@monthly")
	rootCmd.Flags().Int64("auditing-meili-keep", 14, "the amount of indexes to keep until cleanup")

	rootCmd.Flags().String("auditing-timescaledb-host", "", "host of the auditing service")
	rootCmd.Flags().String("auditing-timescaledb-port", "", "port of the auditing service")
	rootCmd.Flags().String("auditing-timescaledb-db", "", "database name of the auditing service")
	rootCmd.Flags().String("auditing-timescaledb-user", "", "user for the auditing service")
	rootCmd.Flags().String("auditing-timescaledb-password", "", "password for the auditing service")
	rootCmd.Flags().String("auditing-timescaledb-retention", "", "the time until audit traces are cleaned up")

	rootCmd.Flags().String("headscale-addr", "", "address of headscale server")
	rootCmd.Flags().String("headscale-cp-addr", "", "address of headscale control plane")
	rootCmd.Flags().String("headscale-api-key", "", "initial api key to connect to headscale server")

	rootCmd.Flags().StringP("minimum-client-version", "", "v0.0.1", "the minimum metalctl version required to talk to this version of metal-api")
	rootCmd.Flags().String("release-version", "", "the metal-stack release version")

	must(viper.BindPFlags(rootCmd.Flags()))
	must(viper.BindPFlags(rootCmd.PersistentFlags()))

	migrateDatabase.Flags().Int("target-version", -1, "the target version of the migration, when set to -1 will migrate to latest version")
	migrateDatabase.Flags().Bool("dry-run", false, "only shows which migrations would run, but does not execute them")

	must(viper.BindPFlags(migrateDatabase.Flags()))
}

func must(err error) {
	if err != nil {
		panic(err)
	}
}

func initConfig() {
	viper.SetEnvPrefix("METAL_API")
	viper.SetEnvKeyReplacer(strings.NewReplacer("-", "_"))
	viper.AutomaticEnv()

	viper.SetConfigType(cfgFileType)

	if viper.IsSet("config") {
		viper.SetConfigFile(viper.GetString("config"))
		if err := viper.ReadInConfig(); err != nil {
			panic(fmt.Errorf("config file path set explicitly, but unreadable: %w", err))
		}
	} else {
		viper.SetConfigName("config")
		viper.AddConfigPath("/etc/" + moduleName)
		viper.AddConfigPath("$HOME/." + moduleName)
		viper.AddConfigPath(".")
		if err := viper.ReadInConfig(); err != nil {
			usedCfg := viper.ConfigFileUsed()
			if usedCfg != "" {
				panic(fmt.Errorf("config file found at %q, but unreadable: %w", usedCfg, err))
			}
		}
	}
}

func initLogging() {
	level := slog.LevelInfo
	if viper.IsSet("log-level") {
		var (
			lvlvar slog.LevelVar
		)
		err := lvlvar.UnmarshalText([]byte(viper.GetString("log-level")))
		if err != nil {
			panic(fmt.Errorf("can't initialize logger: %w", err))
		}
		level = lvlvar.Level()
	}

	logger = slog.New(slog.NewJSONHandler(os.Stdout, &slog.HandlerOptions{Level: level}))
}

func initMetrics() {
	logger.Info("starting metrics endpoint")
	metricsServer := http.NewServeMux()
	metricsServer.Handle("/metrics", promhttp.Handler())
	// see: https://dev.to/davidsbond/golang-debugging-memory-leaks-using-pprof-5di8
	// inspect via
	// go tool pprof -http :8080 localhost:2112/pprof/heap
	// go tool pprof -http :8080 localhost:2112/pprof/goroutine
	metricsServer.Handle("/pprof/heap", httppprof.Handler("heap"))
	metricsServer.Handle("/pprof/goroutine", httppprof.Handler("goroutine"))

	go func() {
		server := &http.Server{
			Addr:              viper.GetString("metrics-server-bind-addr"),
			Handler:           metricsServer,
			ReadHeaderTimeout: time.Minute,
		}

		err := server.ListenAndServe()
		if err != nil {
			logger.Error("failed to start metrics endpoint, exiting...", "error", err)
			os.Exit(1)
		}
		logger.Error("metrics server has stopped unexpectedly without an error")
	}()
}

func initSignalHandlers() {
	c := make(chan os.Signal, 1)
	signal.Notify(c, os.Interrupt, syscall.SIGINT, syscall.SIGTERM)
	go func() {
		<-c
		logger.Error("Received keyboard interrupt, shutting down...")
		if ds != nil {
			logger.Info("Closing connection to datastore")
			err := ds.Close()
			if err != nil {
				logger.Info("Unable to properly shutdown datastore", "error", err)
				os.Exit(1)
			}
		}
		if headscaleClient != nil {
			logger.Info("Closing connection to Headscale")
			if err := headscaleClient.Close(); err != nil {
				logger.Info("Failed to close connection to Headscale", "error", err)
				os.Exit(1)
			}
		}

		os.Exit(0)
	}()
}

func initEventBus() {
	writeTimeout, err := time.ParseDuration(viper.GetString("nsqd-write-timeout"))
	if err != nil {
		writeTimeout = 0
	}
	caCertFile := viper.GetString("nsqd-ca-cert-file")
	clientCertFile := viper.GetString("nsqd-client-cert-file")
	if caCertFile != "" && clientCertFile != "" {
		publisherTLSConfig = &bus.TLSConfig{
			CACertFile:     caCertFile,
			ClientCertFile: clientCertFile,
		}
	}
	publisherCfg := &bus.PublisherConfig{
		TCPAddress:   viper.GetString("nsqd-tcp-addr"),
		HTTPEndpoint: viper.GetString("nsqd-http-endpoint"),
		TLS:          publisherTLSConfig,
		NSQ:          nsq2.NewConfig(),
	}
	publisherCfg.NSQ.WriteTimeout = writeTimeout

	partitions := waitForPartitions()

	nsq := eventbus.NewNSQ(publisherCfg, logger.WithGroup("nsq-eventbus"), bus.NewPublisher) // FIXME
	nsq.WaitForPublisher()
	nsq.WaitForTopicsCreated(partitions, metal.Topics)
	if err := nsq.CreateEndpoints(viper.GetString("nsqlookupd-addr")); err != nil {
		panic(err)
	}
	nsqer = &nsq
}

func waitForPartitions() metal.Partitions {
	var partitions metal.Partitions
	var err error
	for {
		partitions, err = ds.ListPartitions()
		if err != nil {
			logger.Error("cannot list partitions", "error", err)
			time.Sleep(3 * time.Second)
			continue
		}
		break
	}
	return partitions
}

func connectDataStore(opts ...dsConnectOpt) error {
	dbAdapter := viper.GetString("db")
	if dbAdapter == "rethinkdb" {
		ds = datastore.New(
			logger.WithGroup("datastore"),
			viper.GetString("db-addr"),
			viper.GetString("db-name"),
			viper.GetString("db-user"),
			viper.GetString("db-password"),
		)
	} else {
		return fmt.Errorf("database not supported: %v", dbAdapter)
	}

	initTables := false
	demote := true

	for _, opt := range opts {
		switch opt {
		case DataStoreConnectNoDemotion:
			demote = false
		case DataStoreConnectTableInit:
			initTables = true
		default:
			return errors.New("unsupported datastore connect option")
		}
	}

	err := ds.Connect()
	if err != nil {
		return fmt.Errorf("cannot connect to data store: %w", err)
	}

	if initTables {
		err := ds.Initialize()
		if err != nil {
			return fmt.Errorf("error initializing data store tables: %w", err)
		}
	}

	if demote {
		err = ds.Demote()
		if err != nil {
			return fmt.Errorf("error demoting to data store runtime user: %w", err)
		}
	}

	return nil
}

func initMasterData() {
	hmacKey := viper.GetString("masterdata-hmac")
	if hmacKey == "" {
		hmacKey = auth.HmacDefaultKey
	}

	ca := viper.GetString("masterdata-capath")
	if ca == "" {
		log.Fatal("no masterdata-api capath given")
	}

	certpath := viper.GetString("masterdata-certpath")
	if certpath == "" {
		log.Fatal("no masterdata-api certpath given")
	}

	certkeypath := viper.GetString("masterdata-certkeypath")
	if certkeypath == "" {
		log.Fatal("no masterdata-api certkeypath given")
	}

	hostname := viper.GetString("masterdata-hostname")
	if hostname == "" {
		log.Fatal("no masterdata-hostname given")
	}

	port := viper.GetInt("masterdata-port")
	if port == 0 {
		log.Fatal("no masterdata-port given")
	}

	log := slog.New(slog.NewJSONHandler(os.Stdout, &slog.HandlerOptions{Level: slog.LevelInfo}))

	var err error
	for {
		ctx, cancel := context.WithTimeout(context.Background(), 3*time.Second)
		mdc, err = mdm.NewClient(ctx, hostname, port, certpath, certkeypath, ca, hmacKey, false, log)
		if err == nil {
			cancel()
			break
		}
		logger.Error("unable to initialize masterdata-api client, retrying...", "error", err)
		time.Sleep(3 * time.Second)
	}

	logger.Info("masterdata client initialized")
}

func initIpam() {
	ipamgrpcendpoint := viper.GetString("ipam-grpc-server-endpoint")

	ipamService := apiv1connect.NewIpamServiceClient(
		http.DefaultClient,
		ipamgrpcendpoint,
		connect.WithGRPC(),
		compress.WithAll(compress.LevelBalanced),
	)

	ipamer = ipam.New(ipamService)

	err := retry.Do(func() error {
		version, err := ipamService.Version(context.Background(), connect.NewRequest(&apiv1.VersionRequest{}))
		if err != nil {
			return err
		}
		logger.Info("connected to ipam service", "version", version.Msg)
		return nil
	})

	if err != nil {
		logger.Error("unable to connect to ipam service", "error", err)
		os.Exit(1)
	}

	logger.Info("ipam initialized")
}

func initAuth(lg *slog.Logger) security.UserGetter {
	var auths []security.CredsOpt

	providerTenant := viper.GetString("provider-tenant")

	grpr, err := grp.NewGrpr(grp.Config{ProviderTenant: providerTenant})
	if err != nil {
		log.Fatalf("error creating grpr: %s", err)
	}
	plugin := sec.NewPlugin(grpr)

	issuerCacheInterval, err := time.ParseDuration(viper.GetString("issuercache-interval"))
	if err != nil {
		log.Fatalf("error parsing issuercache-interval: %s", err)
	}

	// create multi issuer cache that holds all trusted issuers from masterdata, in this case: only provider tenant
	// FIXME create a slog.Logger instance with the same log level as configured for zap and pass this logger instance
	issuerCache, err := security.NewMultiIssuerCache(nil, func() ([]*security.IssuerConfig, error) {
		logger.Info("loading tenants for issuercache", "providerTenant", providerTenant)

		// get provider tenant from masterdata
		ts, err := mdc.Tenant().Find(context.Background(), &v1.TenantFindRequest{
			Id: wrapperspb.String(providerTenant),
		})
		if err != nil {
			return nil, err
		}

		if len(ts.Tenants) != 1 {
			return nil, fmt.Errorf("no masterdata for tenant %s found", providerTenant)
		}

		t := ts.Tenants[0]
		if t.IamConfig != nil {
			directory := ""
			if t.IamConfig.IdmConfig != nil {
				directory = t.IamConfig.IdmConfig.IdmType
			}
			tenantID := t.Meta.Id
			return []*security.IssuerConfig{
				{
					Annotations: map[string]string{
						sec.OidcDirectory: directory,
					},
					Tenant:   tenantID,
					Issuer:   t.IamConfig.IssuerConfig.Url,
					ClientID: t.IamConfig.IssuerConfig.ClientId,
				},
			}, nil
		}
		return []*security.IssuerConfig{}, nil
	}, func(ic *security.IssuerConfig) (security.UserGetter, error) {
		return security.NewGenericOIDC(ic, security.GenericUserExtractor(plugin.GenericOIDCExtractUserProcessGroups))
	}, security.IssuerReloadInterval(issuerCacheInterval))

	if err != nil || issuerCache == nil {
		log.Fatalf("error creating dynamic oidc resolver: %s", err)
	}
	logger.Info("dynamic oidc resolver successfully initialized")

	var ugsOpts []security.UserGetterProxyOption
	dexClientID := viper.GetString("dex-clientid")
	dexAddr := viper.GetString("dex-addr")
	if dexAddr != "" {
		dx, err := security.NewDex(dexAddr)
		if err != nil {
			log.Fatalf("dex not reachable: %s", err)
		}
		if dx != nil {
			// use custom user extractor and group processor
			dx.With(security.UserExtractor(plugin.ExtractUserProcessGroups))
			ugsOpts = append(ugsOpts, security.UserGetterProxyMapping(dexAddr, dexClientID, dx))
			logger.Info("dex successfully configured")
		} else {
			log.Fatal("dex is configured, but not initialized")
		}
	}

	// UserGetterProxy with dynamic oidc as default and legacy dex as explicit mapping
	ugp := security.NewUserGetterProxy(issuerCache, ugsOpts...)

	// add UserGetterProxy as CredsOpt
	auths = append(auths, security.WithDex(ugp))

	defaultUsers := service.NewUserDirectory(providerTenant)
	for _, u := range defaultUsers.UserNames() {
		lfkey := fmt.Sprintf("hmac-%s-lifetime", u)
		mackey := viper.GetString(fmt.Sprintf("hmac-%s-key", u))
		lf, err := time.ParseDuration(viper.GetString(lfkey))
		if err != nil {
			lg.Warn("illegal value for hmac lifetime, use 30secs as default", "error", err, "val", lfkey)
			lf = 30 * time.Second
		}

		user := defaultUsers.Get(u)

		auths = append(auths, security.WithHMAC(security.NewHMACAuth(
			user.Name,
			[]byte(mackey),
			security.WithLifetime(lf),
			security.WithUser(user))))
	}

	return security.NewCreds(auths...)
}

func initRestServices(searchAuditBackend auditing.Auditing, allAuditBackends []auditing.Auditing, withauth bool, ipmiSuperUser metal.MachineIPMISuperUser) *restfulspec.Config {
	service.BasePath = viper.GetString("base-path")
	if !strings.HasPrefix(service.BasePath, "/") || !strings.HasSuffix(service.BasePath, "/") {
		log.Fatal("base path must start and end with a slash")
	}

	var p bus.Publisher
	ep := bus.DirectEndpoints()
	if nsqer != nil {
		p = nsqer.Publisher
		ep = nsqer.Endpoints
	}
	ipService, err := service.NewIP(logger.WithGroup("ip-service"), ds, ep, ipamer, mdc)
	if err != nil {
		log.Fatal(err)
	}

	var s3Client *s3client.Client
	s3Address := viper.GetString("s3-address")
	if s3Address != "" {
		s3Key := viper.GetString("s3-key")
		s3Secret := viper.GetString("s3-secret")
		s3FirmwareBucket := viper.GetString("s3-firmware-bucket")
		s3Client, err = s3client.New(s3Address, s3Key, s3Secret, s3FirmwareBucket)
		if err != nil {
			log.Fatal(err)
		}
		logger.Info("connected to s3 server that provides firmwares", "address", s3Address)
	} else {
		logger.Debug("s3 server that provides firmware is disabled")
	}
	firmwareService, err := service.NewFirmware(logger.WithGroup("firmware-service"), ds, s3Client)
	if err != nil {
		log.Fatal(err)
	}
	var userGetter security.UserGetter
	if withauth {
		userGetter = initAuth(logger)
	}
	reasonMinLength := viper.GetUint("password-reason-minlength")

	machineService, err := service.NewMachine(logger.WithGroup("machine-service"), ds, p, ep, ipamer, mdc, s3Client, userGetter, reasonMinLength, headscaleClient, ipmiSuperUser)
	if err != nil {
		log.Fatal(err)
	}

	firewallService, err := service.NewFirewall(logger.WithGroup("firewall-service"), ds, p, ipamer, ep, mdc, userGetter, headscaleClient)
	if err != nil {
		log.Fatal(err)
	}

	healthService, err := rest.NewHealth(logger, service.BasePath, ds, ipamer)
	if err != nil {
		log.Fatal(err)
	}

	minClientVersion, err := semver.NewVersion(viper.GetString("minimum-client-version"))
	if err != nil {
		log.Fatalf("given minimum client version is not semver parsable: %s", err)
	}

	var releaseVersion *string
	if viper.IsSet("release-version") {
		releaseVersion = pointer.Pointer(viper.GetString("release-version"))
	}

	restful.DefaultContainer.Add(service.NewAudit(logger.WithGroup("audit-service"), searchAuditBackend))
	restful.DefaultContainer.Add(service.NewPartition(logger.WithGroup("partition-service"), ds, nsqer))
	restful.DefaultContainer.Add(service.NewImage(logger.WithGroup("image-service"), ds))
	restful.DefaultContainer.Add(service.NewSize(logger.WithGroup("size-service"), ds, mdc))
	restful.DefaultContainer.Add(service.NewSizeImageConstraint(logger.WithGroup("size-image-constraint-service"), ds))
	restful.DefaultContainer.Add(service.NewNetwork(logger.WithGroup("network-service"), ds, ipamer, mdc))
	restful.DefaultContainer.Add(ipService)
	restful.DefaultContainer.Add(firmwareService)
	restful.DefaultContainer.Add(machineService)
	restful.DefaultContainer.Add(service.NewProject(logger.WithGroup("project-service"), ds, mdc))
	restful.DefaultContainer.Add(service.NewTenant(logger.WithGroup("tenant-service"), mdc))
	restful.DefaultContainer.Add(service.NewUser(logger.WithGroup("user-service"), userGetter))
	restful.DefaultContainer.Add(firewallService)
	restful.DefaultContainer.Add(service.NewFilesystemLayout(logger.WithGroup("filesystem-layout-service"), ds))
	restful.DefaultContainer.Add(service.NewSwitch(logger.WithGroup("switch-service"), ds))
	restful.DefaultContainer.Add(healthService)
	restful.DefaultContainer.Add(service.NewVPN(logger.WithGroup("vpn-service"), headscaleClient))
	restful.DefaultContainer.Add(rest.NewVersion(moduleName, &rest.VersionOpts{
		BasePath:         service.BasePath,
		MinClientVersion: minClientVersion.Original(),
		ReleaseVersion:   releaseVersion,
	}))
	restful.DefaultContainer.Filter(rest.RequestLoggerFilter(logger)) // FIXME
	restful.DefaultContainer.Filter(metrics.RestfulMetrics)

	if withauth {
		restful.DefaultContainer.Filter(rest.UserAuth(userGetter, logger)) // FIXME
		providerTenant := viper.GetString("provider-tenant")
		excludedPathSuffixes := []string{"liveliness", "health", "version", "apidocs.json"}
		ensurer := service.NewTenantEnsurer(logger.WithGroup("tenant-ensurer-filter"), []string{providerTenant}, excludedPathSuffixes)
		restful.DefaultContainer.Filter(ensurer.EnsureAllowedTenantFilter)
	}

<<<<<<< HEAD
	for _, backend := range allAuditBackends {
		httpFilter, err := auditing.HttpFilter(backend, logger.WithGroup("audit-middleware"))
=======
	if audit != nil {
		filterOpt := auditing.NewHttpFilterErrorCallback(func(err error, response *restful.Response) {
			httperr := httperrors.InternalServerError(err)
			if err := response.WriteHeaderAndEntity(httperr.StatusCode, httperr); err != nil {
				logger.Error("failed to send response", "error", err)
			}
		})

		httpFilter, err := auditing.HttpFilter(audit, logger.WithGroup("audit-middleware"), filterOpt)
>>>>>>> 6d8b7828
		if err != nil {
			log.Fatalf("unable to create http filter for auditing: %s", err)
		}
		restful.DefaultContainer.Filter(httpFilter) // FIXME
	}

	config := restfulspec.Config{
		WebServices:                   restful.RegisteredWebServices(), // you control what services are visible
		APIPath:                       service.BasePath + "apidocs.json",
		PostBuildSwaggerObjectHandler: enrichSwaggerObject,
	}
	restful.DefaultContainer.Add(restfulspec.NewOpenAPIService(config))
	return &config
}

func initHeadscale() error {
	var err error

	if !viper.IsSet("headscale-addr") {
		logger.Info("headscale disabled")
		return nil
	}

	headscaleClient, err = headscale.NewHeadscaleClient(
		viper.GetString("headscale-addr"),
		viper.GetString("headscale-cp-addr"),
		viper.GetString("headscale-api-key"),
		logger.WithGroup("headscale"),
	)
	if err != nil || headscaleClient == nil {
		return fmt.Errorf("failed to init headscale client %w", err)
	}

	logger.Info("headscale initialized")
	return nil
}

func dumpSwaggerJSON() {
	// This is required to make dump work
	ipamer = ipam.New(nil)
	cfg := initRestServices(nil, nil, false, metal.DisabledIPMISuperUser())
	actual := restfulspec.BuildSwagger(*cfg)

	// declare custom type for default errors, see:
	// https://github.com/go-swagger/go-swagger/blob/master/docs/use/models/schemas.md#using-custom-types
	// amongst other things, this has the advantage that the Error() function for printing of the original
	// type is preserved.
	//
	// unfortunately, gorestful does not support injecting the type, therefore we need to forcefully
	// add the definition into the spec definition
	customGoType := map[string]interface{}{
		"x-go-type": map[string]interface{}{
			"type": "HTTPErrorResponse",
			"import": map[string]interface{}{
				"package": "github.com/metal-stack/metal-lib/httperrors",
			},
		},
	}
	httpErrDef := actual.Definitions["httperrors.HTTPErrorResponse"]
	httpErrDef.ExtraProps = customGoType
	actual.Definitions["httperrors.HTTPErrorResponse"] = httpErrDef

	js, err := json.MarshalIndent(actual, "", "  ")
	if err != nil {
		panic(err)
	}
	fmt.Printf("%s\n", js)
}

func resurrectDeadMachines() error {
	err := connectDataStore()
	if err != nil {
		return err
	}
	initEventBus()
	initIpam()

	var p bus.Publisher
	ep := bus.DirectEndpoints()
	if nsqer != nil {
		p = nsqer.Publisher
		ep = nsqer.Endpoints
	}
	err = service.ResurrectMachines(context.Background(), ds, p, ep, ipamer, headscaleClient, logger)
	if err != nil {
		return fmt.Errorf("unable to resurrect machines: %w", err)
	}

	return nil
}

func evaluateLiveliness() error {
	err := connectDataStore()
	if err != nil {
		return err
	}

	err = service.MachineLiveliness(ds, logger)
	if err != nil {
		return fmt.Errorf("unable to evaluate machine liveliness: %w", err)
	}

	return nil
}

func evaluateVPNConnected() error {
	err := connectDataStore()
	if err != nil {
		return err
	}

	return service.EvaluateVPNConnected(logger, ds, headscaleClient)
}

// might return (nil, nil) if auditing is disabled!
func createAuditingClient(log *slog.Logger) (searchBackend auditing.Auditing, backends []auditing.Auditing, err error) {
	isEnabled := viper.GetBool("auditing-enabled")
	if !isEnabled {
		log.Warn("auditing is disabled, can be enabled by setting --auditing-enabled=true")
		return nil, nil, nil
	}

<<<<<<< HEAD
	c := auditing.Config{
		Component: "metal-api",
		Log:       log,
	}

	if viper.IsSet("auditing-timescaledb-host") {
		backend, err := auditing.NewTimescaleDB(c, auditing.TimescaleDbConfig{
			Host:      viper.GetString("auditing-timescaledb-host"),
			Port:      viper.GetString("auditing-timescaledb-port"),
			DB:        viper.GetString("auditing-timescaledb-db"),
			User:      viper.GetString("auditing-timescaledb-user"),
			Password:  viper.GetString("auditing-timescaledb-password"),
			Retention: viper.GetString("auditing-timescaledb-retention"),
		})

		if err != nil {
			return nil, nil, err
		}

		backends = append(backends, backend)

		if viper.GetString("auditing-search-backend") == auditingBackendTimescaleDB {
			searchBackend = backend
		}
	}

	if viper.IsSet("auditing-meili-api-key") {
		backend, err := auditing.NewMeilisearch(c, auditing.MeilisearchConfig{
			URL:              viper.GetString("auditing-meili-url"),
			APIKey:           viper.GetString("auditing-meili-api-key"),
			IndexPrefix:      viper.GetString("auditing-meili-index-prefix"),
			RotationInterval: auditing.Interval(viper.GetString("auditing-meili-index-interval")),
			Keep:             viper.GetInt64("auditing-meili-keep"),
		})

		if err != nil {
			return nil, nil, err
		}

		backends = append(backends, backend)

		if viper.GetString("auditing-search-backend") == auditingBackendMeilisearch {
			searchBackend = backend
		}
	}

	if searchBackend == nil {
		searchBackend = pointer.FirstOrZero(backends)
	}

	return searchBackend, backends, nil
=======
	return auditing.NewMeilisearch(auditing.Config{
		Component: "metal-api",
		Log:       log,
	}, auditing.MeilisearchConfig{
		URL:              viper.GetString("auditing-url"),
		APIKey:           viper.GetString("auditing-api-key"),
		IndexPrefix:      viper.GetString("auditing-index-prefix"),
		RotationInterval: auditing.Interval(viper.GetString("auditing-index-interval")),
		Keep:             viper.GetInt64("auditing-keep"),
	})
>>>>>>> 6d8b7828
}

func run() error {
	ipmiSuperUser := metal.NewIPMISuperUser(logger, viper.GetString("bmc-superuser-pwd-file"))

	auditSearchBackend, allAuditBackends, err := createAuditingClient(logger)
	if err != nil {
		log.Fatalf("cannot create auditing client:%s ", err)
	}
	initRestServices(auditSearchBackend, allAuditBackends, true, ipmiSuperUser)

	// enable OPTIONS-request so clients can query CORS information
	restful.DefaultContainer.Filter(restful.DefaultContainer.OPTIONSFilter)

	// enable CORS for the UI to work.
	// if we will add support for api-tokens as headers, we had to add them
	// here to. note: the token's should not contain the product (aka. metal)
	// because customers should have ONE token for many products.
	// ExposeHeaders:  []string{"X-TOKEN"},
	cors := restful.CrossOriginResourceSharing{
		AllowedHeaders: []string{"Content-Type", "Accept", "Authorization"},
		AllowedMethods: []string{"GET", "POST", "PUT", "DELETE"},
		CookiesAllowed: false,
		Container:      restful.DefaultContainer,
	}
	restful.DefaultContainer.Filter(cors.Filter)

	// catch all other errors
	restful.DefaultContainer.Add(new(restful.WebService).Path("/"))
	restful.DefaultContainer.ServiceErrorHandler(func(serviceErr restful.ServiceError, request *restful.Request, response *restful.Response) {
		response.Header().Set("Content-Type", "application/json")
		response.WriteHeader(serviceErr.Code)
		err := response.WriteAsJson(httperrors.NewHTTPError(serviceErr.Code, errors.New(serviceErr.Message)))
		if err != nil {
			logger.Error("Failed to send response", "error", err)
			return
		}
	})

	var p bus.Publisher
	if nsqer != nil {
		p = nsqer.Publisher
	}

	c, err := bus.NewConsumer(logger, publisherTLSConfig, viper.GetString("nsqlookupd-addr"))
	if err != nil {
		log.Fatalf("cannot connect to NSQ: %s", err)
	}

	addr := fmt.Sprintf(":%d", viper.GetInt("grpc-port"))
	listener, err := net.Listen("tcp", addr)
	if err != nil {
		log.Fatalf("cannot create grpc server listener on addr %s: %s", addr, err)
		return err
	}

	go func() {
		err = grpc.Run(&grpc.ServerConfig{
			Context:                  context.Background(),
			Publisher:                p,
			Consumer:                 c,
			Store:                    ds,
			Logger:                   logger,
			Listener:                 listener,
			TlsEnabled:               viper.GetBool("grpc-tls-enabled"),
			CaCertFile:               viper.GetString("grpc-ca-cert-file"),
			ServerCertFile:           viper.GetString("grpc-server-cert-file"),
			ServerKeyFile:            viper.GetString("grpc-server-key-file"),
			BMCSuperUserPasswordFile: viper.GetString("bmc-superuser-pwd-file"),
			Auditing:                 allAuditBackends,
			IPMISuperUser:            ipmiSuperUser,
		})
		if err != nil {
			log.Fatalf("error running grpc server:%s", err)
		}
	}()

	addr = fmt.Sprintf("%s:%d", viper.GetString("bind-addr"), viper.GetInt("port"))
	server := &http.Server{
		Addr:              addr,
		Handler:           restful.DefaultContainer,
		ReadHeaderTimeout: time.Minute,
	}

	logger.Info("start metal api", "version", v.V.String(), "address", addr, "base-path", service.BasePath)

	err = server.ListenAndServe()
	if err != nil && !errors.Is(err, http.ErrServerClosed) {
		return fmt.Errorf("failed to start metal api: %w", err)
	}

	return nil
}

func enrichSwaggerObject(swo *spec.Swagger) {
	swo.Info = &spec.Info{
		InfoProps: spec.InfoProps{
			Title:       moduleName,
			Description: "API to manage and control plane resources like machines, switches, operating system images, machine sizes, networks, IP addresses and more",
			Contact: &spec.ContactInfo{
				ContactInfoProps: spec.ContactInfoProps{
					Name: "metal-stack",
					URL:  "https://metal-stack.io",
				},
			},
			License: &spec.License{
				LicenseProps: spec.LicenseProps{
					Name: "AGPL-3.0",
					URL:  "https://www.gnu.org/licenses/agpl-3.0.de.html",
				},
			},
		},
	}
	swo.Tags = []spec.Tag{
		{TagProps: spec.TagProps{
			Name:        "audit",
			Description: "Managing audit entities",
		}},
		{TagProps: spec.TagProps{
			Name:        "image",
			Description: "Managing image entities",
		}},
		{TagProps: spec.TagProps{
			Name:        "network",
			Description: "Managing network entities",
		}},
		{TagProps: spec.TagProps{
			Name:        "ip",
			Description: "Managing ip entities",
		}},
		{TagProps: spec.TagProps{
			Name:        "size",
			Description: "Managing size entities",
		}},
		{TagProps: spec.TagProps{
			Name:        "machine",
			Description: "Managing machine entities",
		}},
		{TagProps: spec.TagProps{
			Name:        "partition",
			Description: "Managing partition entities",
		}},
		{TagProps: spec.TagProps{
			Name:        "project",
			Description: "Managing project entities",
		}},
		{TagProps: spec.TagProps{
			Name:        "switch",
			Description: "Managing switch entities",
		}},
		{TagProps: spec.TagProps{
			Name:        "user",
			Description: "Managing user entities",
		}},
	}

	hmacspec := spec.APIKeyAuth("Authorization", "header")
	hmacspec.Description = "Generate a 'Authorization: Metal xxxx' header where 'xxxx' is a HMAC generated by the request-date, the request-method and the body"
	jwtspec := spec.APIKeyAuth("Authorization", "header")
	jwtspec.Description = "Add a 'Authorization: Bearer xxxx' header to the request where 'xxxx' is the OIDC token retrieved from the identity provider's authentication endpoint"

	swo.SecurityDefinitions = spec.SecurityDefinitions{
		"HMAC": hmacspec,
		"jwt":  jwtspec,
	}
	swo.BasePath = viper.GetString("base-path")
	swo.Security = []map[string][]string{
		{"HMAC": []string{}},
		{"jwt": []string{}},
	}

	// Maybe this leads to an issue, investigating...:
	// swo.Schemes = []string{"http", "https"}
}<|MERGE_RESOLUTION|>--- conflicted
+++ resolved
@@ -802,11 +802,7 @@
 		restful.DefaultContainer.Filter(ensurer.EnsureAllowedTenantFilter)
 	}
 
-<<<<<<< HEAD
 	for _, backend := range allAuditBackends {
-		httpFilter, err := auditing.HttpFilter(backend, logger.WithGroup("audit-middleware"))
-=======
-	if audit != nil {
 		filterOpt := auditing.NewHttpFilterErrorCallback(func(err error, response *restful.Response) {
 			httperr := httperrors.InternalServerError(err)
 			if err := response.WriteHeaderAndEntity(httperr.StatusCode, httperr); err != nil {
@@ -814,11 +810,11 @@
 			}
 		})
 
-		httpFilter, err := auditing.HttpFilter(audit, logger.WithGroup("audit-middleware"), filterOpt)
->>>>>>> 6d8b7828
+		httpFilter, err := auditing.HttpFilter(backend, logger.WithGroup("audit-middleware"), filterOpt)
 		if err != nil {
 			log.Fatalf("unable to create http filter for auditing: %s", err)
 		}
+
 		restful.DefaultContainer.Filter(httpFilter) // FIXME
 	}
 
@@ -938,7 +934,6 @@
 		return nil, nil, nil
 	}
 
-<<<<<<< HEAD
 	c := auditing.Config{
 		Component: "metal-api",
 		Log:       log,
@@ -990,18 +985,6 @@
 	}
 
 	return searchBackend, backends, nil
-=======
-	return auditing.NewMeilisearch(auditing.Config{
-		Component: "metal-api",
-		Log:       log,
-	}, auditing.MeilisearchConfig{
-		URL:              viper.GetString("auditing-url"),
-		APIKey:           viper.GetString("auditing-api-key"),
-		IndexPrefix:      viper.GetString("auditing-index-prefix"),
-		RotationInterval: auditing.Interval(viper.GetString("auditing-index-interval")),
-		Keep:             viper.GetInt64("auditing-keep"),
-	})
->>>>>>> 6d8b7828
 }
 
 func run() error {
