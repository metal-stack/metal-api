--- conflicted
+++ resolved
@@ -5,12 +5,11 @@
 
 import (
 	"context"
-	"crypto/rand"
 	"errors"
 	"fmt"
 	"io"
 	"log/slog"
-	"math/big"
+	"math/rand/v2"
 	"strconv"
 	"sync"
 	"testing"
@@ -254,17 +253,9 @@
 	}
 	for i := range t.numberMachineInstances {
 		machineID := strconv.Itoa(i)
-<<<<<<< HEAD
-		r, err := rand.Int(rand.Reader, big.NewInt(int64(t.numberApiInstances)))
-		if err != nil {
-			return
-		}
-		port := 50005 + r.Int64()
-=======
 		// golangci-lint has an issue with math/rand/v2
 		// here it provides sufficient randomness though because it's not used for cryptographic purposes
 		port := 50005 + rand.N(t.numberApiInstances) //nolint:gosec
->>>>>>> 10c1fc1f
 		ctx, cancel := context.WithCancel(context.Background())
 		conn, err := grpc.DialContext(ctx, fmt.Sprintf("localhost:%d", port), opts...)
 		require.NoError(t, err)
@@ -338,18 +329,9 @@
 }
 
 func (t *test) selectMachine(except []string) string {
-<<<<<<< HEAD
-	r, err := rand.Int(rand.Reader, big.NewInt(int64(t.numberMachineInstances)))
-	if err != nil {
-		return ""
-	}
-
-	machineID := strconv.Itoa(int(r.Int64()))
-=======
 	// golangci-lint has an issue with math/rand/v2
 	// here it provides sufficient randomness though because it's not used for cryptographic purposes
 	machineID := strconv.Itoa(rand.N(t.numberMachineInstances)) //nolint:gosec
->>>>>>> 10c1fc1f
 	for _, id := range except {
 		if id == machineID {
 			return t.selectMachine(except)
