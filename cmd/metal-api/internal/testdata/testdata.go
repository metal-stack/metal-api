--- conflicted
+++ resolved
@@ -2,10 +2,7 @@
 
 import (
 	"fmt"
-<<<<<<< HEAD
 	"time"
-=======
->>>>>>> 0f9f19c5
 
 	"github.com/metal-stack/metal-lib/pkg/tag"
 
