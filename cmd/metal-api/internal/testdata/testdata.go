--- conflicted
+++ resolved
@@ -333,16 +333,6 @@
 		Base: metal.Base{
 			ID: "super-tenant-network-1",
 		},
-<<<<<<< HEAD
-		Prefixes:                 metal.Prefixes{superPrefix},
-		PartitionID:              Partition1.ID,
-		DefaultChildPrefixLength: metal.ChildPrefixLength{metal.IPv4AddressFamily: 22},
-		ParentNetworkID:          "",
-		ProjectID:                "",
-		PrivateSuper:             true,
-		Nat:                      false,
-		Underlay:                 false,
-=======
 		Prefixes:                   metal.Prefixes{{IP: "10.0.0.0", Length: "16"}},
 		PartitionID:                Partition1.ID,
 		ParentNetworkID:            "",
@@ -351,7 +341,6 @@
 		Nat:                        false,
 		Underlay:                   false,
 		AdditionalAnnouncableCIDRs: []string{"10.240.0.0/12"},
->>>>>>> 6430ea17
 	}
 
 	Partition2PrivateSuperNetwork = metal.Network{
