package auditing

import (
	"bytes"
	"context"
	"io"
	"net/http"

	"github.com/emicklei/go-restful/v3"
	"github.com/google/uuid"
	"github.com/metal-stack/metal-lib/rest"
	"github.com/metal-stack/security"
	"go.uber.org/zap"
	"google.golang.org/grpc"
)

const (
	Exclude string = "exclude-from-auditing"
)

func UnaryServerInterceptor(a Auditing, logger *zap.SugaredLogger, shouldAudit func(fullMethod string) bool) grpc.UnaryServerInterceptor {
	if a == nil {
		logger.Fatal("cannot use nil auditing to create unary server interceptor")
	}
	return func(ctx context.Context, req interface{}, info *grpc.UnaryServerInfo, handler grpc.UnaryHandler) (resp interface{}, err error) {
		if !shouldAudit(info.FullMethod) {
			return handler(ctx, req)
		}
		requestID := uuid.New().String()
		childCtx := context.WithValue(ctx, rest.RequestIDKey, requestID)

		auditReqContext := []any{
			"rqid", requestID,
			"method", info.FullMethod,
			"kind", "grpc",
		}
		user := security.GetUserFromContext(ctx)
		if user != nil {
			auditReqContext = append(
				auditReqContext,
				"user", user.EMail,
				"subject", user.Subject,
				"tenant", user.Tenant,
			)
		}
		err = a.Index(auditReqContext...)
		if err != nil {
			return nil, err
		}
		resp, err = handler(childCtx, req)
		if err != nil {
			auditRespContext := append(auditReqContext, "err", err)
			err2 := a.Index(auditRespContext...)
			if err2 != nil {
				logger.Errorf("unable to index error: %v", err2)
			}
			return nil, err
		}
		auditRespContext := append(auditReqContext, "resp", resp)
		err = a.Index(auditRespContext...)
		return resp, err
	}
}

func StreamServerInterceptor(a Auditing, logger *zap.SugaredLogger, shouldAudit func(fullMethod string) bool) grpc.StreamServerInterceptor {
	if a == nil {
		logger.Fatal("cannot use nil auditing to create stream server interceptor")
	}
	return func(srv interface{}, ss grpc.ServerStream, info *grpc.StreamServerInfo, handler grpc.StreamHandler) error {
		if !shouldAudit(info.FullMethod) {
			return handler(srv, ss)
		}
		requestID := uuid.New().String()
		auditReqContext := []any{
			"rqid", requestID,
			"method", info.FullMethod,
			"kind", "grpc-stream",
		}

		user := security.GetUserFromContext(ss.Context())
		if user != nil {
			auditReqContext = append(
				auditReqContext,
				"user", user.EMail,
				"subject", user.Subject,
				"tenant", user.Tenant,
			)
		}
		err := a.Index(auditReqContext...)
		if err != nil {
			return err
		}
		err = handler(srv, ss)
		if err != nil {
			auditRespContext := append(auditReqContext, "err", err)
			err2 := a.Index(auditRespContext...)
			if err2 != nil {
				logger.Errorf("unable to index error: %v", err2)
			}
			return err
		}
		auditRespContext := append(auditReqContext, "finished", true)
		err = a.Index(auditRespContext...)
		return err
	}
}

func HttpFilter(a Auditing, logger *zap.SugaredLogger) restful.FilterFunction {
	if a == nil {
		logger.Fatal("cannot use nil auditing to create http middleware")
	}
	return func(request *restful.Request, response *restful.Response, chain *restful.FilterChain) {
		r := request.Request

<<<<<<< HEAD
			auditReqContext := []any{
				"rqid", requestID,
				"method", r.Method,
				"path", r.URL.Path,
			}
			user := security.GetUserFromContext(r.Context())
			if user != nil {
				auditReqContext = append(
					auditReqContext,
					"user", user.EMail,
					"subject", user.Subject,
					"tenant", user.Tenant,
				)
			}
			if r.Method != http.MethodGet && r != nil && r.Body != nil {
				bodyReader := r.Body
				body, err := io.ReadAll(bodyReader)
				r.Body = io.NopCloser(bytes.NewReader(body))
				if err != nil {
					logger.Errorf("unable to read request body: %v", err)
					w.WriteHeader(http.StatusInternalServerError)
					return
				}
				auditReqContext = append(auditReqContext, "body", string(body))
			}
=======
		switch r.Method {
		case http.MethodPost, http.MethodPut, http.MethodPatch, http.MethodDelete:
			break
		default:
			chain.ProcessFilter(request, response)
			return
		}

		excluded, ok := request.SelectedRoute().Metadata()[Exclude].(bool)
		if ok && excluded {
			logger.Debugw("excluded route from auditing through metadata annotation", "path", request.SelectedRoute().Path())
			chain.ProcessFilter(request, response)
			return
		}

		requestID := r.Context().Value(rest.RequestIDKey)
		auditReqContext := []any{
			"rqid", requestID,
			"method", r.Method,
			"path", r.URL.Path,
		}
>>>>>>> c14208ae

		if r.Method != http.MethodGet && r.Body != nil {
			bodyReader := r.Body
			body, err := io.ReadAll(bodyReader)
			r.Body = io.NopCloser(bytes.NewReader(body))
			if err != nil {
				logger.Errorf("unable to read request body: %v", err)
				response.WriteHeader(http.StatusInternalServerError)
				return
			}
			auditReqContext = append(auditReqContext, "body", string(body))
		}

		err := a.Index(auditReqContext...)
		if err != nil {
			logger.Errorf("unable to index error: %v", err)
			response.WriteHeader(http.StatusInternalServerError)
			return
		}

		bufferedResponseWriter := &bufferedHttpResponseWriter{
			ResponseWriter: response,
		}
		response.ResponseWriter = bufferedResponseWriter

		chain.ProcessFilter(request, response)

		auditRespContext := append(auditReqContext,
			"resp", string(bufferedResponseWriter.body),
			"status-code", response.StatusCode(),
		)
		err = a.Index(auditRespContext...)
		if err != nil {
			logger.Errorf("unable to index error: %v", err)
			response.WriteHeader(http.StatusInternalServerError)
			return
		}
	}
}

type bufferedHttpResponseWriter struct {
	http.ResponseWriter

	body []byte
}

func (w *bufferedHttpResponseWriter) Header() http.Header {
	return w.ResponseWriter.Header()
}

func (w *bufferedHttpResponseWriter) Write(b []byte) (int, error) {
	w.body = append(w.body, b...)
	return w.ResponseWriter.Write(b)
}

func (w *bufferedHttpResponseWriter) WriteHeader(statusCode int) {
	w.ResponseWriter.WriteHeader(statusCode)
}<|MERGE_RESOLUTION|>--- conflicted
+++ resolved
@@ -112,33 +112,6 @@
 	return func(request *restful.Request, response *restful.Response, chain *restful.FilterChain) {
 		r := request.Request
 
-<<<<<<< HEAD
-			auditReqContext := []any{
-				"rqid", requestID,
-				"method", r.Method,
-				"path", r.URL.Path,
-			}
-			user := security.GetUserFromContext(r.Context())
-			if user != nil {
-				auditReqContext = append(
-					auditReqContext,
-					"user", user.EMail,
-					"subject", user.Subject,
-					"tenant", user.Tenant,
-				)
-			}
-			if r.Method != http.MethodGet && r != nil && r.Body != nil {
-				bodyReader := r.Body
-				body, err := io.ReadAll(bodyReader)
-				r.Body = io.NopCloser(bytes.NewReader(body))
-				if err != nil {
-					logger.Errorf("unable to read request body: %v", err)
-					w.WriteHeader(http.StatusInternalServerError)
-					return
-				}
-				auditReqContext = append(auditReqContext, "body", string(body))
-			}
-=======
 		switch r.Method {
 		case http.MethodPost, http.MethodPut, http.MethodPatch, http.MethodDelete:
 			break
@@ -160,7 +133,15 @@
 			"method", r.Method,
 			"path", r.URL.Path,
 		}
->>>>>>> c14208ae
+		user := security.GetUserFromContext(r.Context())
+		if user != nil {
+			auditReqContext = append(
+				auditReqContext,
+				"user", user.EMail,
+				"subject", user.Subject,
+				"tenant", user.Tenant,
+			)
+		}
 
 		if r.Method != http.MethodGet && r.Body != nil {
 			bodyReader := r.Body
