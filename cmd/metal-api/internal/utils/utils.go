--- conflicted
+++ resolved
@@ -6,27 +6,6 @@
 
 	"github.com/Masterminds/semver/v3"
 )
-
-<<<<<<< HEAD
-func StrValueDefault(ptr *string, fallback string) string {
-	if ptr == nil {
-		return fallback
-	}
-	return *ptr
-=======
-func SplitCIDR(cidr string) (string, *int) {
-	parts := strings.Split(cidr, "/")
-	if len(parts) == 2 {
-		length, err := strconv.Atoi(parts[1])
-		if err != nil {
-			return parts[0], nil
-		}
-		return parts[0], &length
-	}
-
-	return cidr, nil
->>>>>>> 05d5072e
-}
 
 // GetOsAndSemverFromImage parses a imageID to OS and Semver, or returns an error
 // the last part must be the semantic version, valid ids are:
