--- conflicted
+++ resolved
@@ -54,12 +54,8 @@
 	DiskSizes []int64  `json:"disk_sizes" optional:"true"`
 
 	// state
-<<<<<<< HEAD
-	StateValue *string `json:"state_value" optional:"true"`
 	Sleeping   *bool   `json:"sleeping" optional:"true"`
-=======
 	StateValue *string `json:"state_value" optional:"true" enum:"|RESERVED|LOCKED"`
->>>>>>> 2156944f
 
 	// ipmi
 	IpmiAddress    *string `json:"ipmi_address" optional:"true"`
