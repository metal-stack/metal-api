--- conflicted
+++ resolved
@@ -14,11 +14,7 @@
 	}
 	defer res.Close()
 	if res.IsNil() {
-<<<<<<< HEAD
-		return nil, ErrNotFound
-=======
 		return nil, metal.ErrNotFound
->>>>>>> 92018d91
 	}
 	var sw metal.Switch
 	err = res.One(&sw)
