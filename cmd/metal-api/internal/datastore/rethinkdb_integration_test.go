--- conflicted
+++ resolved
@@ -5,11 +5,7 @@
 
 import (
 	"context"
-<<<<<<< HEAD
-	"fmt"
-=======
 	"log/slog"
->>>>>>> d295a05b
 	"os"
 	"sort"
 	"time"
@@ -21,11 +17,6 @@
 	"github.com/metal-stack/metal-lib/pkg/testcommon"
 	"github.com/stretchr/testify/require"
 	"github.com/testcontainers/testcontainers-go"
-<<<<<<< HEAD
-	"go.uber.org/zap"
-	"go.uber.org/zap/zapcore"
-=======
->>>>>>> d295a05b
 
 	"testing"
 )
@@ -55,21 +46,7 @@
 		panic(err)
 	}
 
-<<<<<<< HEAD
-	zcfg := zap.NewProductionConfig()
-	zcfg.EncoderConfig.TimeKey = "timestamp"
-	zcfg.EncoderConfig.EncodeTime = zapcore.RFC3339TimeEncoder
-	zcfg.Level = zap.NewAtomicLevelAt(zap.DebugLevel)
-
-	log, err := zcfg.Build()
-	if err != nil {
-		panic(fmt.Errorf("can't initialize zap logger: %w", err))
-	}
-
-	rs := New(log.Sugar(), c.IP+":"+c.Port, c.DB, c.User, c.Password)
-=======
 	rs := New(slog.Default(), c.IP+":"+c.Port, c.DB, c.User, c.Password)
->>>>>>> d295a05b
 	rs.VRFPoolRangeMin = 10000
 	rs.VRFPoolRangeMax = 10010
 	rs.ASNPoolRangeMin = 10000
