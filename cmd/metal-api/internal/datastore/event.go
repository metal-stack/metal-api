package datastore

import (
	"context"
	"log/slog"

	"github.com/metal-stack/metal-api/cmd/metal-api/internal/fsm"
	"github.com/metal-stack/metal-api/cmd/metal-api/internal/fsm/states"
	"github.com/metal-stack/metal-api/cmd/metal-api/internal/metal"
<<<<<<< HEAD
	s "github.com/metal-stack/metal-api/cmd/metal-api/internal/scaler"
	"github.com/metal-stack/metal-lib/bus"
	"go.uber.org/zap"
=======
>>>>>>> 12745f6a
)

// ListProvisioningEventContainers returns all machine provisioning event containers.
func (rs *RethinkStore) ListProvisioningEventContainers() (metal.ProvisioningEventContainers, error) {
	es := make(metal.ProvisioningEventContainers, 0)
	err := rs.listEntities(rs.eventTable(), &es)
	return es, err
}

// FindProvisioningEventContainer finds a provisioning event container to a given machine id.
func (rs *RethinkStore) FindProvisioningEventContainer(id string) (*metal.ProvisioningEventContainer, error) {
	var e metal.ProvisioningEventContainer
	err := rs.findEntityByID(rs.eventTable(), &e, id)
	if err != nil {
		return nil, err
	}
	return &e, nil
}

// UpdateProvisioningEventContainer updates a provisioning event container.
func (rs *RethinkStore) UpdateProvisioningEventContainer(old *metal.ProvisioningEventContainer, new *metal.ProvisioningEventContainer) error {
	return rs.updateEntity(rs.eventTable(), new, old)
}

// CreateProvisioningEventContainer creates a new provisioning event container.
func (rs *RethinkStore) CreateProvisioningEventContainer(ec *metal.ProvisioningEventContainer) error {
	return rs.createEntity(rs.eventTable(), ec)
}

// UpsertProvisioningEventContainer inserts a machine's event container.
func (rs *RethinkStore) UpsertProvisioningEventContainer(ec *metal.ProvisioningEventContainer) error {
	return rs.upsertEntity(rs.eventTable(), ec)
}

<<<<<<< HEAD
func (rs *RethinkStore) ProvisioningEventForMachine(log *zap.SugaredLogger, publisher bus.Publisher, event *metal.ProvisioningEvent, machine *metal.Machine) (*metal.ProvisioningEventContainer, error) {
	ec, err := rs.FindProvisioningEventContainer(machine.ID)
=======
func (rs *RethinkStore) ProvisioningEventForMachine(ctx context.Context, log *slog.Logger, event *metal.ProvisioningEvent, machineID string) (*metal.ProvisioningEventContainer, error) {
	ec, err := rs.FindProvisioningEventContainer(machineID)
>>>>>>> 12745f6a
	if err != nil && !metal.IsNotFound(err) {
		return nil, err
	}

	if ec == nil {
		ec = &metal.ProvisioningEventContainer{
			Base: metal.Base{
				ID: machine.ID,
			},
			Liveliness: metal.MachineLivelinessAlive,
		}
	}

<<<<<<< HEAD
	var scaler *s.PoolScaler
	if machine.PartitionID != "" && machine.SizeID != "" {
		// in the early lifecycle, when the pxe booting event is submitted
		// a machine does not have a partition or size , so the pool scaler
		// can not work at this stage

		p, err := rs.FindPartition(machine.PartitionID)
		if err != nil {
			return nil, err
		}

		scaler = s.NewPoolScaler(&s.PoolScalerConfig{
			Log: log.Named("pool-scaler"),
			Manager: &manager{
				rs:          rs,
				publisher:   publisher,
				partitionid: p.ID,
				sizeid:      machine.SizeID,
			},
			Partition: *p,
		})
	}

	config := states.StateConfig{
		Log:       log.Named("fsm"),
		Container: ec,
		Event:     event,
		Scaler:    scaler,
		Machine:   machine,
	}

	newEC, err := fsm.HandleProvisioningEvent(&config)
=======
	newEC, err := fsm.HandleProvisioningEvent(ctx, log, ec, event)
>>>>>>> 12745f6a
	if err != nil {
		return nil, err
	}

	if err = newEC.Validate(); err != nil {
		return nil, err
	}

	newEC.TrimEvents(100)
	err = rs.UpsertProvisioningEventContainer(newEC)
	if err != nil {
		return nil, err
	}

	return newEC, err
}<|MERGE_RESOLUTION|>--- conflicted
+++ resolved
@@ -7,12 +7,8 @@
 	"github.com/metal-stack/metal-api/cmd/metal-api/internal/fsm"
 	"github.com/metal-stack/metal-api/cmd/metal-api/internal/fsm/states"
 	"github.com/metal-stack/metal-api/cmd/metal-api/internal/metal"
-<<<<<<< HEAD
 	s "github.com/metal-stack/metal-api/cmd/metal-api/internal/scaler"
 	"github.com/metal-stack/metal-lib/bus"
-	"go.uber.org/zap"
-=======
->>>>>>> 12745f6a
 )
 
 // ListProvisioningEventContainers returns all machine provisioning event containers.
@@ -47,13 +43,8 @@
 	return rs.upsertEntity(rs.eventTable(), ec)
 }
 
-<<<<<<< HEAD
-func (rs *RethinkStore) ProvisioningEventForMachine(log *zap.SugaredLogger, publisher bus.Publisher, event *metal.ProvisioningEvent, machine *metal.Machine) (*metal.ProvisioningEventContainer, error) {
+func (rs *RethinkStore) ProvisioningEventForMachine(ctx context.Context, log *slog.Logger, publisher bus.Publisher, event *metal.ProvisioningEvent, machine *metal.Machine) (*metal.ProvisioningEventContainer, error) {
 	ec, err := rs.FindProvisioningEventContainer(machine.ID)
-=======
-func (rs *RethinkStore) ProvisioningEventForMachine(ctx context.Context, log *slog.Logger, event *metal.ProvisioningEvent, machineID string) (*metal.ProvisioningEventContainer, error) {
-	ec, err := rs.FindProvisioningEventContainer(machineID)
->>>>>>> 12745f6a
 	if err != nil && !metal.IsNotFound(err) {
 		return nil, err
 	}
@@ -67,12 +58,11 @@
 		}
 	}
 
-<<<<<<< HEAD
 	var scaler *s.PoolScaler
 	if machine.PartitionID != "" && machine.SizeID != "" {
 		// in the early lifecycle, when the pxe booting event is submitted
 		// a machine does not have a partition or size , so the pool scaler
-		// can not work at this stage
+		// cannot work at this stage
 
 		p, err := rs.FindPartition(machine.PartitionID)
 		if err != nil {
@@ -80,7 +70,7 @@
 		}
 
 		scaler = s.NewPoolScaler(&s.PoolScalerConfig{
-			Log: log.Named("pool-scaler"),
+			Log: log.With("pool-scaler", machine.PartitionID),
 			Manager: &manager{
 				rs:          rs,
 				publisher:   publisher,
@@ -92,7 +82,8 @@
 	}
 
 	config := states.StateConfig{
-		Log:       log.Named("fsm"),
+		Log:       log.With("fsm", machine.ID),
+		Context:   ctx,
 		Container: ec,
 		Event:     event,
 		Scaler:    scaler,
@@ -100,9 +91,6 @@
 	}
 
 	newEC, err := fsm.HandleProvisioningEvent(&config)
-=======
-	newEC, err := fsm.HandleProvisioningEvent(ctx, log, ec, event)
->>>>>>> 12745f6a
 	if err != nil {
 		return nil, err
 	}
