--- conflicted
+++ resolved
@@ -17,14 +17,9 @@
 )
 
 var (
-<<<<<<< HEAD
-	tables = []string{"image", "size", "partition", "machine", "switch", "event", "network", "ip",
-		"integerpool", "integerpoolinfo", "migration"}
-=======
-	tables = []string{"image", "size", "partition", "machine", "switch", "wait", "event", "network", "ip",
+	tables = []string{"image", "size", "partition", "machine", "switch", "wait", "event", "network", "ip", "migration",
 		VRFIntegerPool.String(), VRFIntegerPool.String() + "info",
 		ASNIntegerPool.String(), ASNIntegerPool.String() + "info"}
->>>>>>> 24fc80d2
 )
 
 // A RethinkStore is the database access layer for rethinkdb.
@@ -106,7 +101,6 @@
 		return err
 	}
 
-<<<<<<< HEAD
 	_, err = rs.userTable().Insert(map[string]interface{}{"id": DemotedUser, "password": rs.dbpass}, r.InsertOpts{
 		Conflict: "replace",
 	}).RunWrite(rs.session)
@@ -114,10 +108,7 @@
 		return err
 	}
 
-	err = rs.initIntegerPool()
-=======
 	vrfPool, err := rs.initIntegerPool(VRFIntegerPool, VRFPoolRangeMin, VRFPoolRangeMax)
->>>>>>> 24fc80d2
 	if err != nil {
 		return err
 	}
@@ -128,8 +119,6 @@
 		return err
 	}
 	rs.integerPools[ASNIntegerPool] = asnPool
-
-	rs.SugaredLogger.Infow("tables successfully initialized")
 
 	return nil
 }
