--- conflicted
+++ resolved
@@ -1,10 +1,9 @@
 package metal
 
-<<<<<<< HEAD
-import "fmt"
-=======
-import "time"
->>>>>>> f3666c29
+import (
+	"fmt"
+	"time"
+)
 
 // Switch have to register at the api. As metal-core is a stateless application running on a switch,
 // the api needs persist all the information such that the core can create or restore a its entire
@@ -15,12 +14,9 @@
 	MachineConnections ConnectionMap `rethinkdb:"machineconnections" json:"machineconnections"`
 	PartitionID        string        `rethinkdb:"partitionid" json:"partitionid"`
 	RackID             string        `rethinkdb:"rackid" json:"rackid"`
-<<<<<<< HEAD
 	Mode               SwitchMode    `rethinkdb:"mode" json:"mode"`
-=======
 	LastSync           *SwitchSync   `rethinkdb:"last_sync" json:"last_sync"`
 	LastSyncError      *SwitchSync   `rethinkdb:"last_sync_error" json:"last_sync_error"`
->>>>>>> f3666c29
 }
 
 // Connection between switch port and machine.
@@ -35,7 +31,6 @@
 // ConnectionMap is an indexed map of connection-lists
 type ConnectionMap map[string]Connections
 
-<<<<<<< HEAD
 // A SwitchMode is an enum which indicates the mode of a switch
 type SwitchMode string
 
@@ -50,13 +45,13 @@
 	Type     EventType `json:"type"`
 	Machine  Machine   `json:"machine"`
 	Switches []Switch  `json:"switches"`
-=======
+}
+
 // SwitchSync contains information about the last synchronization of the state held in the metal-api to a switch.
 type SwitchSync struct {
 	Time     time.Time     `rethinkdb:"time" json:"time"`
 	Duration time.Duration `rethinkdb:"duration" json:"duration"`
 	Error    *string       `rethinkdb:"error" json:"error"`
->>>>>>> f3666c29
 }
 
 // SwitchModeFrom converts a switch mode string to the type
