package metal

import (
	"fmt"
	"net"
	"strings"
)

<<<<<<< HEAD
// SwitchPortStatus is a type alias for a string that represents the status of a switch port.
// Valid values are defined as constants in this package.
type SwitchPortStatus string

// SwitchPortStatus defines the possible statuses for a switch port.
// UNKNOWN indicates the status is not known.
// UP indicates the port is up and operational.
// DOWN indicates the port is down and not operational.
const (
	SwitchPortStatusUnknown SwitchPortStatus = "UNKNOWN"
	SwitchPortStatusUp      SwitchPortStatus = "UP"
	SwitchPortStatusDown    SwitchPortStatus = "DOWN"
)

// IsConcrete returns true if the SwitchPortStatus is UP or DOWN,
// which are concrete, known statuses. It returns false if the status
// is UNKNOWN, which indicates the status is not known.
func (s SwitchPortStatus) IsConcrete() bool {
	return s == SwitchPortStatusUp || s == SwitchPortStatusDown
}

// IsValid returns true if the SwitchPortStatus is a known valid value
// (UP, DOWN, UNKNOWN).
func (s SwitchPortStatus) IsValid() bool {
	return s == SwitchPortStatusUp || s == SwitchPortStatusDown || s == SwitchPortStatusUnknown
}

// A MacAddress is the type for mac adresses. When using a
=======
// A MacAddress is the type for mac addresses. When using a
>>>>>>> 98eb923e
// custom type, we cannot use strings directly.
type MacAddress string

// Nic information.
type Nic struct {
	MacAddress MacAddress `rethinkdb:"macAddress" json:"macAddress"`
	Name       string     `rethinkdb:"name" json:"name"`
	Identifier string     `rethinkdb:"identifier" json:"identifier"`
	Vrf        string     `rethinkdb:"vrf" json:"vrf"`
	Neighbors  Nics       `rethinkdb:"neighbors" json:"neighbors"`
	Hostname   string     `rethinkdb:"hostname" json:"hostname"`
	State      *NicState  `rethinkdb:"state" json:"state"`
}

// NicState represents the desired and actual state of a network interface
// controller (NIC). The Desired field indicates the intended state of the
// NIC, while Actual indicates its current operational state. The Desired
// state will be removed when the actuale state is equal to the desired state.
type NicState struct {
	Desired *SwitchPortStatus `rethinkdb:"desired" json:"desired"`
	Actual  SwitchPortStatus  `rethinkdb:"actual" json:"actual"`
}

// SetState updates the NicState with the given SwitchPortStatus. It returns
// a new NicState and a bool indicating if the state was changed.
//
// If the given status matches the current Actual state, it checks if Desired
// is set and matches too. If so, Desired is set to nil since the desired
// state has been reached.
//
// If the given status differs from the current Actual state, Desired is left
// unchanged if it differes from the new state so the desired state is still tracked.
// The Actual state is updated to the given status.
//
// This allows tracking both the desired and actual states, while clearing
// Desired once the desired state is achieved.
func (ns *NicState) SetState(s SwitchPortStatus) (NicState, bool) {
	if ns == nil {
		return NicState{
			Actual:  s,
			Desired: nil,
		}, true
	}
	if ns.Actual == s {
		if ns.Desired != nil {
			if *ns.Desired == s {
				// we now have the desired state, so set the desired state to nil
				return NicState{
					Actual:  s,
					Desired: nil,
				}, true
			} else {
				// we already have the reported state, but the desired one is different
				// so nothing changed
				return *ns, false
			}
		}
		// nothing changed
		return *ns, false
	}
	// we got another state as we had before
	if ns.Desired != nil {
		if *ns.Desired == s {
			// we now have the desired state, so set the desired state to nil
			return NicState{
				Actual:  s,
				Desired: nil,
			}, true
		} else {
			// we already have the reported state, but the desired one is different
			// so nothing changed
			return NicState{
				Actual:  s,
				Desired: ns.Desired,
			}, true
		}
	}
	return NicState{
		Actual:  s,
		Desired: nil,
	}, true
}

// WantState sets the desired state for the NIC. It returns a new NicState
// struct with the desired state set and a bool indicating if the state changed.
// If the current state already matches the desired state, it returns a state
// with a cleared desired field.
func (ns *NicState) WantState(s SwitchPortStatus) (NicState, bool) {
	if ns == nil {
		return NicState{
			Actual:  SwitchPortStatusUnknown,
			Desired: &s,
		}, true
	}
	if ns.Actual == s {
		// we want a state we already have
		if ns.Desired != nil {
			return NicState{
				Actual:  s,
				Desired: nil,
			}, true
		}
		return *ns, false
	}
	return NicState{
		Actual:  ns.Actual,
		Desired: &s,
	}, true
}

// GetIdentifier returns the identifier of a nic.
// It returns the mac address as a fallback if no identifier was found.
// (this is for backwards compatibility with old metal-core and metal-hammer versions)
func (n *Nic) GetIdentifier() string {
	if n.Identifier != "" {
		return n.Identifier
	}
	return string(n.MacAddress)
}

// Nics is a list of nics.
type Nics []Nic

// Prefix is a ip with mask, either ipv4/ipv6
type Prefix struct {
	IP     string `rethinkdb:"ip" json:"ip"`
	Length string `rethinkdb:"length" json:"length"`
}

// Prefixes is an array of prefixes
type Prefixes []Prefix

// NewPrefixFromCIDR returns a new prefix from a given cidr.
func NewPrefixFromCIDR(cidr string) (*Prefix, error) {
	parts := strings.Split(cidr, "/")
	if len(parts) != 2 {
		return nil, fmt.Errorf("cannot split cidr into pieces: %v", cidr)
	}
	ip := strings.TrimSpace(parts[0])
	length := strings.TrimSpace(parts[1])
	return &Prefix{
		IP:     ip,
		Length: length,
	}, nil
}

// String implements the Stringer interface
func (p *Prefix) String() string {
	return p.IP + "/" + p.Length
}

func (p Prefixes) String() []string {
	result := []string{}
	for _, element := range p {
		result = append(result, element.String())
	}
	return result
}

// Equals returns true when prefixes have the same cidr.
func (p *Prefix) Equals(other *Prefix) bool {
	return p.String() == other.String()
}

// Network is a network in a metal as a service infrastructure.
// TODO specify rethinkdb restrictions.
type Network struct {
	Base
	Prefixes            Prefixes          `rethinkdb:"prefixes" json:"prefixes"`
	DestinationPrefixes Prefixes          `rethinkdb:"destinationprefixes" json:"destinationprefixes"`
	PartitionID         string            `rethinkdb:"partitionid" json:"partitionid"`
	ProjectID           string            `rethinkdb:"projectid" json:"projectid"`
	ParentNetworkID     string            `rethinkdb:"parentnetworkid" json:"parentnetworkid"`
	Vrf                 uint              `rethinkdb:"vrf" json:"vrf"`
	PrivateSuper        bool              `rethinkdb:"privatesuper" json:"privatesuper"`
	Nat                 bool              `rethinkdb:"nat" json:"nat"`
	Underlay            bool              `rethinkdb:"underlay" json:"underlay"`
	Shared              bool              `rethinkdb:"shared" json:"shared"`
	Labels              map[string]string `rethinkdb:"labels" json:"labels"`
}

// Networks is a list of networks.
type Networks []Network

// NetworkMap is an indexed map of networks
type NetworkMap map[string]Network

// NetworkUsage contains usage information of a network
type NetworkUsage struct {
	AvailableIPs      uint64 `json:"available_ips" description:"the total available IPs" readonly:"true"`
	UsedIPs           uint64 `json:"used_ips" description:"the total used IPs" readonly:"true"`
	AvailablePrefixes uint64 `json:"available_prefixes" description:"the total available Prefixes" readonly:"true"`
	UsedPrefixes      uint64 `json:"used_prefixes" description:"the total used Prefixes" readonly:"true"`
}

// ByID creates an indexed map of partitions where the id is the index.
func (nws Networks) ByID() NetworkMap {
	res := make(NetworkMap)
	for i, nw := range nws {
		res[nw.ID] = nws[i]
	}
	return res
}

// FindPrefix returns the prefix by cidr if contained in this network, nil otherwise
func (n *Network) FindPrefix(cidr string) *Prefix {
	var found *Prefix
	for _, p := range n.Prefixes {
		if p.String() == cidr {
			return &p
		}
	}
	return found
}

// ContainsIP checks whether the given ip is included in the networks prefixes
func (n *MachineNetwork) ContainsIP(ip string) bool {
	pip := net.ParseIP(ip)
	for _, p := range n.Prefixes {
		_, n, err := net.ParseCIDR(p)
		if err != nil {
			continue
		}
		if n.Contains(pip) {
			return true
		}
	}
	return false
}

// SubtractPrefixes returns the prefixes of the network minus the prefixes passed in the arguments
func (n *Network) SubtractPrefixes(prefixes ...Prefix) []Prefix {
	var result []Prefix
	for _, p := range n.Prefixes {
		contains := false
		for i := range prefixes {
			if p.Equals(&prefixes[i]) {
				contains = true
				break
			}
		}
		if contains {
			continue
		}
		result = append(result, p)
	}
	return result
}

func (nics Nics) FilterByHostname(hostname string) (res Nics) {
	if hostname == "" {
		return nics
	}

	for i, n := range nics {
		if n.Hostname == hostname {
			res = append(res, nics[i])
		}
	}

	return res
}

// ByName creates a map (nic names --> nic) from a nic list.
func (nics Nics) ByName() map[string]*Nic {
	res := make(map[string]*Nic)

	for i, n := range nics {
		res[n.Name] = &nics[i]
	}

	return res
}

// ByIdentifier creates a map (nic identifier --> nic) from a nic list.
func (nics Nics) ByIdentifier() map[string]*Nic {
	res := make(map[string]*Nic)

	for i, n := range nics {
		res[n.GetIdentifier()] = &nics[i]
	}

	return res
}<|MERGE_RESOLUTION|>--- conflicted
+++ resolved
@@ -6,7 +6,6 @@
 	"strings"
 )
 
-<<<<<<< HEAD
 // SwitchPortStatus is a type alias for a string that represents the status of a switch port.
 // Valid values are defined as constants in this package.
 type SwitchPortStatus string
@@ -34,10 +33,7 @@
 	return s == SwitchPortStatusUp || s == SwitchPortStatusDown || s == SwitchPortStatusUnknown
 }
 
-// A MacAddress is the type for mac adresses. When using a
-=======
 // A MacAddress is the type for mac addresses. When using a
->>>>>>> 98eb923e
 // custom type, we cannot use strings directly.
 type MacAddress string
 
