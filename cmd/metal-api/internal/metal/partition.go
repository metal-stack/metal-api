--- conflicted
+++ resolved
@@ -3,18 +3,11 @@
 // A Partition represents a location.
 type Partition struct {
 	Base
-<<<<<<< HEAD
 	BootConfiguration  BootConfiguration `rethinkdb:"bootconfig" json:"bootconfig"`
 	MgmtServiceAddress string            `rethinkdb:"mgmtserviceaddr" json:"mgmtserviceaddr"`
 	Labels             map[string]string `rethinkdb:"labels" json:"labels"`
-=======
-	BootConfiguration          BootConfiguration `rethinkdb:"bootconfig" json:"bootconfig"`
-	MgmtServiceAddress         string            `rethinkdb:"mgmtserviceaddr" json:"mgmtserviceaddr"`
-	PrivateNetworkPrefixLength uint8             `rethinkdb:"privatenetworkprefixlength" json:"privatenetworkprefixlength"`
-	Labels                     map[string]string `rethinkdb:"labels" json:"labels"`
-	DNSServers                 DNSServers        `rethinkdb:"dns_servers" json:"dns_servers"`
-	NTPServers                 NTPServers        `rethinkdb:"ntp_servers" json:"ntp_servers"`
->>>>>>> 3f09c81c
+	DNSServers         DNSServers        `rethinkdb:"dns_servers" json:"dns_servers"`
+	NTPServers         NTPServers        `rethinkdb:"ntp_servers" json:"ntp_servers"`
 }
 
 // BootConfiguration defines the metal-hammer initrd, kernel and commandline
