--- conflicted
+++ resolved
@@ -89,10 +89,7 @@
 	Tags        []string                `rethinkdb:"tags"`
 	IPMI        IPMI                    `rethinkdb:"ipmi"`
 	BIOS        BIOS                    `rethinkdb:"bios"`
-<<<<<<< HEAD
 	Disks       []BlockDevice           `rethinkdb:"disks"`
-=======
->>>>>>> c79f6cdd
 }
 
 // Machines is a slice of Machine
