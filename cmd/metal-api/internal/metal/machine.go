--- conflicted
+++ resolved
@@ -148,7 +148,7 @@
 	MachineSetup     *MachineSetup     `rethinkdb:"setup" json:"setup"`
 	Role             Role              `rethinkdb:"role" json:"role"`
 	VPN              *MachineVPN       `rethinkdb:"vpn" json:"vpn"`
-<<<<<<< HEAD
+	UUID             string            `rethinkdb:"uuid" json:"uuid"`
 	Egress           []EgressRule      `rethinkdb:"egress" json:"egress"`
 	Ingress          []IngressRule     `rethinkdb:"ingress" json:"ingress"`
 }
@@ -242,9 +242,6 @@
 	}
 
 	return nil
-=======
-	UUID             string            `rethinkdb:"uuid" json:"uuid"`
->>>>>>> a7afa6da
 }
 
 // A MachineSetup stores the data used for machine reinstallations.
