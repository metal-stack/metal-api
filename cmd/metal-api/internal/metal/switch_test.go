package metal

import (
	"fmt"
	"reflect"
	"strconv"
	"testing"

	"github.com/google/go-cmp/cmp"
)

var (
	testNics = Nics{
		Nic{
			MacAddress: "11:11:11:11:11:11",
		},
		Nic{
			MacAddress: "21:11:11:11:11:11",
		},
	}

	// Switches
	switch1 = Switch{
		Base: Base{
			ID: "switch1",
		},
		PartitionID: "1",
		RackID:      "1",
		Nics:        testNics,
		MachineConnections: ConnectionMap{
			"1": Connections{
				Connection{
					Nic: Nic{
						MacAddress: MacAddress("11:11:11:11:11:11"),
					},
					MachineID: "1",
				},
				Connection{
					Nic: Nic{
						MacAddress: MacAddress("11:11:11:11:11:22"),
					},
					MachineID: "1",
				},
			},
		},
	}
)

func TestSwitch_ConnectMachine(t *testing.T) {
	type args struct {
		*Machine
	}
	tests := []struct {
		name string
		s    *Switch
		args args
	}{
		// Test-Data List / Test Cases:
		{
			name: "Test 1",
			s:    &switch1,
			args: args{
				Machine: &Machine{
					Base: Base{
						Name:        "1-core/100 B",
						Description: "a machine with 1 core(s) and 100 B of RAM",
						ID:          "5",
					},
					RackID:      "1",
					PartitionID: "1",
					SizeID:      "1",
					Allocation:  nil,
					Hardware: MachineHardware{
						Memory: 100,
						MetalCPUs: []MetalCPU{
							{
								Model:   "Intel Xeon Silver",
								Cores:   1,
								Threads: 1,
							},
						},
						Nics: testNics,
						Disks: []BlockDevice{
							{
								Name: "blockdeviceName",
								Size: 1000000000000,
							},
						},
					},
				},
			},
		},
	}
	for i := range tests {
		tt := tests[i]
		t.Run(tt.name, func(t *testing.T) {
			tt.s.ConnectMachine(tt.args.Machine)
		})
	}
}

// Gerrit and me implemented that monster in a one shot which worked.

func TestSwitch_ConnectMachine2(t *testing.T) {
	type fields struct {
		ID                 string
		Nics               []Nic
		MachineConnections ConnectionMap
		PartitionID        string
		RackID             string
	}

	switchName1 := "switch-1"
	switchName2 := "switch-2"
	tests := []struct {
		name    string
		fields  fields
		machine *Machine
	}{
		{
			name: "simple connection",
			fields: fields{
				ID: switchName1,
				Nics: []Nic{
					{
						Name:       "eth0",
						MacAddress: "00:11:11",
					},
					{
						Name:       "swp1",
						MacAddress: "11:11:11",
					},
					{
						Name:       "swp2",
						MacAddress: "22:11:11",
					},
				},
				PartitionID: "nbg1",
				RackID:      "rack1",
				MachineConnections: ConnectionMap{
					"machine-1": []Connection{
						{
							Nic: Nic{
								Name:       "swp1",
								MacAddress: "11:11:11",
							},
							MachineID: "machine-1",
						},
						{
							Nic: Nic{
								Name:       "swp2",
								MacAddress: "22:11:11",
							},
							MachineID: "machine-1",
						},
					},
				},
			},
			machine: &Machine{
				Base: Base{
					ID: "machine-1",
				},
				Hardware: MachineHardware{
					Nics: []Nic{
						{
							Name: "eth0",
							Neighbors: []Nic{
								{
									MacAddress: "11:11:11",
									Hostname:   switchName1,
								},
								{
									MacAddress: "11:11:12",
									Hostname:   switchName1,
								},
							},
						},
						{
							Name: "eth1",
							Neighbors: []Nic{
								{
									MacAddress: "22:11:11",
									Hostname:   switchName1,
								},
								{
									MacAddress: "11:11:13",
									Hostname:   switchName1,
								},
							},
						},
					},
				},
			},
		},
		{
			name: "multiple switch connection",
			fields: fields{
				ID: switchName1,
				Nics: []Nic{
					{
						Name:       "eth0",
						MacAddress: "00:11:11",
					},
					{
						Name:       "swp1",
						MacAddress: "11:11:11",
					},
					{
						Name:       "swp2",
						MacAddress: "22:11:11",
					},
				},
				PartitionID: "nbg1",
				RackID:      "rack1",
				MachineConnections: ConnectionMap{
					"machine-1": []Connection{
						{
							Nic: Nic{
								Name:       "swp1",
								MacAddress: "11:11:11",
							},
							MachineID: "machine-1",
						},
					},
				},
			},
			machine: &Machine{
				Base: Base{
					ID: "machine-1",
				},
				Hardware: MachineHardware{
					Nics: []Nic{
						{
							Name: "eth0",
							Neighbors: []Nic{
								{
									MacAddress: "11:11:11",
									Hostname:   switchName1,
								},
								{
									MacAddress: "11:11:12",
									Hostname:   switchName1,
								},
							},
						},
						{
							Name: "eth1",
							Neighbors: []Nic{
								{
									MacAddress: "22:11:11",
									Hostname:   switchName2,
								},
								{
									MacAddress: "11:11:13",
									Hostname:   switchName2,
								},
							},
						},
					},
				},
			},
		},
	}
	for i := range tests {
		tt := tests[i]
		t.Run(tt.name, func(t *testing.T) {
			s := Switch{
				Base: Base{
					ID:   tt.fields.ID,
					Name: tt.fields.ID,
				},
				RackID:             tt.fields.RackID,
				Nics:               tt.fields.Nics,
				PartitionID:        tt.fields.PartitionID,
				MachineConnections: ConnectionMap{},
			}
			s.ConnectMachine(tt.machine)
			if !reflect.DeepEqual(s.MachineConnections, tt.fields.MachineConnections) {
				t.Errorf("expected:%v, got:%v", s.MachineConnections, tt.fields.MachineConnections)
			}
		})
	}
}

<<<<<<< HEAD
func TestSwitch_TranslateNicMap(t *testing.T) {
	tests := []struct {
		name     string
		sw       *Switch
		targetOS SwitchOSVendor
		want     NicMap
		wantErr  bool
	}{
		{
			name: "both twins have the same os",
			sw: &Switch{
				Nics: []Nic{
					{Name: "swp1s0"},
					{Name: "swp1s1"},
					{Name: "swp1s2"},
					{Name: "swp1s3"},
				},
				OS: &SwitchOS{Vendor: SwitchOSVendorCumulus},
			},
			targetOS: SwitchOSVendorCumulus,
			want: map[string]*Nic{
				"swp1s0": {Name: "swp1s0"},
				"swp1s1": {Name: "swp1s1"},
				"swp1s2": {Name: "swp1s2"},
				"swp1s3": {Name: "swp1s3"},
=======
func TestConnectionMap_ByNicName(t *testing.T) {
	tests := []struct {
		name           string
		c              ConnectionMap
		want           map[string]Connection
		wantErr        bool
		wantErrmessage string
	}{
		{
			name: "one machine connected to one switch",
			c: ConnectionMap{
				"m1": Connections{
					Connection{MachineID: "m1", Nic: Nic{MacAddress: "11:11", Name: "swp1"}},
				},
			},
			want: map[string]Connection{
				"swp1": {MachineID: "m1", Nic: Nic{MacAddress: "11:11", Name: "swp1"}},
>>>>>>> 17fc65f8
			},
			wantErr: false,
		},
		{
<<<<<<< HEAD
			name: "cumulus to sonic",
			sw: &Switch{
				Nics: []Nic{
					{Name: "Ethernet1"},
					{Name: "Ethernet2"},
					{Name: "Ethernet3"},
					{Name: "Ethernet4"},
				},
				OS: &SwitchOS{Vendor: SwitchOSVendorSonic},
			},
			targetOS: SwitchOSVendorCumulus,
			want: map[string]*Nic{
				"swp1s1": {Name: "Ethernet1"},
				"swp1s2": {Name: "Ethernet2"},
				"swp1s3": {Name: "Ethernet3"},
				"swp2":   {Name: "Ethernet4"},
			},
			wantErr: false,
		},
	}
	for _, tt := range tests {
		t.Run(tt.name, func(t *testing.T) {
			got, err := tt.sw.TranslateNicMap(tt.targetOS)
			if (err != nil) != tt.wantErr {
				t.Errorf("translateNicNames() error = %v, wantErr %v", err, tt.wantErr)
				return
			}
			if cmp.Diff(got, tt.want) != "" {
				t.Errorf("translateNicNames() = %v, want %v", got, tt.want)
			}
		})
	}
}

func TestSwitch_MapPortNames(t *testing.T) {
	tests := []struct {
		name     string
		sw       *Switch
		targetOS SwitchOSVendor
		want     map[string]string
		wantErr  bool
	}{
		{
			name: "same os",
			sw: &Switch{
				Nics: []Nic{
					{Name: "swp1s0"},
					{Name: "swp1s1"},
					{Name: "swp1s2"},
					{Name: "swp1s3"},
				},
				OS: &SwitchOS{Vendor: SwitchOSVendorCumulus},
			},
			targetOS: SwitchOSVendorCumulus,
			want: map[string]string{
				"swp1s0": "swp1s0",
				"swp1s1": "swp1s1",
				"swp1s2": "swp1s2",
				"swp1s3": "swp1s3",
			},
			wantErr: false,
		},
		{
			name: "cumulus to sonic",
			sw: &Switch{
				Nics: []Nic{
					{Name: "swp1s0"},
					{Name: "swp2s0"},
					{Name: "swp2s1"},
					{Name: "swp2s2"},
				},
				OS: &SwitchOS{Vendor: SwitchOSVendorCumulus},
			},
			targetOS: SwitchOSVendorSonic,
			want: map[string]string{
				"swp1s0": "Ethernet0",
				"swp2s0": "Ethernet4",
				"swp2s1": "Ethernet5",
				"swp2s2": "Ethernet6",
			},
			wantErr: false,
		},
		{
			name: "sonic to cumulus",
			sw: &Switch{
				Nics: []Nic{
					{Name: "Ethernet0"},
					{Name: "Ethernet4"},
					{Name: "Ethernet8"},
					{Name: "Ethernet9"},
				},
				OS: &SwitchOS{Vendor: SwitchOSVendorSonic},
			},
			targetOS: SwitchOSVendorCumulus,
			want: map[string]string{
				"Ethernet0": "swp1",
				"Ethernet4": "swp2",
				"Ethernet8": "swp3s0",
				"Ethernet9": "swp3s1",
=======
			name: "two machines connected to one switch",
			c: ConnectionMap{
				"m1": Connections{
					Connection{MachineID: "m1", Nic: Nic{MacAddress: "11:11", Name: "swp1"}},
				},
				"m2": Connections{
					Connection{MachineID: "m2", Nic: Nic{MacAddress: "21:11", Name: "swp2"}},
				},
			},
			want: map[string]Connection{
				"swp1": {MachineID: "m1", Nic: Nic{MacAddress: "11:11", Name: "swp1"}},
				"swp2": {MachineID: "m2", Nic: Nic{MacAddress: "21:11", Name: "swp2"}},
>>>>>>> 17fc65f8
			},
			wantErr: false,
		},
		{
<<<<<<< HEAD
			name: "sonic names in cumulus switch",
			sw: &Switch{
				Nics: []Nic{
					{Name: "Ethernet0"},
					{Name: "Ethernet4"},
					{Name: "Ethernet8"},
					{Name: "Ethernet9"},
				},
				OS: &SwitchOS{Vendor: SwitchOSVendorCumulus},
			},
			targetOS: SwitchOSVendorSonic,
			want:     nil,
			wantErr:  true,
		},
		{
			name: "cumulus names in sonic switch",
			sw: &Switch{
				Nics: []Nic{
					{Name: "swp1s0"},
					{Name: "swp1s1"},
					{Name: "swp1s2"},
					{Name: "swp1s3"},
				},
				OS: &SwitchOS{Vendor: SwitchOSVendorSonic},
			},
			targetOS: SwitchOSVendorCumulus,
			want:     nil,
			wantErr:  true,
		},
		{
			name: "invalid name",
			sw: &Switch{
				Nics: []Nic{
					{Name: "swp1s"},
				},
				OS: &SwitchOS{Vendor: SwitchOSVendorSonic},
			},
			targetOS: SwitchOSVendorCumulus,
			want:     nil,
			wantErr:  true,
=======
			name: "two machines connected to one switch at the same port",
			c: ConnectionMap{
				"m1": Connections{
					Connection{MachineID: "m1", Nic: Nic{MacAddress: "11:11", Name: "swp1"}},
				},
				"m2": Connections{
					Connection{MachineID: "m2", Nic: Nic{MacAddress: "21:11", Name: "swp1"}},
				},
			},
			want:           nil,
			wantErr:        true,
			wantErrmessage: "switch port swp1 is connected to more than one machine",
>>>>>>> 17fc65f8
		},
	}
	for _, tt := range tests {
		t.Run(tt.name, func(t *testing.T) {
<<<<<<< HEAD
			got, err := tt.sw.MapPortNames(tt.targetOS)
			if (err != nil) != tt.wantErr {
				t.Errorf("Switch.MapPortNames() error = %v, wantErr %v", err, tt.wantErr)
				return
			}
			if diff := cmp.Diff(got, tt.want); diff != "" {
				t.Errorf("%v", diff)
			}
		})
	}
}

func Test_mapPortName(t *testing.T) {
	tests := []struct {
		name     string
		port     string
		sourceOS SwitchOSVendor
		targetOS SwitchOSVendor
		allLines []int
		want     string
		wantErr  error
	}{
		{
			name:     "invalid target os",
			port:     "Ethernet0",
			sourceOS: SwitchOSVendorSonic,
			targetOS: "cumulus",
			allLines: []int{0, 1},
			want:     "",
			wantErr:  fmt.Errorf("unknown target switch os cumulus"),
		},
		{
			name:     "sonic to cumulus",
			port:     "Ethernet11",
			sourceOS: SwitchOSVendorSonic,
			targetOS: SwitchOSVendorCumulus,
			allLines: []int{11},
			want:     "swp3s3",
			wantErr:  nil,
		},
		{
			name:     "cumulus to sonic",
			port:     "swp4s0",
			sourceOS: SwitchOSVendorCumulus,
			targetOS: SwitchOSVendorSonic,
			allLines: []int{0, 4, 12, 13},
			want:     "Ethernet12",
			wantErr:  nil,
		},
	}
	for _, tt := range tests {
		t.Run(tt.name, func(t *testing.T) {
			got, err := mapPortName(tt.port, tt.sourceOS, tt.targetOS, tt.allLines)
			if !errorsAreEqual(err, tt.wantErr) {
				t.Errorf("MapPortName() error = %v, wantErr %v", err, tt.wantErr)
				return
			}
			if got != tt.want {
				t.Errorf("MapPortName() = %v, want %v", got, tt.want)
			}
		})
	}
}

func Test_getLinesFromPortNames(t *testing.T) {
	tests := []struct {
		name    string
		ports   []string
		os      SwitchOSVendor
		want    []int
		wantErr bool
	}{
		{
			name:    "invalid switch os",
			ports:   []string{"swp1", "swp1s2"},
			os:      "cumulus",
			want:    nil,
			wantErr: true,
		},
		{
			name:    "mismatch between port names and os cumulus",
			ports:   []string{"Ethernet0", "Ethernet1"},
			os:      SwitchOSVendorCumulus,
			want:    nil,
			wantErr: true,
		},
		{
			name:    "mismatch between port names and os sonic",
			ports:   []string{"swp1s0", "swp1s1"},
			os:      SwitchOSVendorSonic,
			want:    nil,
			wantErr: true,
		},
		{
			name:    "sonic conversion successful",
			ports:   []string{"Ethernet0", "Ethernet2"},
			os:      SwitchOSVendorSonic,
			want:    []int{0, 2},
			wantErr: false,
		},
		{
			name:    "cumulus conversion successful",
			ports:   []string{"swp1", "swp2s3"},
			os:      SwitchOSVendorCumulus,
			want:    []int{0, 7},
			wantErr: false,
		},
	}
	for _, tt := range tests {
		t.Run(tt.name, func(t *testing.T) {
			got, err := getLinesFromPortNames(tt.ports, tt.os)
			if (err != nil) != tt.wantErr {
				t.Errorf("GetLinesFromPortNames() error = %v, wantErr %v", err, tt.wantErr)
				return
			}
			if !reflect.DeepEqual(got, tt.want) {
				t.Errorf("GetLinesFromPortNames() = %v, want %v", got, tt.want)
			}
		})
	}
}

func Test_sonicPortNameToLine(t *testing.T) {
	_, parseIntError := strconv.Atoi("_1")

	tests := []struct {
		name    string
		port    string
		want    int
		wantErr error
	}{
		{
			name:    "invalid token",
			port:    "Ethernet-0",
			want:    0,
			wantErr: fmt.Errorf("invalid token '-' in port name Ethernet-0"),
		},
		{
			name:    "missing prefix 'Ethernet'",
			port:    "swp1s0",
			want:    0,
			wantErr: fmt.Errorf("invalid port name swp1s0, expected to find prefix 'Ethernet'"),
		},
		{
			name:    "invalid prefix before 'Ethernet'",
			port:    "port_Ethernet0",
			want:    0,
			wantErr: fmt.Errorf("invalid port name port_Ethernet0, port name is expected to start with 'Ethernet'"),
		},
		{
			name:    "cannot convert line number",
			port:    "Ethernet_1",
			want:    0,
			wantErr: fmt.Errorf("unable to convert port name to line number: %w", parseIntError),
		},
		{
			name:    "conversion successful",
			port:    "Ethernet25",
			want:    25,
			wantErr: nil,
		},
	}
	for _, tt := range tests {
		t.Run(tt.name, func(t *testing.T) {
			got, err := sonicPortNameToLine(tt.port)
			if !errorsAreEqual(err, tt.wantErr) {
				t.Errorf("sonicPortNameToLine() error = %v, wantErr %v", err, tt.wantErr)
				return
			}
			if got != tt.want {
				t.Errorf("sonicPortNameToLine() = %v, want %v", got, tt.want)
			}
		})
	}
}

func Test_cumulusPortNameToLine(t *testing.T) {
	_, parseIntError1 := strconv.Atoi("1t0")
	_, parseIntError2 := strconv.Atoi("_0")

	tests := []struct {
		name    string
		port    string
		want    int
		wantErr error
	}{
		{
			name:    "invalid token",
			port:    "swp-0s1",
			want:    0,
			wantErr: fmt.Errorf("invalid token '-' in port name swp-0s1"),
		},
		{
			name:    "missing prefix 'swp'",
			port:    "Ethernet0",
			want:    0,
			wantErr: fmt.Errorf("invalid port name Ethernet0, expected to find prefix 'swp'"),
		},
		{
			name:    "invalid prefix before 'swp'",
			port:    "port_swp1s0",
			want:    0,
			wantErr: fmt.Errorf("invalid port name port_swp1s0, port name is expected to start with 'swp'"),
		},
		{
			name:    "wrong delimiter",
			port:    "swp1t0",
			want:    0,
			wantErr: fmt.Errorf("unable to convert port name to line number: %w", parseIntError1),
		},
		{
			name:    "cannot convert first number",
			port:    "swp_0s0",
			want:    0,
			wantErr: fmt.Errorf("unable to convert port name to line number: %w", parseIntError2),
		},
		{
			name:    "cannot convert second number",
			port:    "swp1s_0",
			want:    0,
			wantErr: fmt.Errorf("unable to convert port name to line number: %w", parseIntError2),
		},
		{
			name:    "cannot convert swp0 because that would result in a negative line number",
			port:    "swp0",
			want:    0,
			wantErr: fmt.Errorf("invalid port name swp0 would map to negative number"),
		},
		{
			name:    "cannot convert swp0s1 because that would result in a negative line number",
			port:    "swp0s1",
			want:    0,
			wantErr: fmt.Errorf("invalid port name swp0s1 would map to negative number"),
		},
		{
			name:    "convert line without breakout",
			port:    "swp4",
			want:    12,
			wantErr: nil,
		},
		{
			name:    "convert line with breakout",
			port:    "swp3s3",
			want:    11,
			wantErr: nil,
		},
	}
	for _, tt := range tests {
		t.Run(tt.name, func(t *testing.T) {
			got, err := cumulusPortNameToLine(tt.port)
			if !errorsAreEqual(err, tt.wantErr) {
				t.Errorf("cumulusPortNameToLine() error = %v, wantErr %v", err, tt.wantErr)
				return
			}
			if got != tt.want {
				t.Errorf("cumulusPortNameToLine() = %v, want %v", got, tt.want)
			}
		})
	}
}

func Test_cumulusPortByLineNumber(t *testing.T) {
	tests := []struct {
		name     string
		line     int
		allLines []int
		want     string
	}{
		{
			name:     "only one line",
			line:     4,
			allLines: []int{4},
			want:     "swp2",
		},
		{
			name:     "line number 0 without breakout",
			line:     0,
			allLines: []int{0, 4},
			want:     "swp1",
		},
		{
			name:     "higher line number without breakout",
			line:     4,
			allLines: []int{0, 1, 2, 3, 4, 8},
			want:     "swp2",
		},
		{
			name:     "line number divisible by 4 with breakout",
			line:     4,
			allLines: []int{4, 5, 6, 7},
			want:     "swp2s0",
		},
		{
			name:     "line number not divisible by 4",
			line:     13,
			allLines: []int{13},
			want:     "swp4s1",
		},
	}
	for _, tt := range tests {
		t.Run(tt.name, func(t *testing.T) {
			if got := cumulusPortByLineNumber(tt.line, tt.allLines); got != tt.want {
				t.Errorf("cumulusPortByLineNumber() = %v, want %v", got, tt.want)
			}
		})
	}
}

func errorsAreEqual(err1, err2 error) bool {
	if err1 == nil && err2 == nil {
		return true
	}

	if err1 != nil && err2 == nil || err1 == nil && err2 != nil {
		return false
	}

	return err1.Error() == err2.Error()
=======
			got, err := tt.c.ByNicName()
			if (err != nil) != tt.wantErr {
				t.Errorf("ConnectionMap.ByNicName() error = %v, wantErr %v", err, tt.wantErr)
				return
			}
			if tt.wantErr && tt.wantErrmessage != err.Error() {
				t.Errorf("ConnectionMap.ByNicName() error = %v, wantErr %v", err, tt.wantErr)
				return
			}

			if diff := cmp.Diff(tt.want, got); diff != "" {
				t.Errorf("ConnectionMap.ByNicName() diff: %s", diff)
			}
		})
	}
>>>>>>> 17fc65f8
}<|MERGE_RESOLUTION|>--- conflicted
+++ resolved
@@ -282,7 +282,6 @@
 	}
 }
 
-<<<<<<< HEAD
 func TestSwitch_TranslateNicMap(t *testing.T) {
 	tests := []struct {
 		name     string
@@ -308,30 +307,10 @@
 				"swp1s1": {Name: "swp1s1"},
 				"swp1s2": {Name: "swp1s2"},
 				"swp1s3": {Name: "swp1s3"},
-=======
-func TestConnectionMap_ByNicName(t *testing.T) {
-	tests := []struct {
-		name           string
-		c              ConnectionMap
-		want           map[string]Connection
-		wantErr        bool
-		wantErrmessage string
-	}{
-		{
-			name: "one machine connected to one switch",
-			c: ConnectionMap{
-				"m1": Connections{
-					Connection{MachineID: "m1", Nic: Nic{MacAddress: "11:11", Name: "swp1"}},
-				},
-			},
-			want: map[string]Connection{
-				"swp1": {MachineID: "m1", Nic: Nic{MacAddress: "11:11", Name: "swp1"}},
->>>>>>> 17fc65f8
 			},
 			wantErr: false,
 		},
 		{
-<<<<<<< HEAD
 			name: "cumulus to sonic",
 			sw: &Switch{
 				Nics: []Nic{
@@ -431,25 +410,10 @@
 				"Ethernet4": "swp2",
 				"Ethernet8": "swp3s0",
 				"Ethernet9": "swp3s1",
-=======
-			name: "two machines connected to one switch",
-			c: ConnectionMap{
-				"m1": Connections{
-					Connection{MachineID: "m1", Nic: Nic{MacAddress: "11:11", Name: "swp1"}},
-				},
-				"m2": Connections{
-					Connection{MachineID: "m2", Nic: Nic{MacAddress: "21:11", Name: "swp2"}},
-				},
-			},
-			want: map[string]Connection{
-				"swp1": {MachineID: "m1", Nic: Nic{MacAddress: "11:11", Name: "swp1"}},
-				"swp2": {MachineID: "m2", Nic: Nic{MacAddress: "21:11", Name: "swp2"}},
->>>>>>> 17fc65f8
 			},
 			wantErr: false,
 		},
 		{
-<<<<<<< HEAD
 			name: "sonic names in cumulus switch",
 			sw: &Switch{
 				Nics: []Nic{
@@ -490,25 +454,10 @@
 			targetOS: SwitchOSVendorCumulus,
 			want:     nil,
 			wantErr:  true,
-=======
-			name: "two machines connected to one switch at the same port",
-			c: ConnectionMap{
-				"m1": Connections{
-					Connection{MachineID: "m1", Nic: Nic{MacAddress: "11:11", Name: "swp1"}},
-				},
-				"m2": Connections{
-					Connection{MachineID: "m2", Nic: Nic{MacAddress: "21:11", Name: "swp1"}},
-				},
-			},
-			want:           nil,
-			wantErr:        true,
-			wantErrmessage: "switch port swp1 is connected to more than one machine",
->>>>>>> 17fc65f8
 		},
 	}
 	for _, tt := range tests {
 		t.Run(tt.name, func(t *testing.T) {
-<<<<<<< HEAD
 			got, err := tt.sw.MapPortNames(tt.targetOS)
 			if (err != nil) != tt.wantErr {
 				t.Errorf("Switch.MapPortNames() error = %v, wantErr %v", err, tt.wantErr)
@@ -817,17 +766,59 @@
 	}
 }
 
-func errorsAreEqual(err1, err2 error) bool {
-	if err1 == nil && err2 == nil {
-		return true
-	}
-
-	if err1 != nil && err2 == nil || err1 == nil && err2 != nil {
-		return false
-	}
-
-	return err1.Error() == err2.Error()
-=======
+func TestConnectionMap_ByNicName(t *testing.T) {
+	tests := []struct {
+		name           string
+		c              ConnectionMap
+		want           map[string]Connection
+		wantErr        bool
+		wantErrmessage string
+	}{
+		{
+			name: "one machine connected to one switch",
+			c: ConnectionMap{
+				"m1": Connections{
+					Connection{MachineID: "m1", Nic: Nic{MacAddress: "11:11", Name: "swp1"}},
+				},
+			},
+			want: map[string]Connection{
+				"swp1": {MachineID: "m1", Nic: Nic{MacAddress: "11:11", Name: "swp1"}},
+			},
+			wantErr: false,
+		},
+		{
+			name: "two machines connected to one switch",
+			c: ConnectionMap{
+				"m1": Connections{
+					Connection{MachineID: "m1", Nic: Nic{MacAddress: "11:11", Name: "swp1"}},
+				},
+				"m2": Connections{
+					Connection{MachineID: "m2", Nic: Nic{MacAddress: "21:11", Name: "swp2"}},
+				},
+			},
+			want: map[string]Connection{
+				"swp1": {MachineID: "m1", Nic: Nic{MacAddress: "11:11", Name: "swp1"}},
+				"swp2": {MachineID: "m2", Nic: Nic{MacAddress: "21:11", Name: "swp2"}},
+			},
+			wantErr: false,
+		},
+		{
+			name: "two machines connected to one switch at the same port",
+			c: ConnectionMap{
+				"m1": Connections{
+					Connection{MachineID: "m1", Nic: Nic{MacAddress: "11:11", Name: "swp1"}},
+				},
+				"m2": Connections{
+					Connection{MachineID: "m2", Nic: Nic{MacAddress: "21:11", Name: "swp1"}},
+				},
+			},
+			want:           nil,
+			wantErr:        true,
+			wantErrmessage: "switch port swp1 is connected to more than one machine",
+		},
+	}
+	for _, tt := range tests {
+		t.Run(tt.name, func(t *testing.T) {
 			got, err := tt.c.ByNicName()
 			if (err != nil) != tt.wantErr {
 				t.Errorf("ConnectionMap.ByNicName() error = %v, wantErr %v", err, tt.wantErr)
@@ -843,5 +834,16 @@
 			}
 		})
 	}
->>>>>>> 17fc65f8
+}
+
+func errorsAreEqual(err1, err2 error) bool {
+	if err1 == nil && err2 == nil {
+		return true
+	}
+
+	if err1 != nil && err2 == nil || err1 == nil && err2 != nil {
+		return false
+	}
+
+	return err1.Error() == err2.Error()
 }