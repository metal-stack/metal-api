package metal

import (
	"fmt"
	"strings"
	"time"
)

// An Image describes an image which could be used for provisioning.
type Image struct {
	Base
<<<<<<< HEAD
	URL            string                    `rethinkdb:"url"`
	Features       map[ImageFeatureType]bool `rethinkdb:"features"`
	OS             string                    `rethinkdb:"os"`
	Version        string                    `rethinkdb:"version"`
	ExpirationDate time.Time                 `rethinkdb:"expirationDate"`
	// Classification defines the state of a version (preview, supported, deprecated)
	// FIXME implement validation
	Classification VersionClassification `rethinkdb:"classification"`
=======
	URL      string                    `rethinkdb:"url" json:"url"`
	Features map[ImageFeatureType]bool `rethinkdb:"features" json:"features"`
>>>>>>> 2cfd28c9
}

// VersionClassification is the logical state of a version according to
// https://github.wdf.sap.corp/kubernetes/kube-docs/wiki/Versioning-Policy
type VersionClassification string

const (
	// ClassificationPreview indicates that a version has recently been added and not promoted to "Supported" yet.
	// ClassificationPreview versions will not be considered for automatic OperatingSystem patch version updates.
	ClassificationPreview VersionClassification = "preview"
	// ClassificationSupported indicates that a patch version is the default version for the particular minor version.
	// There is always exactly one supported OperatingSystem patch version for every still maintained OperatingSystem minor version.
	// Supported versions are eligible for the automated OperatingSystem patch version update machines.
	ClassificationSupported VersionClassification = "supported"
	// ClassificationDeprecated indicates that a patch version should not be used anymore, should be updated to a new version
	// and will eventually expire.
	// Every version that is neither in preview nor supported is deprecated.
	// All patch versions of not supported minor versions are deprecated.
	ClassificationDeprecated VersionClassification = "deprecated"
)

// ImageFeatureType specifies the features of a images
type ImageFeatureType string

// ImageFeatureString returns the features of an image as a string.
func (i *Image) ImageFeatureString() string {
	features := make([]string, 0, len(i.Features))
	for k := range i.Features {
		features = append(features, string(k))
	}
	return strings.Join(features, ", ")
}

const (
	// ImageFeatureFirewall from this image only a firewall can created
	ImageFeatureFirewall ImageFeatureType = "firewall"
	// ImageFeatureMachine from this image only a machine can created
	ImageFeatureMachine ImageFeatureType = "machine"
)

// Images is a collection of images.
type Images []Image

// ImageMap is an indexed map for images.
type ImageMap map[string]Image

// ByID creates an indexed map from an image collection.
func (ii Images) ByID() ImageMap {
	res := make(ImageMap)
	for i, f := range ii {
		res[f.ID] = ii[i]
	}
	return res
}

// HasFeature returns true if this image has given feature enabled, otherwise false.
func (i *Image) HasFeature(feature ImageFeatureType) bool {
	return i.Features[feature]

}

// ImageFeatureTypeFrom a given name to a ImageFeatureType or error.
func ImageFeatureTypeFrom(name string) (ImageFeatureType, error) {
	switch name {
	case string(ImageFeatureFirewall):
		return ImageFeatureFirewall, nil
	case string(ImageFeatureMachine):
		return ImageFeatureMachine, nil
	default:
		return "", fmt.Errorf("unknown ImageFeatureType:%s", name)
	}
}<|MERGE_RESOLUTION|>--- conflicted
+++ resolved
@@ -9,19 +9,14 @@
 // An Image describes an image which could be used for provisioning.
 type Image struct {
 	Base
-<<<<<<< HEAD
-	URL            string                    `rethinkdb:"url"`
-	Features       map[ImageFeatureType]bool `rethinkdb:"features"`
-	OS             string                    `rethinkdb:"os"`
-	Version        string                    `rethinkdb:"version"`
-	ExpirationDate time.Time                 `rethinkdb:"expirationDate"`
+	URL            string                    `rethinkdb:"url" json:"url"`
+	Features       map[ImageFeatureType]bool `rethinkdb:"features" json:"features"`
+	OS             string                    `rethinkdb:"os" json:"os"`
+	Version        string                    `rethinkdb:"version" json:"version"`
+	ExpirationDate time.Time                 `rethinkdb:"expirationDate" json:"expirationDate"`
 	// Classification defines the state of a version (preview, supported, deprecated)
 	// FIXME implement validation
-	Classification VersionClassification `rethinkdb:"classification"`
-=======
-	URL      string                    `rethinkdb:"url" json:"url"`
-	Features map[ImageFeatureType]bool `rethinkdb:"features" json:"features"`
->>>>>>> 2cfd28c9
+	Classification VersionClassification `rethinkdb:"classification" json:"classification"`
 }
 
 // VersionClassification is the logical state of a version according to
