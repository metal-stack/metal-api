package metal

import (
	"fmt"
	"slices"

	mdmv1 "github.com/metal-stack/masterdata-api/api/v1"
)

// SizeReservation defines a reservation of a size for machine allocations
type SizeReservation struct {
	Base
	SizeID       string            `rethinkdb:"sizeid" json:"sizeid"`
	Amount       int               `rethinkdb:"amount" json:"amount"`
	ProjectID    string            `rethinkdb:"projectid" json:"projectid"`
	PartitionIDs []string          `rethinkdb:"partitionids" json:"partitionids"`
	Labels       map[string]string `rethinkdb:"labels" json:"labels"`
}

type SizeReservations []SizeReservation

func (rs *SizeReservations) BySize() map[string]SizeReservations {
	res := map[string]SizeReservations{}
<<<<<<< HEAD
=======
	if rs == nil {
		return res
	}

>>>>>>> 3d7c6da5
	for _, rv := range *rs {
		res[rv.SizeID] = append(res[rv.SizeID], rv)
	}

	return res
}

func (rs *SizeReservations) ForPartition(partitionID string) SizeReservations {
	if rs == nil {
		return nil
	}

	var result SizeReservations
	for _, r := range *rs {
		r := r
		if slices.Contains(r.PartitionIDs, partitionID) {
			result = append(result, r)
		}
	}

	return result
}

func (rs *SizeReservations) Validate(sizes SizeMap, partitions PartitionMap, projects map[string]*mdmv1.Project) error {
	if rs == nil {
		return nil
	}

	for _, r := range *rs {
		err := r.Validate(sizes, partitions, projects)
		if err != nil {
			return err
		}
	}

	return nil
}

func (r *SizeReservation) Validate(sizes SizeMap, partitions PartitionMap, projects map[string]*mdmv1.Project) error {
	if r.Amount <= 0 {
		return fmt.Errorf("amount must be a positive integer")
	}

	if _, ok := sizes[r.SizeID]; !ok {
		return fmt.Errorf("size must exist before creating a size reservation")
	}

	if len(r.PartitionIDs) == 0 {
		return fmt.Errorf("at least one partition id must be specified")
	}
	ids := map[string]bool{}
	for _, partition := range r.PartitionIDs {
		ids[partition] = true
		if _, ok := partitions[partition]; !ok {
			return fmt.Errorf("partition must exist before creating a size reservation")
		}
	}
	if len(ids) != len(r.PartitionIDs) {
		return fmt.Errorf("partitions must not contain duplicates")
	}

	if r.ProjectID == "" {
		return fmt.Errorf("project id must be specified")
	}
	if _, ok := projects[r.ProjectID]; !ok {
		return fmt.Errorf("project must exist before creating a size reservation")
	}

	return nil
}<|MERGE_RESOLUTION|>--- conflicted
+++ resolved
@@ -21,13 +21,10 @@
 
 func (rs *SizeReservations) BySize() map[string]SizeReservations {
 	res := map[string]SizeReservations{}
-<<<<<<< HEAD
-=======
 	if rs == nil {
 		return res
 	}
 
->>>>>>> 3d7c6da5
 	for _, rv := range *rs {
 		res[rv.SizeID] = append(res[rv.SizeID], rv)
 	}
