package states

import (
	"context"

	"github.com/looplab/fsm"
	"github.com/metal-stack/metal-api/cmd/metal-api/internal/metal"
)

type CrashState struct {
	noopState
	container *metal.ProvisioningEventContainer
	event     *metal.ProvisioningEvent
}

func newCrash(c *StateConfig) *CrashState {
	return &CrashState{
		container: c.Container,
		event:     c.Event,
	}
}

<<<<<<< HEAD
func (p *CrashState) OnEnter(e *fsm.Event) {
=======
func (p *CrashState) OnTransition(ctx context.Context, e *fsm.Event) {
>>>>>>> 12745f6a
	p.container.CrashLoop = true
	p.container.LastErrorEvent = p.event
	appendEventToContainer(p.event, p.container)
}<|MERGE_RESOLUTION|>--- conflicted
+++ resolved
@@ -20,11 +20,7 @@
 	}
 }
 
-<<<<<<< HEAD
-func (p *CrashState) OnEnter(e *fsm.Event) {
-=======
-func (p *CrashState) OnTransition(ctx context.Context, e *fsm.Event) {
->>>>>>> 12745f6a
+func (p *CrashState) OnEnter(ctx context.Context, e *fsm.Event) {
 	p.container.CrashLoop = true
 	p.container.LastErrorEvent = p.event
 	appendEventToContainer(p.event, p.container)
