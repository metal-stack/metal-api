--- conflicted
+++ resolved
@@ -21,10 +21,6 @@
 	}
 }
 
-<<<<<<< HEAD
-func (p *InitialState) OnEnter(e *fsm.Event) {
-=======
-func (p *InitialState) OnTransition(ctx context.Context, e *fsm.Event) {
->>>>>>> 12745f6a
+func (p *InitialState) OnEnter(ctx context.Context, e *fsm.Event) {
 	e.Err = fmt.Errorf("unexpected transition back to initial state")
 }