--- conflicted
+++ resolved
@@ -20,10 +20,6 @@
 	}
 }
 
-<<<<<<< HEAD
-func (p *InstallingState) OnEnter(e *fsm.Event) {
-=======
-func (p *InstallingState) OnTransition(ctx context.Context, e *fsm.Event) {
->>>>>>> 12745f6a
+func (p *InstallingState) OnEnter(ctx context.Context, e *fsm.Event) {
 	appendEventToContainer(p.event, p.container)
 }