package states

import (
	"context"
	"log/slog"

	"github.com/looplab/fsm"
	"github.com/metal-stack/metal-api/cmd/metal-api/internal/metal"
)

type AliveState struct {
<<<<<<< HEAD
	noopState
	log       *zap.SugaredLogger
=======
	log       *slog.Logger
>>>>>>> 12745f6a
	container *metal.ProvisioningEventContainer
	event     *metal.ProvisioningEvent
	machine   *metal.Machine
}

func newAlive(c *StateConfig) *AliveState {
	return &AliveState{
		log:       c.Log,
		container: c.Container,
		event:     c.Event,
		machine:   c.Machine,
	}
}

<<<<<<< HEAD
func (p *AliveState) OnEnter(e *fsm.Event) {
	p.log.Debugw("received provisioning alive event", "id", p.container.ID)

	if p.machine != nil && p.machine.State.Hibernation.Enabled {
		p.container.LastEventTime = &p.event.Time // machine is about to shutdown and is still sending alive events
		return
	}

	updateTimeAndLiveliness(p.event, p.container)
=======
func (p *AliveState) OnTransition(ctx context.Context, e *fsm.Event) {
	updateTimeAndLiveliness(p.event, p.container)
	p.log.Debug("received provisioning alive event", "id", p.container.ID)
>>>>>>> 12745f6a
}<|MERGE_RESOLUTION|>--- conflicted
+++ resolved
@@ -9,12 +9,8 @@
 )
 
 type AliveState struct {
-<<<<<<< HEAD
 	noopState
-	log       *zap.SugaredLogger
-=======
 	log       *slog.Logger
->>>>>>> 12745f6a
 	container *metal.ProvisioningEventContainer
 	event     *metal.ProvisioningEvent
 	machine   *metal.Machine
@@ -29,9 +25,8 @@
 	}
 }
 
-<<<<<<< HEAD
-func (p *AliveState) OnEnter(e *fsm.Event) {
-	p.log.Debugw("received provisioning alive event", "id", p.container.ID)
+func (p *AliveState) OnEnter(ctx context.Context, e *fsm.Event) {
+	p.log.Debug("received provisioning alive event", "id", p.container.ID)
 
 	if p.machine != nil && p.machine.State.Hibernation.Enabled {
 		p.container.LastEventTime = &p.event.Time // machine is about to shutdown and is still sending alive events
@@ -39,9 +34,4 @@
 	}
 
 	updateTimeAndLiveliness(p.event, p.container)
-=======
-func (p *AliveState) OnTransition(ctx context.Context, e *fsm.Event) {
-	updateTimeAndLiveliness(p.event, p.container)
-	p.log.Debug("received provisioning alive event", "id", p.container.ID)
->>>>>>> 12745f6a
 }