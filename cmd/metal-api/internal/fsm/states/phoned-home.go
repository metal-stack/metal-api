package states

import (
	"context"
	"log/slog"
	"time"

	"github.com/looplab/fsm"
	"github.com/metal-stack/metal-api/cmd/metal-api/internal/metal"
)

// failedMachineReclaimThreshold is the duration after which the machine reclaim is assumed to have failed.
const failedMachineReclaimThreshold = 5 * time.Minute

type PhonedHomeState struct {
<<<<<<< HEAD
	noopState
	log       *zap.SugaredLogger
=======
	log       *slog.Logger
>>>>>>> 12745f6a
	container *metal.ProvisioningEventContainer
	event     *metal.ProvisioningEvent
}

func newPhonedHome(c *StateConfig) *PhonedHomeState {
	return &PhonedHomeState{
		log:       c.Log,
		container: c.Container,
		event:     c.Event,
	}
}

<<<<<<< HEAD
func (p *PhonedHomeState) OnEnter(e *fsm.Event) {
=======
func (p *PhonedHomeState) OnTransition(ctx context.Context, e *fsm.Event) {
>>>>>>> 12745f6a
	switch e.Src {
	case PhonedHome.String():
		updateTimeAndLiveliness(p.event, p.container)
		p.log.Debug("swallowing repeated phoned home event", "id", p.container.ID)
	case MachineReclaim.String():
		// swallow on machine reclaim
		if p.container.LastEventTime != nil && p.event.Time.Sub(*p.container.LastEventTime) > failedMachineReclaimThreshold {
			updateTimeAndLiveliness(p.event, p.container)
			p.container.FailedMachineReclaim = true
		}
	default:
		p.container.CrashLoop = false
		appendEventToContainer(p.event, p.container)
	}
}<|MERGE_RESOLUTION|>--- conflicted
+++ resolved
@@ -13,12 +13,8 @@
 const failedMachineReclaimThreshold = 5 * time.Minute
 
 type PhonedHomeState struct {
-<<<<<<< HEAD
 	noopState
-	log       *zap.SugaredLogger
-=======
 	log       *slog.Logger
->>>>>>> 12745f6a
 	container *metal.ProvisioningEventContainer
 	event     *metal.ProvisioningEvent
 }
@@ -31,11 +27,7 @@
 	}
 }
 
-<<<<<<< HEAD
-func (p *PhonedHomeState) OnEnter(e *fsm.Event) {
-=======
-func (p *PhonedHomeState) OnTransition(ctx context.Context, e *fsm.Event) {
->>>>>>> 12745f6a
+func (p *PhonedHomeState) OnEnter(ctx context.Context, e *fsm.Event) {
 	switch e.Src {
 	case PhonedHome.String():
 		updateTimeAndLiveliness(p.event, p.container)
