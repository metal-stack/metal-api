package service

import (
	"bytes"
	"encoding/json"
	"fmt"
	"net/http"
	"net/http/httptest"
	"testing"

	"git.f-i-ts.de/cloud-native/metal/metal-api/cmd/metal-api/internal/datastore"
	"git.f-i-ts.de/cloud-native/metal/metal-api/cmd/metal-api/internal/metal"
	"git.f-i-ts.de/cloud-native/metal/metal-api/cmd/metal-api/internal/netbox"
	"git.f-i-ts.de/cloud-native/metal/metal-api/cmd/metal-api/internal/testdata"
	"github.com/go-openapi/runtime"
	"github.com/stretchr/testify/require"

	restful "github.com/emicklei/go-restful"

	nbdevice "git.f-i-ts.de/cloud-native/metal/metal-api/netbox-api/client/devices"
	r "gopkg.in/rethinkdb/rethinkdb-go.v5"
)

type emptyPublisher struct {
	doPublish func(topic string, data interface{}) error
}

func (p *emptyPublisher) Publish(topic string, data interface{}) error {
	if p.doPublish != nil {
		return p.doPublish(topic, data)
	}
	return nil
}

func (p *emptyPublisher) CreateTopic(topic string) error {
	return nil
}

func TestGetDevices(t *testing.T) {
	ds, mock := datastore.InitMockDB()
	testdata.InitMockDBData(mock)

	pub := &emptyPublisher{}
	nb := netbox.New()
	dservice := NewDevice(testlogger, ds, pub, nb)
	container := restful.NewContainer().Add(dservice)
	req := httptest.NewRequest("GET", "/v1/device", nil)
	w := httptest.NewRecorder()
	container.ServeHTTP(w, req)

	resp := w.Result()
	require.Equal(t, http.StatusOK, resp.StatusCode, w.Body.String())
	var result []metal.Device
	err := json.NewDecoder(resp.Body).Decode(&result)
	require.Nil(t, err)
	require.Len(t, result, len(testdata.TestDevices))
	require.Equal(t, testdata.D1.ID, result[0].ID)
	require.Equal(t, testdata.D1.Allocation.Name, result[0].Allocation.Name)
	require.Equal(t, testdata.Sz1.Name, result[0].Size.Name)
	require.Equal(t, testdata.Site1.Name, result[0].Site.Name)
	require.Equal(t, testdata.D2.ID, result[1].ID)
}

func TestRegisterDevice(t *testing.T) {
	ipmi := metal.IPMI{
		Address:    "address",
		Interface:  "interface",
		MacAddress: "mac",
	}
	data := []struct {
		name               string
		uuid               string
		siteid             string
		numcores           int
		memory             int
		dbsites            []metal.Site
		dbsizes            []metal.Size
		dbdevices          []metal.Device
		netboxerror        error
		ipmidberror        error
		ipmiresult         []metal.IPMI
		ipmiresulterror    error
		expectedIPMIStatus int
		expectedStatus     int
		expectedSizeName   string
	}{
		{
			name:               "insert new",
			uuid:               "1",
			siteid:             "1",
			dbsites:            []metal.Site{testdata.Site1},
			dbsizes:            []metal.Size{testdata.Sz1},
			numcores:           1,
			memory:             100,
			expectedStatus:     http.StatusOK,
			expectedIPMIStatus: http.StatusOK,
			expectedSizeName:   testdata.Sz1.Name,
			ipmiresult:         []metal.IPMI{ipmi},
			ipmiresulterror:    nil,
		},
		{
			name:               "no ipmi data",
			uuid:               "1",
			siteid:             "1",
			dbsites:            []metal.Site{testdata.Site1},
			dbsizes:            []metal.Size{testdata.Sz1},
			numcores:           1,
			memory:             100,
			expectedStatus:     http.StatusOK,
			expectedIPMIStatus: http.StatusNotFound,
			expectedSizeName:   testdata.Sz1.Name,
			ipmiresult:         []metal.IPMI{},
			ipmiresulterror:    nil,
		},
		{
			name:               "ipmi fetch error",
			uuid:               "1",
			siteid:             "1",
			dbsites:            []metal.Site{testdata.Site1},
			dbsizes:            []metal.Size{testdata.Sz1},
			numcores:           1,
			memory:             100,
			expectedStatus:     http.StatusOK,
<<<<<<< HEAD
			expectedIPMIStatus: http.StatusInternalServerError,
			expectedSizeName:   testdata.Sz1.Name,
=======
			expectedIPMIStatus: http.StatusUnprocessableEntity,
			expectedSizeName:   sz1.Name,
>>>>>>> 6847f394
			ipmiresult:         []metal.IPMI{},
			ipmiresulterror:    fmt.Errorf("Test Error"),
		},
		{
			name:               "insert existing",
			uuid:               "1",
			siteid:             "1",
			dbsites:            []metal.Site{testdata.Site1},
			dbsizes:            []metal.Size{testdata.Sz1},
			dbdevices:          []metal.Device{testdata.D1},
			numcores:           1,
			memory:             100,
			expectedStatus:     http.StatusOK,
			expectedIPMIStatus: http.StatusOK,
			expectedSizeName:   testdata.Sz1.Name,
			ipmiresult:         []metal.IPMI{ipmi},
			ipmiresulterror:    nil,
		},
		{
			name:           "empty uuid",
			uuid:           "",
			siteid:         "1",
<<<<<<< HEAD
			dbsites:        []metal.Site{testdata.Site1},
			dbsizes:        []metal.Size{testdata.Sz1},
			expectedStatus: http.StatusInternalServerError,
=======
			dbsites:        []metal.Site{site1},
			dbsizes:        []metal.Size{sz1},
			expectedStatus: http.StatusUnprocessableEntity,
>>>>>>> 6847f394
		},
		{
			name:           "error when impi update fails",
			uuid:           "1",
			siteid:         "1",
			dbsites:        []metal.Site{testdata.Site1},
			dbsizes:        []metal.Size{testdata.Sz1},
			ipmidberror:    fmt.Errorf("ipmi insert fails"),
			expectedStatus: http.StatusUnprocessableEntity,
		},
		{
			name:           "empty site",
			uuid:           "1",
			siteid:         "",
			dbsites:        nil,
			dbsizes:        []metal.Size{testdata.Sz1},
			expectedStatus: http.StatusNotFound,
		},
		{
			name:               "unknown size because wrong cpu",
			uuid:               "1",
			siteid:             "1",
			dbsites:            []metal.Site{testdata.Site1},
			dbsizes:            []metal.Size{testdata.Sz1},
			numcores:           2,
			memory:             100,
			expectedStatus:     http.StatusOK,
			expectedSizeName:   metal.UnknownSize.Name,
			ipmiresult:         []metal.IPMI{ipmi},
			expectedIPMIStatus: http.StatusOK,
			ipmiresulterror:    nil,
		},
		{
			name:           "fail on netbox error",
			uuid:           "1",
			siteid:         "1",
			dbsites:        []metal.Site{testdata.Site1},
			dbsizes:        []metal.Size{testdata.Sz1},
			numcores:       2,
			memory:         100,
			netboxerror:    fmt.Errorf("this should happen"),
			expectedStatus: http.StatusUnprocessableEntity,
		},
	}
	for _, test := range data {
		t.Run(test.name, func(t *testing.T) {
			ds, mock := datastore.InitMockDB()
			mock.On(r.DB("mockdb").Table("ipmi").Insert(r.MockAnything(), r.InsertOpts{
				Conflict: "replace",
			})).Return(emptyResult, test.ipmidberror)

			rr := metal.RegisterDevice{
				UUID:   test.uuid,
				SiteID: test.siteid,
				RackID: "1",
				IPMI:   ipmi,
				Hardware: metal.DeviceHardware{
					CPUCores: test.numcores,
					Memory:   uint64(test.memory),
				},
			}
			mock.On(r.DB("mockdb").Table("site").Get(test.siteid)).Return(test.dbsites, nil)

			if len(test.dbdevices) > 0 {
				mock.On(r.DB("mockdb").Table("size").Get(test.dbdevices[0].SizeID)).Return([]metal.Size{testdata.Sz1}, nil)
				mock.On(r.DB("mockdb").Table("device").Get(test.dbdevices[0].ID).Replace(r.MockAnything())).Return(emptyResult, nil)
			} else {
				mock.On(r.DB("mockdb").Table("device").Insert(r.MockAnything(), r.InsertOpts{
					Conflict: "replace",
				})).Return(emptyResult, nil)
			}
			mock.On(r.DB("mockdb").Table("ipmi").Get(test.uuid)).Return(test.ipmiresult, test.ipmiresulterror)
			testdata.InitMockDBData(mock)
			mock.On(r.DB("mockdb").Table("switch").Filter(r.MockAnything(), r.FilterOpts{})).Return([]metal.Switch{}, nil)

			pub := &emptyPublisher{}
			nb := netbox.New()
			called := false
			nb.DoRegister = func(params *nbdevice.NetboxAPIProxyAPIDeviceRegisterParams, authInfo runtime.ClientAuthInfoWriter) (*nbdevice.NetboxAPIProxyAPIDeviceRegisterOK, error) {
				called = true
				return &nbdevice.NetboxAPIProxyAPIDeviceRegisterOK{}, test.netboxerror
			}
			js, _ := json.Marshal(rr)
			body := bytes.NewBuffer(js)

			dservice := NewDevice(testlogger, ds, pub, nb)
			container := restful.NewContainer().Add(dservice)
			req := httptest.NewRequest("POST", "/v1/device/register", body)
			req.Header.Add("Content-Type", "application/json")
			w := httptest.NewRecorder()
			container.ServeHTTP(w, req)

			resp := w.Result()
			require.Equal(t, test.expectedStatus, resp.StatusCode, w.Body.String())
			if resp.StatusCode >= 300 {
				return
			}
			var result metal.Device

			err := json.NewDecoder(resp.Body).Decode(&result)
			require.Nil(t, err)
			require.True(t, called, "netbox register was not called")
			expectedid := testdata.D1.ID
			if len(test.dbdevices) > 0 {
				expectedid = test.dbdevices[0].ID
			}
			require.Equal(t, expectedid, result.ID)
			require.Equal(t, test.expectedSizeName, result.Size.Name)
			require.Equal(t, testdata.Site1.Name, result.Site.Name)
			// no read ipmi data
			req = httptest.NewRequest("GET", fmt.Sprintf("/v1/device/%s/ipmi", test.uuid), nil)
			req.Header.Add("Content-Type", "application/json")
			w = httptest.NewRecorder()
			container.ServeHTTP(w, req)

			resp = w.Result()
			require.Equal(t, test.expectedIPMIStatus, resp.StatusCode, w.Body.String())
			if resp.StatusCode >= 300 {
				return
			}
			var ipmiresult metal.IPMI
			err = json.NewDecoder(resp.Body).Decode(&ipmiresult)
			require.Nil(t, err)
			require.Equal(t, ipmi.Address, ipmiresult.Address)
			require.Equal(t, ipmi.Interface, ipmiresult.Interface)
			require.Equal(t, ipmi.MacAddress, ipmiresult.MacAddress)
		})
	}
}

func TestReportDevice(t *testing.T) {
	ds, mock := datastore.InitMockDB()
	testdata.InitMockDBData(mock)

	pub := &emptyPublisher{}
	nb := netbox.New()
	dservice := NewDevice(testlogger, ds, pub, nb)
	container := restful.NewContainer().Add(dservice)
	rep := metal.ReportAllocation{
		Success:         true,
		ConsolePassword: "blubber",
	}
	js, _ := json.Marshal(rep)
	body := bytes.NewBuffer(js)
	req := httptest.NewRequest("POST", "/v1/device/1/report", body)
	req.Header.Add("Content-Type", "application/json")
	w := httptest.NewRecorder()
	container.ServeHTTP(w, req)

	resp := w.Result()
	require.Equal(t, http.StatusOK, resp.StatusCode, w.Body.String())
	var result metal.DeviceAllocation
	err := json.NewDecoder(resp.Body).Decode(&result)
	require.Nil(t, err)
	require.Equal(t, result.ConsolePassword, rep.ConsolePassword)
}

func TestReportFailureDevice(t *testing.T) {
	ds, mock := datastore.InitMockDB()
	testdata.InitMockDBData(mock)

	pub := &emptyPublisher{}
	nb := netbox.New()
	dservice := NewDevice(testlogger, ds, pub, nb)
	container := restful.NewContainer().Add(dservice)
	rep := metal.ReportAllocation{
		Success:         false,
		ErrorMessage:    "my error message",
		ConsolePassword: "blubber",
	}
	js, _ := json.Marshal(rep)
	body := bytes.NewBuffer(js)
	req := httptest.NewRequest("POST", "/v1/device/1/report", body)
	req.Header.Add("Content-Type", "application/json")
	w := httptest.NewRecorder()
	container.ServeHTTP(w, req)

	resp := w.Result()
	require.Equal(t, http.StatusOK, resp.StatusCode, w.Body.String())
	var result metal.DeviceAllocation
	err := json.NewDecoder(resp.Body).Decode(&result)
	require.Nil(t, err)
}

func TestReportUnknownDevice(t *testing.T) {
	ds, mock := datastore.InitMockDB()
	testdata.InitMockDBData(mock)

	pub := &emptyPublisher{}
	nb := netbox.New()
	dservice := NewDevice(testlogger, ds, pub, nb)
	container := restful.NewContainer().Add(dservice)
	rep := metal.ReportAllocation{
		Success:         false,
		ErrorMessage:    "my error message",
		ConsolePassword: "blubber",
	}
	js, _ := json.Marshal(rep)
	body := bytes.NewBuffer(js)
	req := httptest.NewRequest("POST", "/v1/device/999/report", body)
	req.Header.Add("Content-Type", "application/json")
	w := httptest.NewRecorder()
	container.ServeHTTP(w, req)

	resp := w.Result()
	require.Equal(t, http.StatusNotFound, resp.StatusCode, w.Body.String())
}

func TestReportUnknownFailure(t *testing.T) {
	ds, mock := datastore.InitMockDB()
	testdata.InitMockDBData(mock)

	pub := &emptyPublisher{}
	nb := netbox.New()
	dservice := NewDevice(testlogger, ds, pub, nb)
	container := restful.NewContainer().Add(dservice)
	rep := metal.ReportAllocation{
		Success:         false,
		ErrorMessage:    "my error message",
		ConsolePassword: "blubber",
	}
	js, _ := json.Marshal(rep)
	body := bytes.NewBuffer(js)
	req := httptest.NewRequest("POST", "/v1/device/404/report", body)
	req.Header.Add("Content-Type", "application/json")
	w := httptest.NewRecorder()
	container.ServeHTTP(w, req)

	resp := w.Result()
	require.Equal(t, http.StatusUnprocessableEntity, resp.StatusCode, w.Body.String())
}

func TestReportUnallocatedDevice(t *testing.T) {
	ds, mock := datastore.InitMockDB()
	testdata.InitMockDBData(mock)

	pub := &emptyPublisher{}
	nb := netbox.New()
	dservice := NewDevice(testlogger, ds, pub, nb)
	container := restful.NewContainer().Add(dservice)
	rep := metal.ReportAllocation{
		Success:         true,
		ErrorMessage:    "",
		ConsolePassword: "blubber",
	}
	js, _ := json.Marshal(rep)
	body := bytes.NewBuffer(js)
	req := httptest.NewRequest("POST", "/v1/device/3/report", body)
	req.Header.Add("Content-Type", "application/json")
	w := httptest.NewRecorder()
	container.ServeHTTP(w, req)

	resp := w.Result()
<<<<<<< HEAD
	require.Equal(t, http.StatusInternalServerError, resp.StatusCode, w.Body.String())
}

func TestGetDevice(t *testing.T) {
	ds, mock := datastore.InitMockDB()
	testdata.InitMockDBData(mock)
	pub := &emptyPublisher{}
	nb := netbox.New()
	dservice := NewDevice(testlogger, ds, pub, nb)
	container := restful.NewContainer().Add(dservice)
	req := httptest.NewRequest("GET", "/v1/device/1", nil)
	w := httptest.NewRecorder()
	container.ServeHTTP(w, req)

	resp := w.Result()
	require.Equal(t, http.StatusOK, resp.StatusCode, w.Body.String())
	var result metal.Device
	err := json.NewDecoder(resp.Body).Decode(&result)
	require.Nil(t, err)
	require.Equal(t, testdata.D1.ID, result.ID)
	require.Equal(t, testdata.D1.Allocation.Name, result.Allocation.Name)
	require.Equal(t, testdata.Sz1.Name, result.Size.Name)
	require.Equal(t, testdata.Img1.Name, result.Allocation.Image.Name)
	require.Equal(t, testdata.Site1.Name, result.Site.Name)
}

func TestGetDeviceNotFound(t *testing.T) {
	ds, mock := datastore.InitMockDB()
	testdata.InitMockDBData(mock)

	pub := &emptyPublisher{}
	nb := netbox.New()
	dservice := NewDevice(testlogger, ds, pub, nb)
	container := restful.NewContainer().Add(dservice)
	req := httptest.NewRequest("GET", "/v1/device/999", nil)
	w := httptest.NewRecorder()
	container.ServeHTTP(w, req)

	resp := w.Result()
	require.Equal(t, http.StatusNotFound, resp.StatusCode, w.Body.String())
}
func TestFreeDevice(t *testing.T) {
	ds, mock := datastore.InitMockDB()
	testdata.InitMockDBData(mock)

	pub := &emptyPublisher{}
	pub.doPublish = func(topic string, data interface{}) error {
		require.Equal(t, "device", topic)
		dv := data.(metal.DeviceEvent)
		require.Equal(t, "1", dv.Old.ID)
		return nil
	}
	nb := netbox.New()
	called := false
	nb.DoRelease = func(params *nbdevice.NetboxAPIProxyAPIDeviceReleaseParams, authInfo runtime.ClientAuthInfoWriter) (*nbdevice.NetboxAPIProxyAPIDeviceReleaseOK, error) {
		called = true
		return &nbdevice.NetboxAPIProxyAPIDeviceReleaseOK{}, nil
	}
	dservice := NewDevice(testlogger, ds, pub, nb)
	container := restful.NewContainer().Add(dservice)
	req := httptest.NewRequest("DELETE", "/v1/device/1/free", nil)
	w := httptest.NewRecorder()
	container.ServeHTTP(w, req)

	resp := w.Result()
	require.Equal(t, http.StatusOK, resp.StatusCode, w.Body.String())
	require.True(t, called, "netbox.DoRelease was not called")
}

func TestSearchDevice(t *testing.T) {
	ds, mock := datastore.InitMockDB()
	mock.On(r.DB("mockdb").Table("device").Filter(r.MockAnything())).Return([]interface{}{testdata.D1}, nil)
	testdata.InitMockDBData(mock)

	pub := &emptyPublisher{}
	nb := netbox.New()
	dservice := NewDevice(testlogger, ds, pub, nb)
	container := restful.NewContainer().Add(dservice)
	req := httptest.NewRequest("GET", "/v1/device/find?mac=1", nil)
	w := httptest.NewRecorder()
	container.ServeHTTP(w, req)

	resp := w.Result()
	require.Equal(t, http.StatusOK, resp.StatusCode, w.Body.String())
	var results []metal.Device
	err := json.NewDecoder(resp.Body).Decode(&results)
	require.Nil(t, err)
	require.Len(t, results, 1)
	result := results[0]
	require.Equal(t, testdata.D1.ID, result.ID)
	require.Equal(t, testdata.D1.Allocation.Name, result.Allocation.Name)
	require.Equal(t, testdata.Sz1.Name, result.Size.Name)
	require.Equal(t, testdata.Img1.Name, result.Allocation.Image.Name)
	require.Equal(t, testdata.Site1.Name, result.Site.Name)
=======
	require.Equal(t, http.StatusUnprocessableEntity, resp.StatusCode, w.Body.String())
>>>>>>> 6847f394
}<|MERGE_RESOLUTION|>--- conflicted
+++ resolved
@@ -121,15 +121,11 @@
 			numcores:           1,
 			memory:             100,
 			expectedStatus:     http.StatusOK,
-<<<<<<< HEAD
-			expectedIPMIStatus: http.StatusInternalServerError,
+			expectedIPMIStatus: http.StatusUnprocessableEntity,
 			expectedSizeName:   testdata.Sz1.Name,
-=======
-			expectedIPMIStatus: http.StatusUnprocessableEntity,
-			expectedSizeName:   sz1.Name,
->>>>>>> 6847f394
-			ipmiresult:         []metal.IPMI{},
-			ipmiresulterror:    fmt.Errorf("Test Error"),
+
+			ipmiresult:      []metal.IPMI{},
+			ipmiresulterror: fmt.Errorf("Test Error"),
 		},
 		{
 			name:               "insert existing",
@@ -150,15 +146,9 @@
 			name:           "empty uuid",
 			uuid:           "",
 			siteid:         "1",
-<<<<<<< HEAD
 			dbsites:        []metal.Site{testdata.Site1},
 			dbsizes:        []metal.Size{testdata.Sz1},
-			expectedStatus: http.StatusInternalServerError,
-=======
-			dbsites:        []metal.Site{site1},
-			dbsizes:        []metal.Size{sz1},
 			expectedStatus: http.StatusUnprocessableEntity,
->>>>>>> 6847f394
 		},
 		{
 			name:           "error when impi update fails",
@@ -412,8 +402,7 @@
 	container.ServeHTTP(w, req)
 
 	resp := w.Result()
-<<<<<<< HEAD
-	require.Equal(t, http.StatusInternalServerError, resp.StatusCode, w.Body.String())
+	require.Equal(t, http.StatusUnprocessableEntity, resp.StatusCode, w.Body.String())
 }
 
 func TestGetDevice(t *testing.T) {
@@ -507,7 +496,4 @@
 	require.Equal(t, testdata.Sz1.Name, result.Size.Name)
 	require.Equal(t, testdata.Img1.Name, result.Allocation.Image.Name)
 	require.Equal(t, testdata.Site1.Name, result.Site.Name)
-=======
-	require.Equal(t, http.StatusUnprocessableEntity, resp.StatusCode, w.Body.String())
->>>>>>> 6847f394
 }