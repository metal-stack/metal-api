--- conflicted
+++ resolved
@@ -78,14 +78,16 @@
 		Returns(http.StatusCreated, "Created", v1.SwitchResponse{}).
 		DefaultReturns("Error", httperrors.HTTPErrorResponse{}))
 
-<<<<<<< HEAD
 	ws.Route(ws.POST("/").
 		To(admin(r.updateSwitch)).
 		Operation("updateSwitch").
 		Doc("updates a switch. if the switch was changed since this one was read, a conflict is returned").
 		Metadata(restfulspec.KeyOpenAPITags, tags).
 		Reads(v1.SwitchUpdateRequest{}).
-=======
+		Returns(http.StatusOK, "OK", v1.SwitchResponse{}).
+		Returns(http.StatusConflict, "Conflict", httperrors.HTTPErrorResponse{}).
+		DefaultReturns("Error", httperrors.HTTPErrorResponse{}))
+
 	ws.Route(ws.POST("/{id}/notify").
 		To(editor(r.notifySwitch)).
 		Doc("notify the metal-api about a configuration change of a switch").
@@ -93,7 +95,6 @@
 		Param(ws.PathParameter("id", "identifier of the switch").DataType("string")).
 		Metadata(restfulspec.KeyOpenAPITags, tags).
 		Reads(v1.SwitchNotifyRequest{}).
->>>>>>> f3666c29
 		Returns(http.StatusOK, "OK", v1.SwitchResponse{}).
 		DefaultReturns("Error", httperrors.HTTPErrorResponse{}))
 
@@ -145,38 +146,13 @@
 	}
 }
 
-<<<<<<< HEAD
-func (r switchResource) updateSwitch(request *restful.Request, response *restful.Response) {
-	var requestPayload v1.SwitchUpdateRequest
-=======
 func (r switchResource) notifySwitch(request *restful.Request, response *restful.Response) {
 	var requestPayload v1.SwitchNotifyRequest
->>>>>>> f3666c29
 	err := request.ReadEntity(&requestPayload)
 	if checkError(request, response, utils.CurrentFuncName(), err) {
 		return
 	}
 
-<<<<<<< HEAD
-	oldSwitch, err := r.ds.FindSwitch(requestPayload.ID)
-	if checkError(request, response, utils.CurrentFuncName(), err) {
-		return
-	}
-
-	newSwitch := *oldSwitch
-
-	if requestPayload.Description != nil {
-		newSwitch.Description = *requestPayload.Description
-	}
-
-	newSwitch.Mode = metal.SwitchModeFrom(requestPayload.Mode)
-
-	err = r.ds.UpdateSwitch(oldSwitch, &newSwitch)
-	if checkError(request, response, utils.CurrentFuncName(), err) {
-		return
-	}
-	err = response.WriteHeaderAndEntity(http.StatusOK, makeSwitchResponse(&newSwitch, r.ds, utils.Logger(request).Sugar()))
-=======
 	id := request.PathParameter("id")
 	s, err := r.ds.FindSwitch(id)
 	if err != nil && !metal.IsNotFound(err) {
@@ -204,7 +180,37 @@
 	}
 
 	err = response.WriteHeaderAndEntity(http.StatusOK, makeSwitchResponse(s, r.ds, utils.Logger(request).Sugar()))
->>>>>>> f3666c29
+	if err != nil {
+		zapup.MustRootLogger().Error("Failed to send response", zap.Error(err))
+		return
+	}
+}
+
+func (r switchResource) updateSwitch(request *restful.Request, response *restful.Response) {
+	var requestPayload v1.SwitchUpdateRequest
+	err := request.ReadEntity(&requestPayload)
+	if checkError(request, response, utils.CurrentFuncName(), err) {
+		return
+	}
+
+	oldSwitch, err := r.ds.FindSwitch(requestPayload.ID)
+	if checkError(request, response, utils.CurrentFuncName(), err) {
+		return
+	}
+
+	newSwitch := *oldSwitch
+
+	if requestPayload.Description != nil {
+		newSwitch.Description = *requestPayload.Description
+	}
+
+	newSwitch.Mode = metal.SwitchModeFrom(requestPayload.Mode)
+
+	err = r.ds.UpdateSwitch(oldSwitch, &newSwitch)
+	if checkError(request, response, utils.CurrentFuncName(), err) {
+		return
+	}
+	err = response.WriteHeaderAndEntity(http.StatusOK, makeSwitchResponse(&newSwitch, r.ds, utils.Logger(request).Sugar()))
 	if err != nil {
 		zapup.MustRootLogger().Error("Failed to send response", zap.Error(err))
 		return
