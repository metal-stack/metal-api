package service

import (
	"errors"
	"fmt"
	"log/slog"
	"net/http"
	"net/netip"
	"sort"
	"strconv"
	"strings"
	"time"

	"github.com/avast/retry-go/v4"
	restfulspec "github.com/emicklei/go-restful-openapi/v2"
	restful "github.com/emicklei/go-restful/v3"
	"go4.org/netipx"

	"github.com/metal-stack/metal-api/cmd/metal-api/internal/datastore"
	"github.com/metal-stack/metal-api/cmd/metal-api/internal/metal"
	v1 "github.com/metal-stack/metal-api/cmd/metal-api/internal/service/v1"
	"github.com/metal-stack/metal-lib/auditing"
	"github.com/metal-stack/metal-lib/httperrors"
	"github.com/metal-stack/metal-lib/pkg/pointer"
)

type switchResource struct {
	webResource
}

// NewSwitch returns a webservice for switch specific endpoints.
func NewSwitch(log *slog.Logger, ds *datastore.RethinkStore) *restful.WebService {
	r := switchResource{
		webResource: webResource{
			log: log,
			ds:  ds,
		},
	}
	return r.webService()
}

func (r *switchResource) webService() *restful.WebService {
	ws := new(restful.WebService)
	ws.
		Path(BasePath + "v1/switch").
		Consumes(restful.MIME_JSON).
		Produces(restful.MIME_JSON)

	tags := []string{"switch"}

	ws.Route(ws.GET("/{id}").
		To(r.findSwitch).
		Operation("findSwitch").
		Doc("get switch by id").
		Param(ws.PathParameter("id", "identifier of the switch").DataType("string")).
		Metadata(restfulspec.KeyOpenAPITags, tags).
		Writes(v1.SwitchResponse{}).
		Returns(http.StatusOK, "OK", v1.SwitchResponse{}).
		DefaultReturns("Error", httperrors.HTTPErrorResponse{}))

	ws.Route(ws.GET("/").
		To(r.listSwitches).
		Operation("listSwitches").
		Doc("get all switches").
		Metadata(restfulspec.KeyOpenAPITags, tags).
		Writes([]v1.SwitchResponse{}).
		Returns(http.StatusOK, "OK", []v1.SwitchResponse{}).
		DefaultReturns("Error", httperrors.HTTPErrorResponse{}))

	ws.Route(ws.POST("/find").
		To(viewer(r.findSwitches)).
		Operation("findSwitches").
		Doc("get all switches that match given properties").
		Metadata(restfulspec.KeyOpenAPITags, tags).
		Metadata(auditing.Exclude, true).
		Reads(v1.SwitchFindRequest{}).
		Writes([]v1.SwitchResponse{}).
		Returns(http.StatusOK, "OK", []v1.SwitchResponse{}).
		DefaultReturns("Error", httperrors.HTTPErrorResponse{}))

	ws.Route(ws.DELETE("/{id}").
		To(editor(r.deleteSwitch)).
		Operation("deleteSwitch").
		Doc("deletes an switch and returns the deleted entity").
		Param(ws.PathParameter("id", "identifier of the switch").DataType("string")).
		Param(ws.QueryParameter("force", "if true switch is deleted with no validation").DataType("boolean").DefaultValue("false")).
		Metadata(restfulspec.KeyOpenAPITags, tags).
		Writes(v1.SwitchResponse{}).
		Returns(http.StatusOK, "OK", v1.SwitchResponse{}).
		DefaultReturns("Error", httperrors.HTTPErrorResponse{}))

	ws.Route(ws.POST("/register").
		To(editor(r.registerSwitch)).
		Doc("register a switch").
		Operation("registerSwitch").
		Metadata(restfulspec.KeyOpenAPITags, tags).
		Reads(v1.SwitchRegisterRequest{}).
		Returns(http.StatusOK, "OK", v1.SwitchResponse{}).
		Returns(http.StatusCreated, "Created", v1.SwitchResponse{}).
		DefaultReturns("Error", httperrors.HTTPErrorResponse{}))

	ws.Route(ws.POST("/").
		To(admin(r.updateSwitch)).
		Operation("updateSwitch").
		Doc("updates a switch. if the switch was changed since this one was read, a conflict is returned").
		Metadata(restfulspec.KeyOpenAPITags, tags).
		Reads(v1.SwitchUpdateRequest{}).
		Returns(http.StatusOK, "OK", v1.SwitchResponse{}).
		Returns(http.StatusConflict, "Conflict", httperrors.HTTPErrorResponse{}).
		DefaultReturns("Error", httperrors.HTTPErrorResponse{}))

	ws.Route(ws.POST("/{id}/port").
		To(admin(r.toggleSwitchPort)).
		Operation("toggleSwitchPort").
		Param(ws.PathParameter("id", "identifier of the switch").DataType("string")).
		Doc("toggles the port of the switch with a nicname to the given state").
		Metadata(restfulspec.KeyOpenAPITags, tags).
		Reads(v1.SwitchPortToggleRequest{}).
		Returns(http.StatusOK, "OK", v1.SwitchResponse{}).
		Returns(http.StatusConflict, "Conflict", httperrors.HTTPErrorResponse{}).
		Returns(http.StatusBadRequest, "Bad input data", httperrors.HTTPErrorResponse{}).
		DefaultReturns("Error", httperrors.HTTPErrorResponse{}))

	ws.Route(ws.POST("/{id}/notify").
		To(editor(r.notifySwitch)).
		Doc("notify the metal-api about a configuration change of a switch").
		Operation("notifySwitch").
		Param(ws.PathParameter("id", "identifier of the switch").DataType("string")).
		Metadata(restfulspec.KeyOpenAPITags, tags).
		Metadata(auditing.Exclude, true).
		Reads(v1.SwitchNotifyRequest{}).
		Returns(http.StatusOK, "OK", v1.SwitchNotifyResponse{}).
		DefaultReturns("Error", httperrors.HTTPErrorResponse{}))

	return ws
}

func (r *switchResource) findSwitch(request *restful.Request, response *restful.Response) {
	id := request.PathParameter("id")

	s, err := r.ds.FindSwitch(id)
	if err != nil {
		r.sendError(request, response, defaultError(err))
		return
	}

	resp, err := r.makeSwitchResponse(s)
	if err != nil {
		r.sendError(request, response, defaultError(err))
		return
	}

	r.send(request, response, http.StatusOK, resp)
}

func (r *switchResource) listSwitches(request *restful.Request, response *restful.Response) {
	ss, err := r.ds.ListSwitches()
	if err != nil {
		r.sendError(request, response, defaultError(err))
		return
	}

	resp, err := r.makeSwitchResponseList(ss)
	if err != nil {
		r.sendError(request, response, defaultError(err))
		return
	}

	r.send(request, response, http.StatusOK, resp)
}

func (r *switchResource) findSwitches(request *restful.Request, response *restful.Response) {
	var requestPayload datastore.SwitchSearchQuery
	err := request.ReadEntity(&requestPayload)
	if err != nil {
		r.sendError(request, response, httperrors.BadRequest(err))
		return
	}

	var ss metal.Switches
	err = r.ds.SearchSwitches(&requestPayload, &ss)
	if err != nil {
		r.sendError(request, response, defaultError(err))
		return
	}

	resp, err := r.makeSwitchResponseList(ss)
	if err != nil {
		r.sendError(request, response, defaultError(err))
		return
	}

	r.send(request, response, http.StatusOK, resp)
}

func (r *switchResource) deleteSwitch(request *restful.Request, response *restful.Response) {
	id := request.PathParameter("id")
	forceParam := request.QueryParameter("force")
	if forceParam == "" {
		forceParam = "false"
	}

	force, err := strconv.ParseBool(forceParam)
	if err != nil {
		r.sendError(request, response, httperrors.BadRequest(err))
		return
	}

	s, err := r.ds.FindSwitch(id)
	if err != nil {
		r.sendError(request, response, defaultError(err))
		return
	}

	if !force && len(s.MachineConnections) > 0 {
		r.sendError(request, response, httperrors.BadRequest(fmt.Errorf("cannot delete switch %s while it still has machines connected to it", id)))
		return
	}

	err = r.ds.DeleteSwitch(s)
	if err != nil {
		r.sendError(request, response, defaultError(err))
		return
	}

	resp, err := r.makeSwitchResponse(s)
	if err != nil {
		r.sendError(request, response, defaultError(err))
		return
	}

	r.send(request, response, http.StatusOK, resp)
}

// notifySwitch is called periodically from every switch to report last duration and error if occurred
func (r *switchResource) notifySwitch(request *restful.Request, response *restful.Response) {
	var requestPayload v1.SwitchNotifyRequest
	err := request.ReadEntity(&requestPayload)
	if err != nil {
		r.sendError(request, response, httperrors.BadRequest(err))
		return
	}

	id := request.PathParameter("id")

	ss, err := r.ds.GetSwitchStatus(id)
	if err != nil {
		if !metal.IsNotFound(err) {
			r.sendError(request, response, defaultError(err))
			return
		}

		ss = &metal.SwitchStatus{
			Base: metal.Base{ID: id},
		}
	}

	newSS := *ss

	if requestPayload.Error == nil {
		newSS.LastSync = &metal.SwitchSync{
			Time:     time.Now(),
			Duration: requestPayload.Duration,
		}
	} else {
		newSS.LastSyncError = &metal.SwitchSync{
			Time:     time.Now(),
			Duration: requestPayload.Duration,
			Error:    requestPayload.Error,
		}
	}

	err = r.ds.SetSwitchStatus(&newSS)
	if err != nil {
		r.sendError(request, response, defaultError(err))
		return
	}

	oldSwitch, err := r.ds.FindSwitch(id)
	if err != nil {
		r.sendError(request, response, defaultError(err))
		return
	}

	newSwitch := *oldSwitch
	switchUpdated := false

	// old versions of metal-core do not send this field, so make sure we do not crash here
	if requestPayload.PortStates != nil {
		for i, nic := range newSwitch.Nics {
			state, has := requestPayload.PortStates[nic.Name]
			if has {
				reported := metal.SwitchPortStatus(state)
				newstate, changed := nic.State.SetState(reported)
				if changed {
					newSwitch.Nics[i].State = &newstate
					switchUpdated = true
				}
			} else {
				// This should NEVER happen; the switch does not know the given NIC.
				// We log this and ignore it, but something is REALLY wrong in this case
				r.log.Error("unknown switch port", "id", id, "nic", nic.Name)
			}
		}
	}

	if switchUpdated {
		if err := r.ds.UpdateSwitch(oldSwitch, &newSwitch); err != nil {
			r.sendError(request, response, defaultError(err))
			return
		}
	}

	r.send(request, response, http.StatusOK, v1.NewSwitchNotifyResponse(&newSS))
}

// toggleSwitchPort handles a request to toggle the state of a port on a switch. It reads the request body, finds the switch, updates its NIC state if needed, and returns the updated switch on success.
// If the given port is not found or the given status is not concrete, a 400 error is returned. Another requirement is that there must be a machine connected to the port.
func (r *switchResource) toggleSwitchPort(request *restful.Request, response *restful.Response) {
	var requestPayload v1.SwitchPortToggleRequest
	err := request.ReadEntity(&requestPayload)
	if err != nil {
		r.sendError(request, response, httperrors.BadRequest(err))
		return
	}

	desired := metal.SwitchPortStatus(requestPayload.Status)

	if !desired.IsConcrete() {
		r.sendError(request, response, httperrors.BadRequest(fmt.Errorf("the status %q must be concrete", requestPayload.Status)))
		return
	}

	id := request.PathParameter("id")
	oldSwitch, err := r.ds.FindSwitch(id)
	if err != nil {
		r.sendError(request, response, defaultError(err))
		return
	}

	newSwitch := *oldSwitch
	updated := false
	found := false

	// Updates the state of a NIC on the switch if the requested state change is valid
	//
	// Loops through each NIC on the switch and checks if the name matches the
	// requested NIC. If a match is found, it tries to update the NIC's state to
	// the requested state. If the state change is valid, it sets the new state on
	// the NIC and marks that an update was made.
	for i, nic := range newSwitch.Nics {
		// compare nic-names case-insensitive
		if strings.EqualFold(nic.Name, requestPayload.NicName) {
			found = true
			newstate, changed := nic.State.WantState(desired)
			if changed {
				newSwitch.Nics[i].State = &newstate
				updated = true
			}
			break
		}
	}
	if !found {
		r.sendError(request, response, httperrors.NotFound(fmt.Errorf("the nic %q does not exist in this switch", requestPayload.NicName)))
		return
	}

	// now check if there is something connected at the given nic.
	machineConnection := false

	for _, mcs := range newSwitch.MachineConnections {
		for _, mc := range mcs {
			if strings.EqualFold(mc.Nic.Name, requestPayload.NicName) {
				machineConnection = true
				break
			}
		}
	}
	if !machineConnection {
		r.sendError(request, response, httperrors.BadRequest(fmt.Errorf("switch %q does not have a connected machine at port %q", id, requestPayload.NicName)))
		return
	}

	if updated {
		if err := r.ds.UpdateSwitch(oldSwitch, &newSwitch); err != nil {
			r.sendError(request, response, defaultError(err))
			return
		}
	}

	resp, err := r.makeSwitchResponse(&newSwitch)
	if err != nil {
		r.sendError(request, response, defaultError(err))
		return
	}

	r.send(request, response, http.StatusOK, resp)
}

func (r *switchResource) updateSwitch(request *restful.Request, response *restful.Response) {
	var requestPayload v1.SwitchUpdateRequest
	err := request.ReadEntity(&requestPayload)
	if err != nil {
		r.sendError(request, response, httperrors.BadRequest(err))
		return
	}

	oldSwitch, err := r.ds.FindSwitch(requestPayload.ID)
	if err != nil {
		r.sendError(request, response, defaultError(err))
		return
	}

	newSwitch := *oldSwitch

	if requestPayload.Description != nil {
		newSwitch.Description = *requestPayload.Description
	}
	newSwitch.ConsoleCommand = requestPayload.ConsoleCommand

	newSwitch.Mode = metal.SwitchModeFrom(requestPayload.Mode)

	err = retry.Do(
		func() error {
			err := r.ds.UpdateSwitch(oldSwitch, &newSwitch)
			return err
		},
		retry.Attempts(10),
		retry.RetryIf(func(err error) bool {
			return metal.IsConflict(err)
		}),
		retry.DelayType(retry.CombineDelay(retry.BackOffDelay, retry.RandomDelay)),
		retry.LastErrorOnly(true),
	)
	if err != nil {
		r.sendError(request, response, defaultError(err))
		return
	}

	resp, err := r.makeSwitchResponse(&newSwitch)
	if err != nil {
		r.sendError(request, response, defaultError(err))
		return
	}

	r.send(request, response, http.StatusOK, resp)
}

func (r *switchResource) registerSwitch(request *restful.Request, response *restful.Response) {
	var requestPayload v1.SwitchRegisterRequest
	err := request.ReadEntity(&requestPayload)
	if err != nil {
		r.sendError(request, response, httperrors.BadRequest(err))
		return
	}

	if requestPayload.ID == "" {
		r.sendError(request, response, httperrors.BadRequest(errors.New("uuid cannot be empty")))
		return
	}

	_, err = r.ds.FindPartition(requestPayload.PartitionID)
	if err != nil {
		r.sendError(request, response, defaultError(err))
		return
	}

	s, err := r.ds.FindSwitch(requestPayload.ID)
	if err != nil && !metal.IsNotFound(err) {
		r.sendError(request, response, defaultError(err))
		return
	}

	returnCode := http.StatusOK
	if s == nil {
		s = v1.NewSwitch(requestPayload)
		if len(requestPayload.Nics) != len(s.Nics.ByIdentifier()) {
			r.sendError(request, response, httperrors.BadRequest(errors.New("duplicate identifier found in nics")))
			return
		}

		err = r.ds.CreateSwitch(s)
		if err != nil {
			r.sendError(request, response, defaultError(err))
			return
		}

		returnCode = http.StatusCreated
	} else if s.Mode == metal.SwitchReplace {
		spec := v1.NewSwitch(requestPayload)
		err = r.replaceSwitch(s, spec)
		if err != nil {
			r.sendError(request, response, defaultError(err))
			return
		}

		s = spec
	} else {
		old := *s
		spec := v1.NewSwitch(requestPayload)

		uniqueNewNics := spec.Nics.ByIdentifier()
		if len(requestPayload.Nics) != len(uniqueNewNics) {
			r.sendError(request, response, httperrors.BadRequest(errors.New("duplicate identifier found in nics")))
			return
		}

		nics, err := updateSwitchNics(old.Nics.ByIdentifier(), uniqueNewNics, old.MachineConnections)
		if err != nil {
			r.sendError(request, response, defaultError(err))
			return
		}

		if requestPayload.Name != nil {
			s.Name = *requestPayload.Name
		}
		if requestPayload.Description != nil {
			s.Description = *requestPayload.Description
		}
		s.RackID = spec.RackID
		s.PartitionID = spec.PartitionID
		if spec.OS != nil {
			if s.OS == nil {
				s.OS = &metal.SwitchOS{}
			}
			s.OS.Vendor = spec.OS.Vendor
			s.OS.Version = spec.OS.Version
			s.OS.MetalCoreVersion = spec.OS.MetalCoreVersion
		}
		s.ManagementIP = spec.ManagementIP
		s.ManagementUser = spec.ManagementUser

		s.Nics = nics
		// Do not replace connections here: We do not want to loose them!

		err = retry.Do(
			func() error {
				err := r.ds.UpdateSwitch(&old, s)
				return err
			},
			retry.Attempts(10),
			retry.RetryIf(func(err error) bool {
				return metal.IsConflict(err)
			}),
			retry.DelayType(retry.CombineDelay(retry.BackOffDelay, retry.RandomDelay)),
			retry.LastErrorOnly(true),
		)

		if err != nil {
			r.sendError(request, response, defaultError(err))
			return
		}

	}

	resp, err := r.makeSwitchResponse(s)
	if err != nil {
		r.sendError(request, response, defaultError(err))
		return
	}

	r.send(request, response, returnCode, resp)
}

// replaceSwitch replaces a broken switch
//
// assumptions:
//   - cabling btw. old, new and twin-brother switch in the same rack is "the same" (m1 is connected to swp1s0 at every switch)
//
// constraints:
//   - old, new and twin-brother switch must have the same partition and rack
//   - old switch needs to be marked for replacement
//   - twin-brother switch must not be marked for replacement (otherwise there would be no valid source of truth)
//   - new switch needs all the nics of the twin-brother switch
//   - new switch gets the same vrf configuration as the twin-brother switch based on the switch port name
//   - new switch gets the same machine connections as the twin-brother switch based on the switch port name
func (r *switchResource) replaceSwitch(old, new *metal.Switch) error {
	twin, err := r.findTwinSwitch(new)
	if err != nil {
		return fmt.Errorf("could not determine twin brother for switch %s, err: %w", new.Name, err)
	}

	s, err := adoptFromTwin(old, twin, new)
	if err != nil {
		return err
	}

	return r.ds.UpdateSwitch(old, s)
}

// findTwinSwitch finds the neighboring twin of a switch for the given partition and rack
func (r *switchResource) findTwinSwitch(newSwitch *metal.Switch) (*metal.Switch, error) {
	var rackSwitches metal.Switches
	err := r.ds.SearchSwitches(&datastore.SwitchSearchQuery{RackID: pointer.Pointer(newSwitch.RackID)}, &rackSwitches)
	if err != nil {
		return nil, fmt.Errorf("could not search switches in rack: %v", newSwitch.RackID)
	}

	if len(rackSwitches) == 0 {
		return nil, fmt.Errorf("could not find any switch in rack: %v", newSwitch.RackID)
	}

	var twin *metal.Switch
	for i := range rackSwitches {
		sw := rackSwitches[i]
		if sw.PartitionID != newSwitch.PartitionID {
			continue
		}
		if sw.Mode == metal.SwitchReplace || sw.ID == newSwitch.ID {
			continue
		}
		if twin == nil {
			twin = &sw
		} else {
			return nil, fmt.Errorf("found multiple twin switches for %v (%v and %v)", newSwitch.ID, twin.ID, sw.ID)
		}
	}
	if twin == nil {
		return nil, fmt.Errorf("no twin brother found for switch %s, partition: %v, rack: %v", newSwitch.ID, newSwitch.PartitionID, newSwitch.RackID)
	}

	return twin, nil
}

// adoptFromTwin adopts the switch configuration found at the neighboring twin switch to a replacement switch.
func adoptFromTwin(old, twin, new *metal.Switch) (*metal.Switch, error) {
	s := *new

	if new.PartitionID != old.PartitionID {
		return nil, fmt.Errorf("old and new switch belong to different partitions, old: %v, new: %v", old.PartitionID, new.PartitionID)
	}
	if new.RackID != old.RackID {
		return nil, fmt.Errorf("old and new switch belong to different racks, old: %v, new: %v", old.RackID, new.RackID)
	}
	if twin.Mode == metal.SwitchReplace {
		return nil, errors.New("twin switch must not be in replace mode")
	}
	if len(twin.MachineConnections) == 0 {
		// twin switch has no machine connections, switch may be used immediately, replace mode is unnecessary
		s.Mode = metal.SwitchOperational
		return &s, nil
	}

	newNics, err := adoptNics(twin, new)
	if err != nil {
		return nil, fmt.Errorf("could not adopt nic configuration from twin, err: %w", err)
	}

	newMachineConnections, err := adoptMachineConnections(twin, new)
	if err != nil {
		return nil, err
	}

	s.MachineConnections = newMachineConnections
	s.Nics = newNics
	s.Mode = metal.SwitchOperational

	return &s, nil
}

// adoptNics checks whether new switch has all nics of its twin switch
// copies vrf configuration and returns the new nics for the replacement switch
func adoptNics(twin, newSwitch *metal.Switch) (metal.Nics, error) {
	newNics := metal.Nics{}
	newNicMap := newSwitch.Nics.ByName()
	missingNics := []string{}
	twinNicsByName := twin.Nics.ByName()
	for name := range twinNicsByName {
		if _, ok := newNicMap[name]; !ok {
			missingNics = append(missingNics, name)
		}
	}
	if len(missingNics) > 0 {
		return nil, fmt.Errorf("new switch misses the nics %v - check the breakout configuration of the switch ports of switch %s", missingNics, newSwitch.Name)
	}

	for name, nic := range newNicMap {
		// check for configuration at twin
		if twinNic, ok := twinNicsByName[name]; ok {
			newNic := *nic
			newNic.Vrf = twinNic.Vrf
			newNics = append(newNics, newNic)
		} else {
			// leave unchanged
			newNics = append(newNics, *nic)
		}
	}

	sort.SliceStable(newNics, func(i, j int) bool {
		return newNics[i].Name < newNics[j].Name
	})
	return newNics, nil
}

// adoptMachineConnections copies machine connections from twin and maps mac addresses based on the nic name
func adoptMachineConnections(twin, newSwitch *metal.Switch) (metal.ConnectionMap, error) {
	newNicMap := newSwitch.Nics.ByName()
	newConnectionMap := metal.ConnectionMap{}
	missingNics := []string{}

	for mid, cons := range twin.MachineConnections {
		newConnections := metal.Connections{}
		for _, con := range cons {
			if n, ok := newNicMap[con.Nic.Name]; ok {
				newCon := con
				newCon.Nic.Identifier = n.Identifier
				newCon.Nic.MacAddress = n.MacAddress
				newConnections = append(newConnections, newCon)
			} else {
				// this should never happen! it means that we have machine connections with nic names that are not present anymore at the twin or the new switch
				missingNics = append(missingNics, con.Nic.Name)
			}
		}
		newConnectionMap[mid] = newConnections
	}

	if len(missingNics) > 0 {
		return nil, fmt.Errorf("twin switch has machine connections with switch ports that are not present at the new switch %v", missingNics)
	}

	return newConnectionMap, nil
}

func updateSwitchNics(oldNics, newNics map[string]*metal.Nic, currentConnections metal.ConnectionMap) (metal.Nics, error) {
	// To start off we just prevent basic things that can go wrong
	nicsThatGetLost := metal.Nics{}
	for k, nic := range oldNics {
		_, ok := newNics[k]
		if !ok {
			nicsThatGetLost = append(nicsThatGetLost, *nic)
		}
	}

	// check if nic gets removed but has a connection
	for _, nicThatGetsLost := range nicsThatGetLost {
		for machineID, connections := range currentConnections {
			for _, c := range connections {
				if c.Nic.GetIdentifier() == nicThatGetsLost.GetIdentifier() {
					return nil, fmt.Errorf("nic with identifier %s gets removed but the machine with id %q is already connected to this nic, which is currently not supported", nicThatGetsLost.GetIdentifier(), machineID)
				}
			}
		}
	}

	nicsThatGetAdded := metal.Nics{}
	nicsThatAlreadyExist := metal.Nics{}
	for mac, nic := range newNics {
		oldNic, ok := oldNics[mac]
		if ok {
			updatedNic := *oldNic

			// check if connection exists and name changes
			for machineID, connections := range currentConnections {
				for _, c := range connections {
					if c.Nic.MacAddress == nic.MacAddress && c.Nic.GetIdentifier() == nic.GetIdentifier() && oldNic.Name != nic.Name {
						return nil, fmt.Errorf("nic with mac address %s and identifier %s wants to be renamed from %q to %q, but already has a connection to machine with id %q, which is currently not supported", nic.MacAddress, nic.Identifier, oldNic.Name, nic.Name, machineID)
					}
				}
			}

			updatedNic.Name = nic.Name
			nicsThatAlreadyExist = append(nicsThatAlreadyExist, updatedNic)
		} else {
			nicsThatGetAdded = append(nicsThatGetAdded, *nic)
		}
	}

	finalNics := metal.Nics{}
	finalNics = append(finalNics, nicsThatGetAdded...)
	finalNics = append(finalNics, nicsThatAlreadyExist...)

	return finalNics, nil
}

func (r *switchResource) makeSwitchResponse(s *metal.Switch) (*v1.SwitchResponse, error) {
<<<<<<< HEAD
	p, ips, machines, ss, err := findSwitchReferencedEntities(s, r.ds)
=======
	p, nws, ips, machines, ss, err := r.findSwitchReferencedEntities(s)
>>>>>>> 594f6afd
	if err != nil {
		return nil, err
	}

<<<<<<< HEAD
	nics, err := r.makeSwitchNics(s, ips, machines)
=======
	nics, err := r.makeSwitchNics(s, nws, ips, machines)
>>>>>>> 594f6afd
	if err != nil {
		return nil, err
	}
	cons := r.makeSwitchCons(s)

	return v1.NewSwitchResponse(s, ss, p, nics, cons), nil
}

func (r *switchResource) makeBGPFilterFirewall(m metal.Machine) (v1.BGPFilter, error) {
	vnis := []string{}
	cidrs := []string{}

	for _, net := range m.Allocation.MachineNetworks {
		if net.Underlay {
			for _, ip := range net.IPs {
				ipwithMask, err := ipWithMask(ip)
				if err != nil {
					return v1.BGPFilter{}, err
				}
				cidrs = append(cidrs, ipwithMask)
			}
		} else {
			vnis = append(vnis, fmt.Sprintf("%d", net.Vrf))
			// filter for "project" addresses / cidrs is not possible since EVPN Type-5 routes can not be filtered by prefixes
		}
	}

	return v1.NewBGPFilter(vnis, cidrs), nil
}

<<<<<<< HEAD
func (r *switchResource) makeBGPFilterMachine(m metal.Machine, ips metal.IPsMap) (v1.BGPFilter, error) {
=======
func (r *switchResource) makeBGPFilterMachine(m metal.Machine, nws metal.NetworkMap, ips metal.IPsMap) (v1.BGPFilter, error) {
>>>>>>> 594f6afd
	vnis := []string{}
	cidrs := []string{}

	var private *metal.MachineNetwork
	var underlay *metal.MachineNetwork
	for _, net := range m.Allocation.MachineNetworks {
		if net.Private {
			private = net
		} else if net.Underlay {
			underlay = net
		}
	}

	// Allow all prefixes of the private network
	if private != nil {
		cidrs = append(cidrs, private.Prefixes...)

<<<<<<< HEAD
		privateNetwork, err := r.ds.FindNetworkByID(private.NetworkID)
		if err != nil && !metal.IsNotFound(err) {
			return v1.BGPFilter{}, err
		}
		if privateNetwork != nil {
			parentNetwork, err := r.ds.FindNetworkByID(privateNetwork.ParentNetworkID)
			if err != nil && !metal.IsNotFound(err) {
				return v1.BGPFilter{}, err
			}
			// Only for private networks, AdditionalAnnouncableCIDRs are applied.
			// they contain usually the pod- and service- cidrs in a kubernetes cluster
			if parentNetwork != nil && len(parentNetwork.AdditionalAnnouncableCIDRs) > 0 {
				r.log.Debug("makeBGPFilterMachine", "additional cidrs", parentNetwork.AdditionalAnnouncableCIDRs)
				cidrs = append(cidrs, parentNetwork.AdditionalAnnouncableCIDRs...)
			}
=======
		privateNetwork, ok := nws[private.NetworkID]
		if !ok {
			return v1.BGPFilter{}, fmt.Errorf("no private network found for ID:%s", private.NetworkID)
		}
		parentNetwork, ok := nws[privateNetwork.ParentNetworkID]
		if !ok {
			return v1.BGPFilter{}, fmt.Errorf("no parent network found for ID:%s", privateNetwork.ParentNetworkID)
		}
		// Only for private networks, AdditionalAnnouncableCIDRs are applied.
		// they contain usually the pod- and service- cidrs in a kubernetes cluster
		if len(parentNetwork.AdditionalAnnouncableCIDRs) > 0 {
			r.log.Debug("makeBGPFilterMachine", "additional cidrs", parentNetwork.AdditionalAnnouncableCIDRs)
			cidrs = append(cidrs, parentNetwork.AdditionalAnnouncableCIDRs...)
>>>>>>> 594f6afd
		}
	}
	for _, i := range ips[m.Allocation.Project] {
		// No need to add /32 addresses of the primary network to the whitelist.
		if private != nil && private.ContainsIP(i.IPAddress) {
			continue
		}
		// Do not allow underlay addresses to be announced.
		if underlay != nil && underlay.ContainsIP(i.IPAddress) {
			continue
		}

		// TODO machine BGPFilter must not contain firewall private network IPs

		// Allow all other ip addresses allocated for the project.
		ipwithMask, err := ipWithMask(i.IPAddress)
		if err != nil {
			return v1.BGPFilter{}, err
		}
		cidrs = append(cidrs, ipwithMask)
	}

	compactedCidrs, err := compactCidrs(cidrs)
	if err != nil {
		return v1.BGPFilter{}, err
	}
	return v1.NewBGPFilter(vnis, compactedCidrs), nil
}

func ipWithMask(ip string) (string, error) {
	parsed, err := netip.ParseAddr(ip)
	if err != nil {
		return "", err
	}
	return fmt.Sprintf("%s/%d", ip, parsed.BitLen()), nil
}

func compactCidrs(cidrs []string) ([]string, error) {
	// compact all cidrs which are used to be added to the route map
	// to find the smallest sorted set of prefixes which covers all cidrs which need to be added.
	var ipsetBuilder netipx.IPSetBuilder
	for _, cidr := range cidrs {
		parsed, err := netip.ParsePrefix(cidr)
		if err != nil {
			return nil, err
		}
		ipsetBuilder.AddPrefix(parsed)
	}
	set, err := ipsetBuilder.IPSet()
	if err != nil {
		return nil, fmt.Errorf("unable to create ipset:%w", err)
	}
	var compactedCidrs []string
	for _, pfx := range set.Prefixes() {
		compactedCidrs = append(compactedCidrs, pfx.String())
	}
	return compactedCidrs, nil
}

<<<<<<< HEAD
func (r *switchResource) makeBGPFilter(m metal.Machine, vrf string, ips metal.IPsMap) (v1.BGPFilter, error) {
=======
func (r *switchResource) makeBGPFilter(m metal.Machine, vrf string, nws metal.NetworkMap, ips metal.IPsMap) (v1.BGPFilter, error) {
>>>>>>> 594f6afd
	var (
		filter v1.BGPFilter
		err    error
	)

	if m.IsFirewall() {
		// vrf "default" means: the firewall was successfully allocated and the switch port configured
		// otherwise the port is still not configured yet (pxe-setup) and a BGPFilter would break the install routine
		if vrf == "default" {
			filter, err = r.makeBGPFilterFirewall(m)
		}
	} else {
<<<<<<< HEAD
		filter, err = r.makeBGPFilterMachine(m, ips)
=======
		filter, err = r.makeBGPFilterMachine(m, nws, ips)
>>>>>>> 594f6afd
	}

	return filter, err
}

<<<<<<< HEAD
func (r *switchResource) makeSwitchNics(s *metal.Switch, ips metal.IPsMap, machines metal.Machines) (v1.SwitchNics, error) {
=======
func (r *switchResource) makeSwitchNics(s *metal.Switch, nws metal.NetworkMap, ips metal.IPsMap, machines metal.Machines) (v1.SwitchNics, error) {
>>>>>>> 594f6afd
	machinesByID := map[string]*metal.Machine{}
	for i, m := range machines {
		machinesByID[m.ID] = &machines[i]
	}

	machinesBySwp := map[string]*metal.Machine{}
	for mid, metalConnections := range s.MachineConnections {
		for _, mc := range metalConnections {
			if mid == mc.MachineID {
				machinesBySwp[mc.Nic.Name] = machinesByID[mid]
				break
			}
		}
	}

	nics := v1.SwitchNics{}
	for _, n := range s.Nics {
		m := machinesBySwp[n.Name]
		var filter *v1.BGPFilter
		if m != nil && m.Allocation != nil {
<<<<<<< HEAD
			f, err := r.makeBGPFilter(*m, n.Vrf, ips)
=======
			f, err := r.makeBGPFilter(*m, n.Vrf, nws, ips)
>>>>>>> 594f6afd
			if err != nil {
				return nil, err
			}
			filter = &f
		}
		nic := v1.SwitchNic{
			MacAddress: string(n.MacAddress),
			Name:       n.Name,
			Identifier: n.Identifier,
			Vrf:        n.Vrf,
			BGPFilter:  filter,
			Actual:     v1.SwitchPortStatusUnknown,
		}
		if n.State != nil {
			if n.State.Desired != nil {
				nic.Actual = v1.SwitchPortStatus(*n.State.Desired)
			} else {
				nic.Actual = v1.SwitchPortStatus(n.State.Actual)
			}
		}
		nics = append(nics, nic)
	}

	sort.Slice(nics, func(i, j int) bool {
		return nics[i].Name < nics[j].Name
	})

	return nics, nil
}

func (r *switchResource) makeSwitchCons(s *metal.Switch) []v1.SwitchConnection {
	cons := []v1.SwitchConnection{}

	nicMap := s.Nics.ByName()

	for _, metalConnections := range s.MachineConnections {
		for _, mc := range metalConnections {
			// The connection state is set to the state of the NIC in the database.
			// This state is not necessarily the actual state of the port on the switch.
			// When the port is toggled, the connection state in the DB is updated after
			// the real switch port changed state.
			// So if a client queries the current switch state, it will see the desired
			// state in the global NIC state, but the actual state of the port in the
			// connection map.
			n := nicMap[mc.Nic.Name]
			state := metal.SwitchPortStatusUnknown
			if n != nil && n.State != nil {
				state = n.State.Actual
			}
			nic := v1.SwitchNic{
				MacAddress: string(mc.Nic.MacAddress),
				Name:       mc.Nic.Name,
				Identifier: mc.Nic.Identifier,
				Vrf:        mc.Nic.Vrf,
				Actual:     v1.SwitchPortStatus(state),
			}
			con := v1.SwitchConnection{
				Nic:       nic,
				MachineID: mc.MachineID,
			}
			cons = append(cons, con)
		}
	}

	sort.SliceStable(cons, func(i, j int) bool {
		return cons[i].MachineID < cons[j].MachineID
	})

	return cons
}

func (r *switchResource) findSwitchReferencedEntities(s *metal.Switch) (*metal.Partition, metal.NetworkMap, metal.IPsMap, metal.Machines, *metal.SwitchStatus, error) {
	var (
		err error
		p   *metal.Partition
		m   metal.Machines
	)

	if s.PartitionID != "" {
		p, err = r.ds.FindPartition(s.PartitionID)
		if err != nil {
			return nil, nil, nil, nil, nil, fmt.Errorf("switch %q references partition, but partition %q cannot be found in database: %w", s.ID, s.PartitionID, err)
		}

		err = r.ds.SearchMachines(&datastore.MachineSearchQuery{PartitionID: &s.PartitionID}, &m)
		if err != nil {
			return nil, nil, nil, nil, nil, fmt.Errorf("could not search machines of partition %q for switch %q: %w", s.PartitionID, s.ID, err)
		}
	}

	ips, err := r.ds.ListIPs()
	if err != nil {
		return nil, nil, nil, nil, nil, fmt.Errorf("ips could not be listed: %w", err)
	}

	nws, err := r.ds.ListNetworks()
	if err != nil {
		return nil, nil, nil, nil, nil, fmt.Errorf("networks could not be listed: %w", err)
	}

	ss, err := r.ds.GetSwitchStatus(s.ID)
	if err != nil && !metal.IsNotFound(err) {
		return nil, nil, nil, nil, nil, fmt.Errorf("switchStatus could not be listed: %w", err)
	}

	return p, nws.ByID(), ips.ByProjectID(), m, ss, nil
}

func (r *switchResource) makeSwitchResponseList(ss metal.Switches) ([]*v1.SwitchResponse, error) {
<<<<<<< HEAD
	pMap, ips, err := getSwitchReferencedEntityMaps(r.ds)
=======
	pMap, nws, ips, err := getSwitchReferencedEntityMaps(r.ds)
>>>>>>> 594f6afd
	if err != nil {
		return nil, err
	}

	result := []*v1.SwitchResponse{}
	m, err := r.ds.ListMachines()
	if err != nil {
		return nil, fmt.Errorf("could not find machines: %w", err)
	}

	for i := range ss {
		sw := ss[i]
		var p *metal.Partition
		if sw.PartitionID != "" {
			partitionEntity := pMap[sw.PartitionID]
			p = &partitionEntity
		}

<<<<<<< HEAD
		nics, err := r.makeSwitchNics(&sw, ips, m)
=======
		nics, err := r.makeSwitchNics(&sw, nws, ips, m)
>>>>>>> 594f6afd
		if err != nil {
			return nil, err
		}
		cons := r.makeSwitchCons(&sw)
		ss, err := r.ds.GetSwitchStatus(sw.ID)
		if err != nil && !metal.IsNotFound(err) {
			return nil, err
		}
		result = append(result, v1.NewSwitchResponse(&sw, ss, p, nics, cons))
	}

	return result, nil
}

func getSwitchReferencedEntityMaps(ds *datastore.RethinkStore) (metal.PartitionMap, metal.NetworkMap, metal.IPsMap, error) {
	p, err := ds.ListPartitions()
	if err != nil {
		return nil, nil, nil, fmt.Errorf("partitions could not be listed: %w", err)
	}

	ips, err := ds.ListIPs()
	if err != nil {
		return nil, nil, nil, fmt.Errorf("ips could not be listed: %w", err)
	}
	nws, err := ds.ListNetworks()
	if err != nil {
		return nil, nil, nil, fmt.Errorf("networks could not be listed: %w", err)
	}
	return p.ByID(), nws.ByID(), ips.ByProjectID(), nil
}<|MERGE_RESOLUTION|>--- conflicted
+++ resolved
@@ -773,20 +773,12 @@
 }
 
 func (r *switchResource) makeSwitchResponse(s *metal.Switch) (*v1.SwitchResponse, error) {
-<<<<<<< HEAD
-	p, ips, machines, ss, err := findSwitchReferencedEntities(s, r.ds)
-=======
 	p, nws, ips, machines, ss, err := r.findSwitchReferencedEntities(s)
->>>>>>> 594f6afd
 	if err != nil {
 		return nil, err
 	}
 
-<<<<<<< HEAD
-	nics, err := r.makeSwitchNics(s, ips, machines)
-=======
 	nics, err := r.makeSwitchNics(s, nws, ips, machines)
->>>>>>> 594f6afd
 	if err != nil {
 		return nil, err
 	}
@@ -817,11 +809,7 @@
 	return v1.NewBGPFilter(vnis, cidrs), nil
 }
 
-<<<<<<< HEAD
-func (r *switchResource) makeBGPFilterMachine(m metal.Machine, ips metal.IPsMap) (v1.BGPFilter, error) {
-=======
 func (r *switchResource) makeBGPFilterMachine(m metal.Machine, nws metal.NetworkMap, ips metal.IPsMap) (v1.BGPFilter, error) {
->>>>>>> 594f6afd
 	vnis := []string{}
 	cidrs := []string{}
 
@@ -839,23 +827,6 @@
 	if private != nil {
 		cidrs = append(cidrs, private.Prefixes...)
 
-<<<<<<< HEAD
-		privateNetwork, err := r.ds.FindNetworkByID(private.NetworkID)
-		if err != nil && !metal.IsNotFound(err) {
-			return v1.BGPFilter{}, err
-		}
-		if privateNetwork != nil {
-			parentNetwork, err := r.ds.FindNetworkByID(privateNetwork.ParentNetworkID)
-			if err != nil && !metal.IsNotFound(err) {
-				return v1.BGPFilter{}, err
-			}
-			// Only for private networks, AdditionalAnnouncableCIDRs are applied.
-			// they contain usually the pod- and service- cidrs in a kubernetes cluster
-			if parentNetwork != nil && len(parentNetwork.AdditionalAnnouncableCIDRs) > 0 {
-				r.log.Debug("makeBGPFilterMachine", "additional cidrs", parentNetwork.AdditionalAnnouncableCIDRs)
-				cidrs = append(cidrs, parentNetwork.AdditionalAnnouncableCIDRs...)
-			}
-=======
 		privateNetwork, ok := nws[private.NetworkID]
 		if !ok {
 			return v1.BGPFilter{}, fmt.Errorf("no private network found for ID:%s", private.NetworkID)
@@ -869,7 +840,6 @@
 		if len(parentNetwork.AdditionalAnnouncableCIDRs) > 0 {
 			r.log.Debug("makeBGPFilterMachine", "additional cidrs", parentNetwork.AdditionalAnnouncableCIDRs)
 			cidrs = append(cidrs, parentNetwork.AdditionalAnnouncableCIDRs...)
->>>>>>> 594f6afd
 		}
 	}
 	for _, i := range ips[m.Allocation.Project] {
@@ -929,11 +899,7 @@
 	return compactedCidrs, nil
 }
 
-<<<<<<< HEAD
-func (r *switchResource) makeBGPFilter(m metal.Machine, vrf string, ips metal.IPsMap) (v1.BGPFilter, error) {
-=======
 func (r *switchResource) makeBGPFilter(m metal.Machine, vrf string, nws metal.NetworkMap, ips metal.IPsMap) (v1.BGPFilter, error) {
->>>>>>> 594f6afd
 	var (
 		filter v1.BGPFilter
 		err    error
@@ -946,21 +912,13 @@
 			filter, err = r.makeBGPFilterFirewall(m)
 		}
 	} else {
-<<<<<<< HEAD
-		filter, err = r.makeBGPFilterMachine(m, ips)
-=======
 		filter, err = r.makeBGPFilterMachine(m, nws, ips)
->>>>>>> 594f6afd
 	}
 
 	return filter, err
 }
 
-<<<<<<< HEAD
-func (r *switchResource) makeSwitchNics(s *metal.Switch, ips metal.IPsMap, machines metal.Machines) (v1.SwitchNics, error) {
-=======
 func (r *switchResource) makeSwitchNics(s *metal.Switch, nws metal.NetworkMap, ips metal.IPsMap, machines metal.Machines) (v1.SwitchNics, error) {
->>>>>>> 594f6afd
 	machinesByID := map[string]*metal.Machine{}
 	for i, m := range machines {
 		machinesByID[m.ID] = &machines[i]
@@ -981,11 +939,7 @@
 		m := machinesBySwp[n.Name]
 		var filter *v1.BGPFilter
 		if m != nil && m.Allocation != nil {
-<<<<<<< HEAD
-			f, err := r.makeBGPFilter(*m, n.Vrf, ips)
-=======
 			f, err := r.makeBGPFilter(*m, n.Vrf, nws, ips)
->>>>>>> 594f6afd
 			if err != nil {
 				return nil, err
 			}
@@ -1095,11 +1049,7 @@
 }
 
 func (r *switchResource) makeSwitchResponseList(ss metal.Switches) ([]*v1.SwitchResponse, error) {
-<<<<<<< HEAD
-	pMap, ips, err := getSwitchReferencedEntityMaps(r.ds)
-=======
 	pMap, nws, ips, err := getSwitchReferencedEntityMaps(r.ds)
->>>>>>> 594f6afd
 	if err != nil {
 		return nil, err
 	}
@@ -1118,11 +1068,7 @@
 			p = &partitionEntity
 		}
 
-<<<<<<< HEAD
-		nics, err := r.makeSwitchNics(&sw, ips, m)
-=======
 		nics, err := r.makeSwitchNics(&sw, nws, ips, m)
->>>>>>> 594f6afd
 		if err != nil {
 			return nil, err
 		}
