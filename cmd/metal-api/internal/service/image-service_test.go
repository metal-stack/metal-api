package service

import (
	"bytes"
	"encoding/json"
	"net/http"
	"net/http/httptest"
	"testing"

	"git.f-i-ts.de/cloud-native/metal/metal-api/cmd/metal-api/internal/datastore"
	v1 "git.f-i-ts.de/cloud-native/metal/metal-api/cmd/metal-api/internal/service/v1"
	"git.f-i-ts.de/cloud-native/metal/metal-api/cmd/metal-api/internal/testdata"

	"git.f-i-ts.de/cloud-native/metallib/httperrors"
	restful "github.com/emicklei/go-restful"
	"github.com/stretchr/testify/require"
)

func TestGetImages(t *testing.T) {
	ds, mock := datastore.InitMockDB()
	testdata.InitMockDBData(mock)

	imageservice := NewImage(ds)
	container := restful.NewContainer().Add(imageservice)
	req := httptest.NewRequest("GET", "/v1/image", nil)
	w := httptest.NewRecorder()
	container.ServeHTTP(w, req)

	resp := w.Result()
	require.Equal(t, http.StatusOK, resp.StatusCode, w.Body.String())
	var result []v1.ImageResponse
	err := json.NewDecoder(resp.Body).Decode(&result)

	require.Nil(t, err)
	require.Len(t, result, 3)
	require.Equal(t, testdata.Img1.ID, result[0].ID)
	require.Equal(t, testdata.Img1.Name, *result[0].Name)
	require.Equal(t, testdata.Img2.ID, result[1].ID)
	require.Equal(t, testdata.Img2.Name, *result[1].Name)
	require.Equal(t, testdata.Img3.ID, result[2].ID)
	require.Equal(t, testdata.Img3.Name, *result[2].Name)
}

func TestGetImage(t *testing.T) {
	ds, mock := datastore.InitMockDB()
	testdata.InitMockDBData(mock)

	imageservice := NewImage(ds)
	container := restful.NewContainer().Add(imageservice)
	req := httptest.NewRequest("GET", "/v1/image/1", nil)
	w := httptest.NewRecorder()
	container.ServeHTTP(w, req)

	resp := w.Result()
	require.Equal(t, http.StatusOK, resp.StatusCode, w.Body.String())
	var result v1.ImageResponse
	err := json.NewDecoder(resp.Body).Decode(&result)

	require.Nil(t, err)
	require.Equal(t, testdata.Img1.ID, result.ID)
	require.Equal(t, testdata.Img1.Name, *result.Name)
}

func TestGetImageNotFound(t *testing.T) {
	ds, mock := datastore.InitMockDB()
	testdata.InitMockDBData(mock)

	imageservice := NewImage(ds)
	container := restful.NewContainer().Add(imageservice)
	req := httptest.NewRequest("GET", "/v1/image/999", nil)
	w := httptest.NewRecorder()
	container.ServeHTTP(w, req)

	resp := w.Result()
	require.Equal(t, http.StatusNotFound, resp.StatusCode, w.Body.String())
	var result httperrors.HTTPErrorResponse
	err := json.NewDecoder(resp.Body).Decode(&result)

	require.Nil(t, err)
	require.Contains(t, result.Message, "999")
	require.Equal(t, 404, result.StatusCode)
}

func TestDeleteImage(t *testing.T) {
	ds, mock := datastore.InitMockDB()
	testdata.InitMockDBData(mock)

<<<<<<< HEAD
	req := httptest.NewRequest("DELETE", "/v1/image/1", nil)
	container := injectAdmin(restful.NewContainer().Add(NewImage(ds)), req)
=======
	imageservice := NewImage(ds)
	container := restful.NewContainer().Add(imageservice)
	req := httptest.NewRequest("DELETE", "/v1/image/3", nil)
>>>>>>> 1716c683
	w := httptest.NewRecorder()
	container.ServeHTTP(w, req)

	resp := w.Result()
	require.Equal(t, http.StatusOK, resp.StatusCode, w.Body.String())
	var result v1.ImageResponse
	err := json.NewDecoder(resp.Body).Decode(&result)

	require.Nil(t, err)
	require.Equal(t, testdata.Img3.ID, result.ID)
	require.Equal(t, testdata.Img3.Name, *result.Name)
}

func TestCreateImage(t *testing.T) {
	ds, mock := datastore.InitMockDB()
	testdata.InitMockDBData(mock)

	createRequest := v1.ImageCreateRequest{
		Common: v1.Common{
			Identifiable: v1.Identifiable{
				ID: testdata.Img1.ID,
			},
			Describeable: v1.Describeable{
				Name:        &testdata.Img1.Name,
				Description: &testdata.Img1.Description,
			},
		},
		URL: testdata.Img1.URL,
	}
	js, _ := json.Marshal(createRequest)
	body := bytes.NewBuffer(js)
	req := httptest.NewRequest("PUT", "/v1/image", body)
	container := injectAdmin(restful.NewContainer().Add(NewImage(ds)), req)
	req.Header.Add("Content-Type", "application/json")
	w := httptest.NewRecorder()
	container.ServeHTTP(w, req)

	resp := w.Result()
	require.Equal(t, http.StatusCreated, resp.StatusCode, w.Body.String())
	var result v1.ImageResponse
	err := json.NewDecoder(resp.Body).Decode(&result)

	require.Nil(t, err)
	require.Equal(t, testdata.Img1.ID, result.ID)
	require.Equal(t, testdata.Img1.Name, *result.Name)
	require.Equal(t, testdata.Img1.Description, *result.Description)
	require.Equal(t, testdata.Img1.URL, *result.URL)
}

func TestUpdateImage(t *testing.T) {
	ds, mock := datastore.InitMockDB()
	testdata.InitMockDBData(mock)

	imageservice := NewImage(ds)
	container := restful.NewContainer().Add(imageservice)

	updateRequest := v1.ImageUpdateRequest{
		Common: v1.Common{
			Describeable: v1.Describeable{
				Name:        &testdata.Img2.Name,
				Description: &testdata.Img2.Description,
			},
			Identifiable: v1.Identifiable{
				ID: testdata.Img1.ID,
			},
		},
		ImageBase: v1.ImageBase{
			URL: &testdata.Img2.URL,
		},
	}
	js, _ := json.Marshal(updateRequest)
	body := bytes.NewBuffer(js)
	req := httptest.NewRequest("POST", "/v1/image", body)
	container = injectAdmin(container, req)
	req.Header.Add("Content-Type", "application/json")
	w := httptest.NewRecorder()
	container.ServeHTTP(w, req)

	resp := w.Result()
	require.Equal(t, http.StatusOK, resp.StatusCode, w.Body.String())
	var result v1.ImageResponse
	err := json.NewDecoder(resp.Body).Decode(&result)

	require.Nil(t, err)
	require.Equal(t, testdata.Img1.ID, result.ID)
	require.Equal(t, testdata.Img2.Name, *result.Name)
	require.Equal(t, testdata.Img2.Description, *result.Description)
	require.Equal(t, testdata.Img2.URL, *result.URL)
}<|MERGE_RESOLUTION|>--- conflicted
+++ resolved
@@ -85,14 +85,10 @@
 	ds, mock := datastore.InitMockDB()
 	testdata.InitMockDBData(mock)
 
-<<<<<<< HEAD
-	req := httptest.NewRequest("DELETE", "/v1/image/1", nil)
-	container := injectAdmin(restful.NewContainer().Add(NewImage(ds)), req)
-=======
 	imageservice := NewImage(ds)
 	container := restful.NewContainer().Add(imageservice)
 	req := httptest.NewRequest("DELETE", "/v1/image/3", nil)
->>>>>>> 1716c683
+	container = injectAdmin(container, req)
 	w := httptest.NewRecorder()
 	container.ServeHTTP(w, req)
 
