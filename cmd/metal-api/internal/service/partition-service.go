package service

import (
	"errors"
	"fmt"
	"log/slog"
	"net/http"

	"github.com/metal-stack/metal-api/cmd/metal-api/internal/datastore"
	"github.com/metal-stack/metal-api/cmd/metal-api/internal/issues"
	"github.com/metal-stack/metal-api/cmd/metal-api/internal/metal"
	"github.com/metal-stack/metal-lib/auditing"
	"github.com/metal-stack/metal-lib/pkg/pointer"

	v1 "github.com/metal-stack/metal-api/cmd/metal-api/internal/service/v1"

	restfulspec "github.com/emicklei/go-restful-openapi/v2"
	restful "github.com/emicklei/go-restful/v3"
	"github.com/metal-stack/metal-lib/httperrors"
)

// TopicCreator creates a topic for messaging.
type TopicCreator interface {
	CreateTopic(topicFQN string) error
}

type partitionResource struct {
	webResource
	topicCreator TopicCreator
}

// NewPartition returns a webservice for partition specific endpoints.
func NewPartition(log *slog.Logger, ds *datastore.RethinkStore, tc TopicCreator) *restful.WebService {
	r := partitionResource{
		webResource: webResource{
			log: log,
			ds:  ds,
		},
		topicCreator: tc,
	}

	return r.webService()
}

func (r *partitionResource) webService() *restful.WebService {
	ws := new(restful.WebService)
	ws.
		Path(BasePath + "v1/partition").
		Consumes(restful.MIME_JSON).
		Produces(restful.MIME_JSON)

	tags := []string{"Partition"}

	ws.Route(ws.GET("/{id}").
		To(r.findPartition).
		Operation("findPartition").
		Doc("get Partition by id").
		Param(ws.PathParameter("id", "identifier of the Partition").DataType("string")).
		Metadata(restfulspec.KeyOpenAPITags, tags).
		Writes(v1.PartitionResponse{}).
		Returns(http.StatusOK, "OK", v1.PartitionResponse{}).
		DefaultReturns("Error", httperrors.HTTPErrorResponse{}))

	ws.Route(ws.GET("/").
		To(r.listPartitions).
		Operation("listPartitions").
		Doc("get all Partitions").
		Metadata(restfulspec.KeyOpenAPITags, tags).
		Writes([]v1.PartitionResponse{}).
		Returns(http.StatusOK, "OK", []v1.PartitionResponse{}).
		DefaultReturns("Error", httperrors.HTTPErrorResponse{}))

	ws.Route(ws.DELETE("/{id}").
		To(admin(r.deletePartition)).
		Operation("deletePartition").
		Doc("deletes a Partition and returns the deleted entity").
		Param(ws.PathParameter("id", "identifier of the Partition").DataType("string")).
		Metadata(restfulspec.KeyOpenAPITags, tags).
		Writes(v1.PartitionResponse{}).
		Returns(http.StatusOK, "OK", v1.PartitionResponse{}).
		DefaultReturns("Error", httperrors.HTTPErrorResponse{}))

	ws.Route(ws.PUT("/").
		To(admin(r.createPartition)).
		Operation("createPartition").
		Doc("create a Partition. if the given ID already exists a conflict is returned").
		Metadata(restfulspec.KeyOpenAPITags, tags).
		Reads(v1.PartitionCreateRequest{}).
		Returns(http.StatusCreated, "Created", v1.PartitionResponse{}).
		Returns(http.StatusConflict, "Conflict", httperrors.HTTPErrorResponse{}).
		DefaultReturns("Error", httperrors.HTTPErrorResponse{}))

	ws.Route(ws.POST("/").
		To(admin(r.updatePartition)).
		Operation("updatePartition").
		Doc("updates a Partition. if the Partition was changed since this one was read, a conflict is returned").
		Metadata(restfulspec.KeyOpenAPITags, tags).
		Reads(v1.PartitionUpdateRequest{}).
		Returns(http.StatusOK, "OK", v1.PartitionResponse{}).
		Returns(http.StatusConflict, "Conflict", httperrors.HTTPErrorResponse{}).
		DefaultReturns("Error", httperrors.HTTPErrorResponse{}))

	ws.Route(ws.POST("/capacity").
		To(r.partitionCapacity).
		Operation("partitionCapacity").
		Doc("get partition capacity").
		Metadata(restfulspec.KeyOpenAPITags, tags).
		Metadata(auditing.Exclude, true).
		Reads(v1.PartitionCapacityRequest{}).
		Writes([]v1.PartitionCapacity{}).
		Returns(http.StatusOK, "OK", []v1.PartitionCapacity{}).
		DefaultReturns("Error", httperrors.HTTPErrorResponse{}))

	return ws
}

func (r *partitionResource) findPartition(request *restful.Request, response *restful.Response) {
	id := request.PathParameter("id")

	p, err := r.ds.FindPartition(id)
	if err != nil {
		r.sendError(request, response, defaultError(err))
		return
	}

	r.send(request, response, http.StatusOK, v1.NewPartitionResponse(p))
}

func (r *partitionResource) listPartitions(request *restful.Request, response *restful.Response) {
	ps, err := r.ds.ListPartitions()
	if err != nil {
		r.sendError(request, response, defaultError(err))
		return
	}

	result := []*v1.PartitionResponse{}
	for i := range ps {
		result = append(result, v1.NewPartitionResponse(&ps[i]))
	}

	r.send(request, response, http.StatusOK, result)
}

func (r *partitionResource) createPartition(request *restful.Request, response *restful.Response) {
	var requestPayload v1.PartitionCreateRequest
	err := request.ReadEntity(&requestPayload)
	if err != nil {
		r.sendError(request, response, httperrors.BadRequest(err))
		return
	}

	if requestPayload.ID == "" {
		r.sendError(request, response, httperrors.BadRequest(errors.New("id should not be empty")))
		return
	}

	var name string
	if requestPayload.Name != nil {
		name = *requestPayload.Name
	}
	var description string
	if requestPayload.Description != nil {
		description = *requestPayload.Description
	}
	var mgmtServiceAddress string
	if requestPayload.MgmtServiceAddress != nil {
		mgmtServiceAddress = *requestPayload.MgmtServiceAddress
	}
	labels := map[string]string{}
	if requestPayload.Labels != nil {
		labels = requestPayload.Labels
	}
	var imageURL string
	if requestPayload.PartitionBootConfiguration.ImageURL != nil {
		imageURL = *requestPayload.PartitionBootConfiguration.ImageURL
	}

	err = checkImageURL("image", imageURL)
	if err != nil {
		r.sendError(request, response, httperrors.BadRequest(err))
		return
	}

	var kernelURL string
	if requestPayload.PartitionBootConfiguration.KernelURL != nil {
		kernelURL = *requestPayload.PartitionBootConfiguration.KernelURL
	}

	err = checkImageURL("kernel", kernelURL)
	if err != nil {
		r.sendError(request, response, httperrors.BadRequest(err))
		return
	}

	var commandLine string
	if requestPayload.PartitionBootConfiguration.CommandLine != nil {
		commandLine = *requestPayload.PartitionBootConfiguration.CommandLine
	}

<<<<<<< HEAD
	var minSize, maxSize string
	if requestPayload.PartitionWaitingPoolMinSize != nil && requestPayload.PartitionWaitingPoolMaxSize != nil {
		_, err = metal.NewScalerRange(*requestPayload.PartitionWaitingPoolMinSize, *requestPayload.PartitionWaitingPoolMaxSize)
		if err != nil {
			r.sendError(request, response, httperrors.BadRequest(err))
			return
		}
		minSize = *requestPayload.PartitionWaitingPoolMinSize
		maxSize = *requestPayload.PartitionWaitingPoolMaxSize
=======
	var dnsServers metal.DNSServers
	if len(requestPayload.DNSServers) != 0 {
		for _, s := range requestPayload.DNSServers {
			dnsServers = append(dnsServers, metal.DNSServer{
				IP: s.IP,
			})
		}
	}
	var ntpServers metal.NTPServers
	if len(requestPayload.NTPServers) != 0 {
		for _, s := range requestPayload.NTPServers {
			ntpServers = append(ntpServers, metal.NTPServer{
				Address: s.Address,
			})
		}
	}

	if err := dnsServers.Validate(); err != nil {
		r.sendError(request, response, httperrors.BadRequest(err))
		return
	}

	if err := ntpServers.Validate(); err != nil {
		r.sendError(request, response, httperrors.BadRequest(err))
		return
>>>>>>> 12745f6a
	}

	p := &metal.Partition{
		Base: metal.Base{
			ID:          requestPayload.ID,
			Name:        name,
			Description: description,
		},
		Labels:             labels,
		MgmtServiceAddress: mgmtServiceAddress,
		BootConfiguration: metal.BootConfiguration{
			ImageURL:    imageURL,
			KernelURL:   kernelURL,
			CommandLine: commandLine,
		},
<<<<<<< HEAD
		WaitingPoolMinSize: minSize,
		WaitingPoolMaxSize: maxSize,
=======
		DNSServers: dnsServers,
		NTPServers: ntpServers,
>>>>>>> 12745f6a
	}

	fqn := metal.TopicMachine.GetFQN(p.GetID())
	if err := r.topicCreator.CreateTopic(fqn); err != nil {
		r.sendError(request, response, httperrors.InternalServerError(err))
		return
	}

	err = r.ds.CreatePartition(p)
	if err != nil {
		r.sendError(request, response, defaultError(err))
		return
	}

	r.send(request, response, http.StatusCreated, v1.NewPartitionResponse(p))
}

func (r *partitionResource) deletePartition(request *restful.Request, response *restful.Response) {
	id := request.PathParameter("id")

	p, err := r.ds.FindPartition(id)
	if err != nil {
		r.sendError(request, response, defaultError(err))
		return
	}

	err = r.ds.DeletePartition(p)
	if err != nil {
		r.sendError(request, response, defaultError(err))
		return
	}

	r.send(request, response, http.StatusOK, v1.NewPartitionResponse(p))
}

func (r *partitionResource) updatePartition(request *restful.Request, response *restful.Response) {
	var requestPayload v1.PartitionUpdateRequest
	err := request.ReadEntity(&requestPayload)
	if err != nil {
		r.sendError(request, response, httperrors.BadRequest(err))
		return
	}

	oldPartition, err := r.ds.FindPartition(requestPayload.ID)
	if err != nil {
		r.sendError(request, response, defaultError(err))
		return
	}

	newPartition := *oldPartition

	if requestPayload.Name != nil {
		newPartition.Name = *requestPayload.Name
	}
	if requestPayload.Description != nil {
		newPartition.Description = *requestPayload.Description
	}
	if requestPayload.MgmtServiceAddress != nil {
		newPartition.MgmtServiceAddress = *requestPayload.MgmtServiceAddress
	}
	if requestPayload.Labels != nil {
		newPartition.Labels = requestPayload.Labels
	}
	if requestPayload.PartitionBootConfiguration.ImageURL != nil {
		err = checkImageURL("image", *requestPayload.PartitionBootConfiguration.ImageURL)
		if err != nil {
			r.sendError(request, response, httperrors.BadRequest(err))
			return
		}

		newPartition.BootConfiguration.ImageURL = *requestPayload.PartitionBootConfiguration.ImageURL
	}

	if requestPayload.PartitionBootConfiguration.KernelURL != nil {
		err = checkImageURL("kernel", *requestPayload.PartitionBootConfiguration.KernelURL)
		if err != nil {
			r.sendError(request, response, httperrors.BadRequest(err))
			return
		}
		newPartition.BootConfiguration.KernelURL = *requestPayload.PartitionBootConfiguration.KernelURL
	}
	if requestPayload.PartitionBootConfiguration.CommandLine != nil {
		newPartition.BootConfiguration.CommandLine = *requestPayload.PartitionBootConfiguration.CommandLine
	}

<<<<<<< HEAD
	if requestPayload.PartitionWaitingPoolMinSize != nil && requestPayload.PartitionWaitingPoolMaxSize != nil {
		_, err := metal.NewScalerRange(*requestPayload.PartitionWaitingPoolMinSize, *requestPayload.PartitionWaitingPoolMinSize)
		if err != nil {
			r.sendError(request, response, httperrors.BadRequest(err))
			return
		}

		newPartition.WaitingPoolMinSize = *requestPayload.PartitionWaitingPoolMinSize
		newPartition.WaitingPoolMaxSize = *requestPayload.PartitionWaitingPoolMaxSize
=======
	if requestPayload.DNSServers != nil {
		newPartition.DNSServers = metal.DNSServers{}
		for _, s := range requestPayload.DNSServers {
			newPartition.DNSServers = append(newPartition.DNSServers, metal.DNSServer{
				IP: s.IP,
			})
		}
	}

	if requestPayload.NTPServers != nil {
		newPartition.NTPServers = metal.NTPServers{}
		for _, s := range requestPayload.NTPServers {
			newPartition.NTPServers = append(newPartition.NTPServers, metal.NTPServer{
				Address: s.Address,
			})
		}
	}

	if err := newPartition.DNSServers.Validate(); err != nil {
		r.sendError(request, response, httperrors.BadRequest(err))
		return
	}

	if err := newPartition.NTPServers.Validate(); err != nil {
		r.sendError(request, response, httperrors.BadRequest(err))
		return
>>>>>>> 12745f6a
	}

	err = r.ds.UpdatePartition(oldPartition, &newPartition)
	if err != nil {
		r.sendError(request, response, httperrors.BadRequest(err))
		return
	}

	r.send(request, response, http.StatusOK, v1.NewPartitionResponse(&newPartition))
}

func (r *partitionResource) partitionCapacity(request *restful.Request, response *restful.Response) {
	var requestPayload v1.PartitionCapacityRequest
	err := request.ReadEntity(&requestPayload)
	if err != nil {
		r.sendError(request, response, httperrors.BadRequest(err))
		return
	}

	partitionCapacities, err := r.calcPartitionCapacity(&requestPayload)
	if err != nil {
		r.sendError(request, response, httperrors.BadRequest(err))
		return
	}

	r.send(request, response, http.StatusOK, partitionCapacities)
}

func (r *partitionResource) calcPartitionCapacity(pcr *v1.PartitionCapacityRequest) ([]v1.PartitionCapacity, error) {
	var (
		ps metal.Partitions
		ms metal.Machines

		pcs = map[string]*v1.PartitionCapacity{}

		machineQuery = datastore.MachineSearchQuery{}
	)

	if pcr != nil && pcr.ID != nil {
		p, err := r.ds.FindPartition(*pcr.ID)
		if err != nil {
			return nil, err
		}
		ps = metal.Partitions{*p}

		machineQuery.PartitionID = pcr.ID
	} else {
		var err error
		ps, err = r.ds.ListPartitions()
		if err != nil {
			return nil, err
		}
	}

	if pcr != nil && pcr.Size != nil {
		machineQuery.SizeID = pcr.Size
	}

	err := r.ds.SearchMachines(&machineQuery, &ms)
	if err != nil {
		return nil, err
	}

	ecs, err := r.ds.ListProvisioningEventContainers()
	if err != nil {
		return nil, fmt.Errorf("unable to fetch provisioning event containers: %w", err)
	}

	sizes, err := r.ds.ListSizes()
	if err != nil {
		return nil, fmt.Errorf("unable to list sizes: %w", err)
	}

	sizeReservations, err := r.ds.ListSizeReservations()
	if err != nil {
		return nil, fmt.Errorf("unable to list size reservations: %w", err)
	}

	machinesWithIssues, err := issues.Find(&issues.Config{
		Machines:        ms,
		EventContainers: ecs,
		Omit:            []issues.Type{issues.TypeLastEventError},
	})
	if err != nil {
		return nil, fmt.Errorf("unable to calculate machine issues: %w", err)
	}

	var (
		partitionsByID    = ps.ByID()
		ecsByID           = ecs.ByID()
		sizesByID         = sizes.ByID()
		machinesByProject = ms.ByProjectID()
		rvsBySize         = sizeReservations.BySize()
	)

	for _, m := range ms {
		m := m

		ec, ok := ecsByID[m.ID]
		if !ok {
			continue
		}

		p, ok := partitionsByID[m.PartitionID]
		if !ok {
			continue
		}

		pc, ok := pcs[m.PartitionID]
		if !ok {
			pc = &v1.PartitionCapacity{
				Common: v1.Common{
					Identifiable: v1.Identifiable{
						ID: p.ID,
					},
					Describable: v1.Describable{
						Name:        &p.Name,
						Description: &p.Description,
					},
				},
				ServerCapacities: v1.ServerCapacities{},
			}
		}
		pcs[m.PartitionID] = pc

		size, ok := sizesByID[m.SizeID]
		if !ok {
			size = *metal.UnknownSize()
		}

		cap := pc.ServerCapacities.FindBySize(size.ID)
		if cap == nil {
			cap = &v1.ServerCapacity{
				Size: size.ID,
			}
			pc.ServerCapacities = append(pc.ServerCapacities, cap)
		}

		cap.Total++

		if _, ok := machinesWithIssues[m.ID]; ok {
			cap.Faulty++
			cap.FaultyMachines = append(cap.FaultyMachines, m.ID)
		}

		// allocation dependent counts
		switch {
		case m.Allocation != nil:
			cap.Allocated++
		case m.Waiting && !m.PreAllocated && m.State.Value == metal.AvailableState && ec.Liveliness == metal.MachineLivelinessAlive:
			// the free and allocatable machine counts consider the same aspects as the query for electing the machine candidate!
			cap.Allocatable++
			cap.Free++
		default:
			cap.Unavailable++
		}

		// provisioning state dependent counts
		switch pointer.FirstOrZero(ec.Events).Event { //nolint:exhaustive
		case metal.ProvisioningEventPhonedHome:
			cap.PhonedHome++
		case metal.ProvisioningEventWaiting:
			cap.Waiting++
		default:
			cap.Other++
			cap.OtherMachines = append(cap.OtherMachines, m.ID)
		}
	}

	res := []v1.PartitionCapacity{}
	for _, pc := range pcs {
		pc := pc

		for _, cap := range pc.ServerCapacities {
			size := sizesByID[cap.Size]

			rvs, ok := rvsBySize[size.ID]
			if !ok {
				continue
			}

			for _, reservation := range rvs.ForPartition(pc.ID) {
				usedReservations := min(len(machinesByProject[reservation.ProjectID].WithSize(size.ID).WithPartition(pc.ID)), reservation.Amount)

				cap.Reservations += reservation.Amount
				cap.UsedReservations += usedReservations

				if pcr.Project != nil && *pcr.Project == reservation.ProjectID {
					continue
				}

				cap.Free -= reservation.Amount - usedReservations
				cap.Free = max(cap.Free, 0)
			}
		}

		for _, cap := range pc.ServerCapacities {
			cap.RemainingReservations = cap.Reservations - cap.UsedReservations
		}

		res = append(res, *pc)
	}

	return res, nil
}<|MERGE_RESOLUTION|>--- conflicted
+++ resolved
@@ -197,7 +197,6 @@
 		commandLine = *requestPayload.PartitionBootConfiguration.CommandLine
 	}
 
-<<<<<<< HEAD
 	var minSize, maxSize string
 	if requestPayload.PartitionWaitingPoolMinSize != nil && requestPayload.PartitionWaitingPoolMaxSize != nil {
 		_, err = metal.NewScalerRange(*requestPayload.PartitionWaitingPoolMinSize, *requestPayload.PartitionWaitingPoolMaxSize)
@@ -207,7 +206,8 @@
 		}
 		minSize = *requestPayload.PartitionWaitingPoolMinSize
 		maxSize = *requestPayload.PartitionWaitingPoolMaxSize
-=======
+	}
+
 	var dnsServers metal.DNSServers
 	if len(requestPayload.DNSServers) != 0 {
 		for _, s := range requestPayload.DNSServers {
@@ -233,7 +233,6 @@
 	if err := ntpServers.Validate(); err != nil {
 		r.sendError(request, response, httperrors.BadRequest(err))
 		return
->>>>>>> 12745f6a
 	}
 
 	p := &metal.Partition{
@@ -249,13 +248,10 @@
 			KernelURL:   kernelURL,
 			CommandLine: commandLine,
 		},
-<<<<<<< HEAD
 		WaitingPoolMinSize: minSize,
 		WaitingPoolMaxSize: maxSize,
-=======
-		DNSServers: dnsServers,
-		NTPServers: ntpServers,
->>>>>>> 12745f6a
+		DNSServers:         dnsServers,
+		NTPServers:         ntpServers,
 	}
 
 	fqn := metal.TopicMachine.GetFQN(p.GetID())
@@ -341,7 +337,6 @@
 		newPartition.BootConfiguration.CommandLine = *requestPayload.PartitionBootConfiguration.CommandLine
 	}
 
-<<<<<<< HEAD
 	if requestPayload.PartitionWaitingPoolMinSize != nil && requestPayload.PartitionWaitingPoolMaxSize != nil {
 		_, err := metal.NewScalerRange(*requestPayload.PartitionWaitingPoolMinSize, *requestPayload.PartitionWaitingPoolMinSize)
 		if err != nil {
@@ -351,7 +346,8 @@
 
 		newPartition.WaitingPoolMinSize = *requestPayload.PartitionWaitingPoolMinSize
 		newPartition.WaitingPoolMaxSize = *requestPayload.PartitionWaitingPoolMaxSize
-=======
+	}
+
 	if requestPayload.DNSServers != nil {
 		newPartition.DNSServers = metal.DNSServers{}
 		for _, s := range requestPayload.DNSServers {
@@ -378,7 +374,6 @@
 	if err := newPartition.NTPServers.Validate(); err != nil {
 		r.sendError(request, response, httperrors.BadRequest(err))
 		return
->>>>>>> 12745f6a
 	}
 
 	err = r.ds.UpdatePartition(oldPartition, &newPartition)
