--- conflicted
+++ resolved
@@ -37,15 +37,11 @@
 		topicCreater: tc,
 	}
 	pcc := partitionCapacityCollector{r: &r}
-<<<<<<< HEAD
-	prometheus.Register(pcc)
-=======
 	err := prometheus.Register(pcc)
 	if err != nil {
 		zapup.MustRootLogger().Error("Failed to register prometheus", zap.Error(err))
 	}
 
->>>>>>> c79f6cdd
 	return r.webService()
 }
 
@@ -306,7 +302,6 @@
 	if err != nil {
 		zapup.MustRootLogger().Error("Failed to send response", zap.Error(err))
 		return
-<<<<<<< HEAD
 	}
 }
 
@@ -316,25 +311,13 @@
 		return nil, nil
 	}
 	ps, err := r.ds.ListPartitions()
+	if err != nil {
+		return nil, err
+	}
 	ms, err := r.ds.ListMachines()
-=======
-	}
-}
-
-func (r partitionResource) calcPartitionCapacity() ([]v1.PartitionCapacity, error) {
-	// FIXME bad workaround to be able to run make spec
-	if r.ds == nil {
-		return nil, nil
-	}
-	ps, err := r.ds.ListPartitions()
 	if err != nil {
 		return nil, err
 	}
-	ms, err := r.ds.ListMachines()
-	if err != nil {
-		return nil, err
-	}
->>>>>>> c79f6cdd
 	machines := makeMachineResponseList(ms, r.ds, zapup.MustRootLogger().Sugar())
 
 	partitionCapacities := []v1.PartitionCapacity{}
