package service

import (
	"net/http"

	"github.com/metal-stack/metal-api/cmd/metal-api/internal/datastore"
	"github.com/metal-stack/metal-api/cmd/metal-api/internal/metal"
	"github.com/metal-stack/metal-api/cmd/metal-api/internal/utils"
	"go.uber.org/zap"

	v1 "github.com/metal-stack/metal-api/cmd/metal-api/internal/service/v1"

	"fmt"

	restful "github.com/emicklei/go-restful"
	restfulspec "github.com/emicklei/go-restful-openapi"
	"github.com/metal-stack/metal-lib/httperrors"
	"github.com/metal-stack/metal-lib/zapup"
	"github.com/prometheus/client_golang/prometheus"
)

type TopicCreater interface {
	CreateTopic(partitionID, topicFQN string) error
}

type partitionResource struct {
	webResource
	topicCreater TopicCreater
}

// NewPartition returns a webservice for partition specific endpoints.
func NewPartition(ds *datastore.RethinkStore, tc TopicCreater) *restful.WebService {
	r := partitionResource{
		webResource: webResource{
			ds: ds,
		},
		topicCreater: tc,
	}
	pcc := partitionCapacityCollector{r: &r}
	err := prometheus.Register(pcc)
	if err != nil {
		zapup.MustRootLogger().Error("Failed to register prometheus", zap.Error(err))
	}

	return r.webService()
}

func (r partitionResource) webService() *restful.WebService {
	ws := new(restful.WebService)
	ws.
		Path(BasePath + "v1/partition").
		Consumes(restful.MIME_JSON).
		Produces(restful.MIME_JSON)

	tags := []string{"Partition"}

	ws.Route(ws.GET("/{id}").
		To(r.findPartition).
		Operation("findPartition").
		Doc("get Partition by id").
		Param(ws.PathParameter("id", "identifier of the Partition").DataType("string")).
		Metadata(restfulspec.KeyOpenAPITags, tags).
		Writes(v1.PartitionResponse{}).
		Returns(http.StatusOK, "OK", v1.PartitionResponse{}).
		DefaultReturns("Error", httperrors.HTTPErrorResponse{}))

	ws.Route(ws.GET("/").
		To(r.listPartitions).
		Operation("listPartitions").
		Doc("get all Partitions").
		Metadata(restfulspec.KeyOpenAPITags, tags).
		Writes([]v1.PartitionResponse{}).
		Returns(http.StatusOK, "OK", []v1.PartitionResponse{}).
		DefaultReturns("Error", httperrors.HTTPErrorResponse{}))

	ws.Route(ws.DELETE("/{id}").
		To(admin(r.deletePartition)).
		Operation("deletePartition").
		Doc("deletes a Partition and returns the deleted entity").
		Param(ws.PathParameter("id", "identifier of the Partition").DataType("string")).
		Metadata(restfulspec.KeyOpenAPITags, tags).
		Writes(v1.PartitionResponse{}).
		Returns(http.StatusOK, "OK", v1.PartitionResponse{}).
		DefaultReturns("Error", httperrors.HTTPErrorResponse{}))

	ws.Route(ws.PUT("/").
		To(admin(r.createPartition)).
		Operation("createPartition").
		Doc("create a Partition. if the given ID already exists a conflict is returned").
		Metadata(restfulspec.KeyOpenAPITags, tags).
		Reads(v1.PartitionCreateRequest{}).
		Returns(http.StatusCreated, "Created", v1.PartitionResponse{}).
		Returns(http.StatusConflict, "Conflict", httperrors.HTTPErrorResponse{}).
		DefaultReturns("Error", httperrors.HTTPErrorResponse{}))

	ws.Route(ws.POST("/").
		To(admin(r.updatePartition)).
		Operation("updatePartition").
		Doc("updates a Partition. if the Partition was changed since this one was read, a conflict is returned").
		Metadata(restfulspec.KeyOpenAPITags, tags).
		Reads(v1.PartitionUpdateRequest{}).
		Returns(http.StatusOK, "OK", v1.PartitionResponse{}).
		Returns(http.StatusConflict, "Conflict", httperrors.HTTPErrorResponse{}).
		DefaultReturns("Error", httperrors.HTTPErrorResponse{}))

	ws.Route(ws.GET("/capacity").
		To(r.partitionCapacity).
		Operation("partitionCapacity").
		Doc("get Partition capacity").
		Metadata(restfulspec.KeyOpenAPITags, tags).
		Writes([]v1.PartitionCapacity{}).
		Returns(http.StatusOK, "OK", []v1.PartitionCapacity{}).
		DefaultReturns("Error", httperrors.HTTPErrorResponse{}))

	return ws
}

func (r partitionResource) findPartition(request *restful.Request, response *restful.Response) {
	id := request.PathParameter("id")

	p, err := r.ds.FindPartition(id)
	if checkError(request, response, utils.CurrentFuncName(), err) {
		return
	}
	err = response.WriteHeaderAndEntity(http.StatusOK, v1.NewPartitionResponse(p))
	if err != nil {
		zapup.MustRootLogger().Error("Failed to send response", zap.Error(err))
		return
	}
}

func (r partitionResource) listPartitions(request *restful.Request, response *restful.Response) {
	ps, err := r.ds.ListPartitions()
	if checkError(request, response, utils.CurrentFuncName(), err) {
		return
	}

	var result []*v1.PartitionResponse
	for i := range ps {
		result = append(result, v1.NewPartitionResponse(&ps[i]))
	}
	err = response.WriteHeaderAndEntity(http.StatusOK, result)
	if err != nil {
		zapup.MustRootLogger().Error("Failed to send response", zap.Error(err))
		return
	}
}

func (r partitionResource) createPartition(request *restful.Request, response *restful.Response) {
	var requestPayload v1.PartitionCreateRequest
	err := request.ReadEntity(&requestPayload)
	if checkError(request, response, utils.CurrentFuncName(), err) {
		return
	}

	if requestPayload.ID == "" {
		if checkError(request, response, utils.CurrentFuncName(), fmt.Errorf("id should not be empty")) {
			return
		}
	}

	var name string
	if requestPayload.Name != nil {
		name = *requestPayload.Name
	}
	var description string
	if requestPayload.Description != nil {
		description = *requestPayload.Description
	}
	var mgmtServiceAddress string
	if requestPayload.MgmtServiceAddress != nil {
		mgmtServiceAddress = *requestPayload.MgmtServiceAddress
	}
	prefixLength := 22
	if requestPayload.PrivateNetworkPrefixLength != nil {
		prefixLength = *requestPayload.PrivateNetworkPrefixLength
		if prefixLength < 16 || prefixLength > 30 {
			if checkError(request, response, utils.CurrentFuncName(), fmt.Errorf("private network prefix length is out of range")) {
				return
			}
		}
	}
	var imageURL string
	if requestPayload.PartitionBootConfiguration.ImageURL != nil {
		imageURL = *requestPayload.PartitionBootConfiguration.ImageURL
	}
	var kernelURL string
	if requestPayload.PartitionBootConfiguration.KernelURL != nil {
		kernelURL = *requestPayload.PartitionBootConfiguration.KernelURL
	}
	var commandLine string
	if requestPayload.PartitionBootConfiguration.CommandLine != nil {
		commandLine = *requestPayload.PartitionBootConfiguration.CommandLine
	}

	p := &metal.Partition{
		Base: metal.Base{
			ID:          requestPayload.ID,
			Name:        name,
			Description: description,
		},
		MgmtServiceAddress:         mgmtServiceAddress,
		PrivateNetworkPrefixLength: prefixLength,
		BootConfiguration: metal.BootConfiguration{
			ImageURL:    imageURL,
			KernelURL:   kernelURL,
			CommandLine: commandLine,
		},
	}

	fqns := []string{metal.TopicMachine.GetFQN(p.GetID()), metal.TopicSwitch.GetFQN(p.GetID())}
	for _, fqn := range fqns {
		if err := r.topicCreater.CreateTopic(p.GetID(), fqn); err != nil {
			if checkError(request, response, utils.CurrentFuncName(), err) {
				return
			}
		}
	}

	err = r.ds.CreatePartition(p)
	if checkError(request, response, utils.CurrentFuncName(), err) {
		return
	}

	err = response.WriteHeaderAndEntity(http.StatusCreated, v1.NewPartitionResponse(p))
	if err != nil {
		zapup.MustRootLogger().Error("Failed to send response", zap.Error(err))
		return
	}
}

func (r partitionResource) deletePartition(request *restful.Request, response *restful.Response) {
	id := request.PathParameter("id")

	p, err := r.ds.FindPartition(id)
	if checkError(request, response, utils.CurrentFuncName(), err) {
		return
	}

	err = r.ds.DeletePartition(p)
	if checkError(request, response, utils.CurrentFuncName(), err) {
		return
	}
	err = response.WriteHeaderAndEntity(http.StatusOK, v1.NewPartitionResponse(p))
	if err != nil {
		zapup.MustRootLogger().Error("Failed to send response", zap.Error(err))
		return
	}
}

func (r partitionResource) updatePartition(request *restful.Request, response *restful.Response) {
	var requestPayload v1.PartitionUpdateRequest
	err := request.ReadEntity(&requestPayload)
	if checkError(request, response, utils.CurrentFuncName(), err) {
		return
	}

	oldPartition, err := r.ds.FindPartition(requestPayload.ID)
	if checkError(request, response, utils.CurrentFuncName(), err) {
		return
	}

	newPartition := *oldPartition

	if requestPayload.Name != nil {
		newPartition.Name = *requestPayload.Name
	}
	if requestPayload.Description != nil {
		newPartition.Description = *requestPayload.Description
	}
	if requestPayload.MgmtServiceAddress != nil {
		newPartition.MgmtServiceAddress = *requestPayload.MgmtServiceAddress
	}
	if requestPayload.PartitionBootConfiguration.ImageURL != nil {
		newPartition.BootConfiguration.ImageURL = *requestPayload.PartitionBootConfiguration.ImageURL
	}
	if requestPayload.PartitionBootConfiguration.KernelURL != nil {
		newPartition.BootConfiguration.KernelURL = *requestPayload.PartitionBootConfiguration.KernelURL
	}
	if requestPayload.PartitionBootConfiguration.CommandLine != nil {
		newPartition.BootConfiguration.CommandLine = *requestPayload.PartitionBootConfiguration.CommandLine
	}

	err = r.ds.UpdatePartition(oldPartition, &newPartition)
	if checkError(request, response, utils.CurrentFuncName(), err) {
		return
	}
	err = response.WriteHeaderAndEntity(http.StatusOK, v1.NewPartitionResponse(&newPartition))
	if err != nil {
		zapup.MustRootLogger().Error("Failed to send response", zap.Error(err))
		return
	}
}

func (r partitionResource) partitionCapacity(request *restful.Request, response *restful.Response) {
	partitionCapacities, err := r.calcPartitionCapacity()

	if checkError(request, response, utils.CurrentFuncName(), err) {
		return
	}
	err = response.WriteHeaderAndEntity(http.StatusOK, partitionCapacities)
	if err != nil {
		zapup.MustRootLogger().Error("Failed to send response", zap.Error(err))
		return
	}
}

func (r partitionResource) calcPartitionCapacity() ([]v1.PartitionCapacity, error) {
	// FIXME bad workaround to be able to run make spec
	if r.ds == nil {
		return nil, nil
	}
	ps, err := r.ds.ListPartitions()
	if err != nil {
		return nil, err
	}
	ms, err := r.ds.ListMachines()
	if err != nil {
		return nil, err
	}
	machines := makeMachineResponseList(ms, r.ds, zapup.MustRootLogger().Sugar())

	var partitionCapacities []v1.PartitionCapacity
	for _, p := range ps {
<<<<<<< HEAD
		capacities := make(map[string]v1.ServerCapacity)
=======

		capacities := make(map[string]*v1.ServerCapacity)
>>>>>>> a6496631
		for _, m := range machines {
			if m.Partition == nil {
				continue
			}
			if m.Partition.ID != p.ID {
				continue
			}

			size := metal.UnknownSize.ID
			if m.Size != nil {
				size = m.Size.ID
			}

			available := false
			if len(m.RecentProvisioningEvents.Events) > 0 {
				events := m.RecentProvisioningEvents.Events
				if metal.ProvisioningEventWaiting.Is(events[0].Event) && metal.ProvisioningEventAlive.Is(m.Liveliness) {
					available = true
				}
			}

			cap, ok := capacities[size]
			if !ok {
				cap = &v1.ServerCapacity{Size: size}
				capacities[size] = cap
			}

			if m.Allocation != nil {
				cap.Allocated++
			} else if machineHasIssues(m) {
				cap.Faulty++
			} else if available {
				cap.Free++
			}

			cap.Total++
		}
<<<<<<< HEAD
		var sc []v1.ServerCapacity
		for _, c := range capacities {
			sc = append(sc, c)
=======

		sc := []v1.ServerCapacity{}
		for i := range capacities {
			sc = append(sc, *capacities[i])
>>>>>>> a6496631
		}

		pc := v1.PartitionCapacity{
			Common: v1.Common{
				Identifiable: v1.Identifiable{
					ID: p.ID,
				},
				Describable: v1.Describable{
					Name:        &p.Name,
					Description: &p.Description,
				},
			},
			ServerCapacities: sc,
		}

		partitionCapacities = append(partitionCapacities, pc)
	}

	return partitionCapacities, err
}

// partitionCapacityCollector implements the Collector interface.
type partitionCapacityCollector struct {
	r *partitionResource
}

var (
	capacityTotalDesc = prometheus.NewDesc(
		"metal_partition_capacity_total",
		"The total capacity of machines in the partition",
		[]string{"partition", "size"}, nil,
	)
	capacityFreeDesc = prometheus.NewDesc(
		"metal_partition_capacity_free",
		"The capacity of free machines in the partition",
		[]string{"partition", "size"}, nil,
	)
	capacityAllocatedDesc = prometheus.NewDesc(
		"metal_partition_capacity_allocated",
		"The capacity of allocated machines in the partition",
		[]string{"partition", "size"}, nil,
	)
	capacityFaultyDesc = prometheus.NewDesc(
		"metal_partition_capacity_faulty",
		"The capacity of faulty machines in the partition",
		[]string{"partition", "size"}, nil,
	)
)

func (pcc partitionCapacityCollector) Describe(ch chan<- *prometheus.Desc) {
	prometheus.DescribeByCollect(pcc, ch)
}

func (pcc partitionCapacityCollector) Collect(ch chan<- prometheus.Metric) {
	pcs, err := pcc.r.calcPartitionCapacity()
	if err != nil {
		zapup.MustRootLogger().Error("Failed to get partition capacity", zap.Error(err))
		return
	}

	for _, pc := range pcs {
		for _, sc := range pc.ServerCapacities {
			metric, err := prometheus.NewConstMetric(
				capacityTotalDesc,
				prometheus.CounterValue,
				float64(sc.Total),
				pc.ID,
				sc.Size,
			)
			if err != nil {
				zapup.MustRootLogger().Error("Failed to create metric for totalCapacity", zap.Error(err))
				return
			}
			ch <- metric

			metric, err = prometheus.NewConstMetric(
				capacityFreeDesc,
				prometheus.CounterValue,
				float64(sc.Free),
				pc.ID,
				sc.Size,
			)
			if err != nil {
				zapup.MustRootLogger().Error("Failed to create metric for freeCapacity", zap.Error(err))
				return
			}
			ch <- metric
			metric, err = prometheus.NewConstMetric(
				capacityAllocatedDesc,
				prometheus.CounterValue,
				float64(sc.Allocated),
				pc.ID,
				sc.Size,
			)
			if err != nil {
				zapup.MustRootLogger().Error("Failed to create metric for allocatedCapacity", zap.Error(err))
				return
			}
			ch <- metric
			metric, err = prometheus.NewConstMetric(
				capacityFaultyDesc,
				prometheus.CounterValue,
				float64(sc.Faulty),
				pc.ID,
				sc.Size,
			)
			if err != nil {
				zapup.MustRootLogger().Error("Failed to create metric for faultyCapacity", zap.Error(err))
				return
			}
			ch <- metric
		}
	}
}<|MERGE_RESOLUTION|>--- conflicted
+++ resolved
@@ -322,12 +322,7 @@
 
 	var partitionCapacities []v1.PartitionCapacity
 	for _, p := range ps {
-<<<<<<< HEAD
-		capacities := make(map[string]v1.ServerCapacity)
-=======
-
 		capacities := make(map[string]*v1.ServerCapacity)
->>>>>>> a6496631
 		for _, m := range machines {
 			if m.Partition == nil {
 				continue
@@ -365,16 +360,12 @@
 
 			cap.Total++
 		}
-<<<<<<< HEAD
 		var sc []v1.ServerCapacity
 		for _, c := range capacities {
-			sc = append(sc, c)
-=======
-
-		sc := []v1.ServerCapacity{}
-		for i := range capacities {
-			sc = append(sc, *capacities[i])
->>>>>>> a6496631
+			if c == nil {
+				continue
+			}
+			sc = append(sc, *c)
 		}
 
 		pc := v1.PartitionCapacity{
