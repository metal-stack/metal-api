package service

import (
	"errors"
	"fmt"
	"log/slog"
	"net/http"

	"github.com/metal-stack/metal-api/cmd/metal-api/internal/datastore"
	"github.com/metal-stack/metal-api/cmd/metal-api/internal/issues"
	"github.com/metal-stack/metal-api/cmd/metal-api/internal/metal"
	"github.com/metal-stack/metal-lib/auditing"
	"github.com/metal-stack/metal-lib/pkg/pointer"

	v1 "github.com/metal-stack/metal-api/cmd/metal-api/internal/service/v1"

	restfulspec "github.com/emicklei/go-restful-openapi/v2"
	restful "github.com/emicklei/go-restful/v3"
	"github.com/metal-stack/metal-lib/httperrors"
)

// TopicCreator creates a topic for messaging.
type TopicCreator interface {
	CreateTopic(topicFQN string) error
}

type partitionResource struct {
	webResource
	topicCreator TopicCreator
}

// NewPartition returns a webservice for partition specific endpoints.
func NewPartition(log *slog.Logger, ds *datastore.RethinkStore, tc TopicCreator) *restful.WebService {
	r := partitionResource{
		webResource: webResource{
			log: log,
			ds:  ds,
		},
		topicCreator: tc,
	}

	return r.webService()
}

func (r *partitionResource) webService() *restful.WebService {
	ws := new(restful.WebService)
	ws.
		Path(BasePath + "v1/partition").
		Consumes(restful.MIME_JSON).
		Produces(restful.MIME_JSON)

	tags := []string{"Partition"}

	ws.Route(ws.GET("/{id}").
		To(r.findPartition).
		Operation("findPartition").
		Doc("get Partition by id").
		Param(ws.PathParameter("id", "identifier of the Partition").DataType("string")).
		Metadata(restfulspec.KeyOpenAPITags, tags).
		Writes(v1.PartitionResponse{}).
		Returns(http.StatusOK, "OK", v1.PartitionResponse{}).
		DefaultReturns("Error", httperrors.HTTPErrorResponse{}))

	ws.Route(ws.GET("/").
		To(r.listPartitions).
		Operation("listPartitions").
		Doc("get all Partitions").
		Metadata(restfulspec.KeyOpenAPITags, tags).
		Writes([]v1.PartitionResponse{}).
		Returns(http.StatusOK, "OK", []v1.PartitionResponse{}).
		DefaultReturns("Error", httperrors.HTTPErrorResponse{}))

	ws.Route(ws.DELETE("/{id}").
		To(admin(r.deletePartition)).
		Operation("deletePartition").
		Doc("deletes a Partition and returns the deleted entity").
		Param(ws.PathParameter("id", "identifier of the Partition").DataType("string")).
		Metadata(restfulspec.KeyOpenAPITags, tags).
		Writes(v1.PartitionResponse{}).
		Returns(http.StatusOK, "OK", v1.PartitionResponse{}).
		DefaultReturns("Error", httperrors.HTTPErrorResponse{}))

	ws.Route(ws.PUT("/").
		To(admin(r.createPartition)).
		Operation("createPartition").
		Doc("create a Partition. if the given ID already exists a conflict is returned").
		Metadata(restfulspec.KeyOpenAPITags, tags).
		Reads(v1.PartitionCreateRequest{}).
		Returns(http.StatusCreated, "Created", v1.PartitionResponse{}).
		Returns(http.StatusConflict, "Conflict", httperrors.HTTPErrorResponse{}).
		DefaultReturns("Error", httperrors.HTTPErrorResponse{}))

	ws.Route(ws.POST("/").
		To(admin(r.updatePartition)).
		Operation("updatePartition").
		Doc("updates a Partition. if the Partition was changed since this one was read, a conflict is returned").
		Metadata(restfulspec.KeyOpenAPITags, tags).
		Reads(v1.PartitionUpdateRequest{}).
		Returns(http.StatusOK, "OK", v1.PartitionResponse{}).
		Returns(http.StatusConflict, "Conflict", httperrors.HTTPErrorResponse{}).
		DefaultReturns("Error", httperrors.HTTPErrorResponse{}))

	ws.Route(ws.POST("/capacity").
		To(r.partitionCapacity).
		Operation("partitionCapacity").
		Doc("get partition capacity").
		Metadata(restfulspec.KeyOpenAPITags, tags).
		Metadata(auditing.Exclude, true).
		Reads(v1.PartitionCapacityRequest{}).
		Writes([]v1.PartitionCapacity{}).
		Returns(http.StatusOK, "OK", []v1.PartitionCapacity{}).
		DefaultReturns("Error", httperrors.HTTPErrorResponse{}))

	return ws
}

func (r *partitionResource) findPartition(request *restful.Request, response *restful.Response) {
	id := request.PathParameter("id")

	p, err := r.ds.FindPartition(id)
	if err != nil {
		r.sendError(request, response, defaultError(err))
		return
	}

	r.send(request, response, http.StatusOK, v1.NewPartitionResponse(p))
}

func (r *partitionResource) listPartitions(request *restful.Request, response *restful.Response) {
	ps, err := r.ds.ListPartitions()
	if err != nil {
		r.sendError(request, response, defaultError(err))
		return
	}

	result := []*v1.PartitionResponse{}
	for i := range ps {
		result = append(result, v1.NewPartitionResponse(&ps[i]))
	}

	r.send(request, response, http.StatusOK, result)
}

func (r *partitionResource) createPartition(request *restful.Request, response *restful.Response) {
	var requestPayload v1.PartitionCreateRequest
	err := request.ReadEntity(&requestPayload)
	if err != nil {
		r.sendError(request, response, httperrors.BadRequest(err))
		return
	}

	if requestPayload.ID == "" {
		r.sendError(request, response, httperrors.BadRequest(errors.New("id should not be empty")))
		return
	}

	var name string
	if requestPayload.Name != nil {
		name = *requestPayload.Name
	}
	var description string
	if requestPayload.Description != nil {
		description = *requestPayload.Description
	}
	var mgmtServiceAddress string
	if requestPayload.MgmtServiceAddress != nil {
		mgmtServiceAddress = *requestPayload.MgmtServiceAddress
	}
	labels := map[string]string{}
	if requestPayload.Labels != nil {
		labels = requestPayload.Labels
	}
<<<<<<< HEAD

=======
	prefixLength := uint8(22)
	if requestPayload.PrivateNetworkPrefixLength != nil {
		prefixLength = uint8(*requestPayload.PrivateNetworkPrefixLength) // nolint:gosec
		if prefixLength < 16 || prefixLength > 30 {
			r.sendError(request, response, httperrors.BadRequest(errors.New("private network prefix length is out of range")))
			return
		}
	}
>>>>>>> 58201a8d
	var imageURL string
	if requestPayload.PartitionBootConfiguration.ImageURL != nil {
		imageURL = *requestPayload.PartitionBootConfiguration.ImageURL
	}

	err = checkImageURL("image", imageURL)
	if err != nil {
		r.sendError(request, response, httperrors.BadRequest(err))
		return
	}

	var kernelURL string
	if requestPayload.PartitionBootConfiguration.KernelURL != nil {
		kernelURL = *requestPayload.PartitionBootConfiguration.KernelURL
	}

	err = checkImageURL("kernel", kernelURL)
	if err != nil {
		r.sendError(request, response, httperrors.BadRequest(err))
		return
	}

	var commandLine string
	if requestPayload.PartitionBootConfiguration.CommandLine != nil {
		commandLine = *requestPayload.PartitionBootConfiguration.CommandLine
	}

	p := &metal.Partition{
		Base: metal.Base{
			ID:          requestPayload.ID,
			Name:        name,
			Description: description,
		},
		Labels:             labels,
		MgmtServiceAddress: mgmtServiceAddress,
		BootConfiguration: metal.BootConfiguration{
			ImageURL:    imageURL,
			KernelURL:   kernelURL,
			CommandLine: commandLine,
		},
	}

	fqn := metal.TopicMachine.GetFQN(p.GetID())
	if err := r.topicCreator.CreateTopic(fqn); err != nil {
		r.sendError(request, response, httperrors.InternalServerError(err))
		return
	}

	err = r.ds.CreatePartition(p)
	if err != nil {
		r.sendError(request, response, defaultError(err))
		return
	}

	r.send(request, response, http.StatusCreated, v1.NewPartitionResponse(p))
}

func (r *partitionResource) deletePartition(request *restful.Request, response *restful.Response) {
	id := request.PathParameter("id")

	p, err := r.ds.FindPartition(id)
	if err != nil {
		r.sendError(request, response, defaultError(err))
		return
	}

	err = r.ds.DeletePartition(p)
	if err != nil {
		r.sendError(request, response, defaultError(err))
		return
	}

	r.send(request, response, http.StatusOK, v1.NewPartitionResponse(p))
}

func (r *partitionResource) updatePartition(request *restful.Request, response *restful.Response) {
	var requestPayload v1.PartitionUpdateRequest
	err := request.ReadEntity(&requestPayload)
	if err != nil {
		r.sendError(request, response, httperrors.BadRequest(err))
		return
	}

	oldPartition, err := r.ds.FindPartition(requestPayload.ID)
	if err != nil {
		r.sendError(request, response, defaultError(err))
		return
	}

	newPartition := *oldPartition

	if requestPayload.Name != nil {
		newPartition.Name = *requestPayload.Name
	}
	if requestPayload.Description != nil {
		newPartition.Description = *requestPayload.Description
	}
	if requestPayload.MgmtServiceAddress != nil {
		newPartition.MgmtServiceAddress = *requestPayload.MgmtServiceAddress
	}
	if requestPayload.Labels != nil {
		newPartition.Labels = requestPayload.Labels
	}
	if requestPayload.PartitionBootConfiguration.ImageURL != nil {
		err = checkImageURL("image", *requestPayload.PartitionBootConfiguration.ImageURL)
		if err != nil {
			r.sendError(request, response, httperrors.BadRequest(err))
			return
		}

		newPartition.BootConfiguration.ImageURL = *requestPayload.PartitionBootConfiguration.ImageURL
	}

	if requestPayload.PartitionBootConfiguration.KernelURL != nil {
		err = checkImageURL("kernel", *requestPayload.PartitionBootConfiguration.KernelURL)
		if err != nil {
			r.sendError(request, response, httperrors.BadRequest(err))
			return
		}
		newPartition.BootConfiguration.KernelURL = *requestPayload.PartitionBootConfiguration.KernelURL
	}
	if requestPayload.PartitionBootConfiguration.CommandLine != nil {
		newPartition.BootConfiguration.CommandLine = *requestPayload.PartitionBootConfiguration.CommandLine
	}

	err = r.ds.UpdatePartition(oldPartition, &newPartition)
	if err != nil {
		r.sendError(request, response, httperrors.BadRequest(err))
		return
	}

	r.send(request, response, http.StatusOK, v1.NewPartitionResponse(&newPartition))
}

func (r *partitionResource) partitionCapacity(request *restful.Request, response *restful.Response) {
	var requestPayload v1.PartitionCapacityRequest
	err := request.ReadEntity(&requestPayload)
	if err != nil {
		r.sendError(request, response, httperrors.BadRequest(err))
		return
	}

	partitionCapacities, err := r.calcPartitionCapacity(&requestPayload)
	if err != nil {
		r.sendError(request, response, httperrors.BadRequest(err))
		return
	}

	r.send(request, response, http.StatusOK, partitionCapacities)
}

func (r *partitionResource) calcPartitionCapacity(pcr *v1.PartitionCapacityRequest) ([]v1.PartitionCapacity, error) {
	var (
		ps metal.Partitions
		ms metal.Machines

		pcs = map[string]*v1.PartitionCapacity{}

		machineQuery = datastore.MachineSearchQuery{}
	)

	if pcr != nil && pcr.ID != nil {
		p, err := r.ds.FindPartition(*pcr.ID)
		if err != nil {
			return nil, err
		}
		ps = metal.Partitions{*p}

		machineQuery.PartitionID = pcr.ID
	} else {
		var err error
		ps, err = r.ds.ListPartitions()
		if err != nil {
			return nil, err
		}
	}

	if pcr != nil && pcr.Size != nil {
		machineQuery.SizeID = pcr.Size
	}

	err := r.ds.SearchMachines(&machineQuery, &ms)
	if err != nil {
		return nil, err
	}

	ecs, err := r.ds.ListProvisioningEventContainers()
	if err != nil {
		return nil, fmt.Errorf("unable to fetch provisioning event containers: %w", err)
	}

	sizes, err := r.ds.ListSizes()
	if err != nil {
		return nil, fmt.Errorf("unable to list sizes: %w", err)
	}

	machinesWithIssues, err := issues.Find(&issues.Config{
		Machines:        ms,
		EventContainers: ecs,
		Only:            issues.NotAllocatableIssueTypes(),
	})
	if err != nil {
		return nil, fmt.Errorf("unable to calculate machine issues: %w", err)
	}

	var (
		partitionsByID    = ps.ByID()
		ecsByID           = ecs.ByID()
		sizesByID         = sizes.ByID()
		machinesByProject = ms.ByProjectID()
	)

	for _, m := range ms {
		m := m

		ec, ok := ecsByID[m.ID]
		if !ok {
			continue
		}

		p, ok := partitionsByID[m.PartitionID]
		if !ok {
			continue
		}

		pc, ok := pcs[m.PartitionID]
		if !ok {
			pc = &v1.PartitionCapacity{
				Common: v1.Common{
					Identifiable: v1.Identifiable{
						ID: p.ID,
					},
					Describable: v1.Describable{
						Name:        &p.Name,
						Description: &p.Description,
					},
				},
				ServerCapacities: v1.ServerCapacities{},
			}
		}
		pcs[m.PartitionID] = pc

		size, ok := sizesByID[m.SizeID]
		if !ok {
			size = *metal.UnknownSize()
		}

		cap := pc.ServerCapacities.FindBySize(size.ID)
		if cap == nil {
			cap = &v1.ServerCapacity{
				Size: size.ID,
			}
			pc.ServerCapacities = append(pc.ServerCapacities, cap)
		}

		cap.Total++

		if m.Allocation != nil {
			cap.Allocated++
			continue
		}

		if _, ok := machinesWithIssues[m.ID]; ok {
			cap.Faulty++
			cap.FaultyMachines = append(cap.FaultyMachines, m.ID)
			continue
		}

		if m.State.Value == metal.AvailableState && metal.ProvisioningEventWaiting == pointer.FirstOrZero(ec.Events).Event {
			cap.Free++
			continue
		}

		cap.Other++
		cap.OtherMachines = append(cap.OtherMachines, m.ID)
	}

	res := []v1.PartitionCapacity{}
	for _, pc := range pcs {
		pc := pc

		for _, cap := range pc.ServerCapacities {
			cap := cap

			size := sizesByID[cap.Size]

			for _, reservation := range size.Reservations.ForPartition(pc.ID) {
				reservation := reservation

				cap.Reservations += reservation.Amount
				cap.UsedReservations += min(len(machinesByProject[reservation.ProjectID].WithSize(size.ID).WithPartition(pc.ID)), reservation.Amount)
			}
		}

		res = append(res, *pc)
	}

	return res, nil
}<|MERGE_RESOLUTION|>--- conflicted
+++ resolved
@@ -170,18 +170,6 @@
 	if requestPayload.Labels != nil {
 		labels = requestPayload.Labels
 	}
-<<<<<<< HEAD
-
-=======
-	prefixLength := uint8(22)
-	if requestPayload.PrivateNetworkPrefixLength != nil {
-		prefixLength = uint8(*requestPayload.PrivateNetworkPrefixLength) // nolint:gosec
-		if prefixLength < 16 || prefixLength > 30 {
-			r.sendError(request, response, httperrors.BadRequest(errors.New("private network prefix length is out of range")))
-			return
-		}
-	}
->>>>>>> 58201a8d
 	var imageURL string
 	if requestPayload.PartitionBootConfiguration.ImageURL != nil {
 		imageURL = *requestPayload.PartitionBootConfiguration.ImageURL
