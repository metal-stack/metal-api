// +build integration

package service

import (
	"context"
	"fmt"
	"net"
	"net/http"
	"testing"
	"time"

	"google.golang.org/grpc"
	"google.golang.org/grpc/keepalive"

	metalgrpc "github.com/metal-stack/metal-api/cmd/metal-api/internal/grpc"
	"github.com/metal-stack/metal-api/test"
	"github.com/metal-stack/metal-lib/bus"
	"github.com/metal-stack/security"
	"github.com/testcontainers/testcontainers-go"
	"go.uber.org/zap/zaptest"

	mdmv1 "github.com/metal-stack/masterdata-api/api/v1"
	mdmv1mock "github.com/metal-stack/masterdata-api/api/v1/mocks"
	mdm "github.com/metal-stack/masterdata-api/pkg/client"

	restful "github.com/emicklei/go-restful/v3"
	"github.com/metal-stack/metal-api/cmd/metal-api/internal/datastore"
	"github.com/metal-stack/metal-api/cmd/metal-api/internal/ipam"
	"github.com/metal-stack/metal-api/cmd/metal-api/internal/metal"
	v1 "github.com/metal-stack/metal-api/cmd/metal-api/internal/service/v1"
	grpcv1 "github.com/metal-stack/metal-api/pkg/api/v1"

	"github.com/stretchr/testify/require"
)

type testEnv struct {
	imageService        *restful.WebService
	switchService       *restful.WebService
	sizeService         *restful.WebService
	networkService      *restful.WebService
	partitionService    *restful.WebService
	machineService      *restful.WebService
	ipService           *restful.WebService
	ws                  *metalgrpc.WaitService
	ds                  *datastore.RethinkStore
	privateSuperNetwork *v1.NetworkResponse
	privateNetwork      *v1.NetworkResponse
	rethinkContainer    testcontainers.Container
	ctx                 context.Context
}

func (te *testEnv) teardown() {
	_ = te.rethinkContainer.Terminate(te.ctx)
}

//nolint:deadcode
func createTestEnvironment(t *testing.T) testEnv {
	require := require.New(t)

	ipamer := ipam.InitTestIpam(t)
	rethinkContainer, c, err := test.StartRethink()
	require.NoError(err)

	ds := datastore.New(zaptest.NewLogger(t), c.IP+":"+c.Port, c.DB, c.User, c.Password)
	ds.VRFPoolRangeMax = 1000
	ds.ASNPoolRangeMax = 1000

	err = ds.Connect()
	require.NoError(err)
	err = ds.Initialize()
	require.NoError(err)

	psc := &mdmv1mock.ProjectServiceClient{}
	psc.On("Get", context.Background(), &mdmv1.ProjectGetRequest{Id: "test-project-1"}).Return(&mdmv1.ProjectResponse{Project: &mdmv1.Project{
		Meta: &mdmv1.Meta{
			Id: "test-project-1",
		},
	}}, nil)
	mdc := mdm.NewMock(psc, nil)

	log := zaptest.NewLogger(t)
	grpcServer, err := metalgrpc.NewServer(&metalgrpc.ServerConfig{
		Datasource:       ds,
		Logger:           log.Sugar(),
		GrpcPort:         50005,
		TlsEnabled:       false,
		ResponseInterval: 2 * time.Millisecond,
		CheckInterval:    1 * time.Hour,
	})
	require.NoError(err)
	go func() {
		err := grpcServer.Serve()
		require.Nil(t, err)
	}()
	grpcServer.Publisher = NopPublisher{} // has to be done after constructor because init would fail otherwise

<<<<<<< HEAD
	machineService, err := NewMachine(ds, nsq.Publisher, nsq.Endpoints, ipamer, mdc, grpcServer, nil, nil)
=======
	machineService, err := NewMachine(ds, &emptyPublisher{}, bus.DirectEndpoints(), ipamer, mdc, grpcServer, nil)
>>>>>>> dad987e0
	require.NoError(err)
	imageService := NewImage(ds)
	switchService := NewSwitch(ds)
	sizeService := NewSize(ds)
	networkService := NewNetwork(ds, ipamer, mdc)
	partitionService := NewPartition(ds, &emptyPublisher{})
	ipService, err := NewIP(ds, bus.DirectEndpoints(), ipamer, mdc)
	require.NoError(err)

	te := testEnv{
		imageService:     imageService,
		switchService:    switchService,
		sizeService:      sizeService,
		networkService:   networkService,
		partitionService: partitionService,
		machineService:   machineService,
		ipService:        ipService,
		ds:               ds,
		ws:               grpcServer.WaitService,
		rethinkContainer: rethinkContainer,
		ctx:              context.TODO(),
	}

	imageID := "test-image-1.0.0"
	imageName := "testimage"
	imageDesc := "Test Image"
	image := v1.ImageCreateRequest{
		Common: v1.Common{
			Identifiable: v1.Identifiable{
				ID: imageID,
			},
			Describable: v1.Describable{
				Name:        &imageName,
				Description: &imageDesc,
			},
		},
		URL:      "https://www.google.com", // not good to rely on this page
		Features: []string{string(metal.ImageFeatureMachine)},
	}
	var createdImage v1.ImageResponse

	status := te.imageCreate(t, image, &createdImage)
	require.Equal(http.StatusCreated, status)
	require.NotNil(createdImage)
	require.Equal(image.ID, createdImage.ID)

	sizeName := "testsize"
	sizeDesc := "Test Size"
	size := v1.SizeCreateRequest{
		Common: v1.Common{
			Identifiable: v1.Identifiable{
				ID: "test-size",
			},
			Describable: v1.Describable{
				Name:        &sizeName,
				Description: &sizeDesc,
			},
		},
		SizeConstraints: []v1.SizeConstraint{
			{
				Type: metal.CoreConstraint,
				Min:  8,
				Max:  8,
			},
			{
				Type: metal.MemoryConstraint,
				Min:  1000,
				Max:  2000,
			},
			{
				Type: metal.StorageConstraint,
				Min:  2000,
				Max:  3000,
			},
		},
	}
	var createdSize v1.SizeResponse
	status = te.sizeCreate(t, size, &createdSize)
	require.Equal(http.StatusCreated, status)
	require.NotNil(createdSize)
	require.Equal(size.ID, createdSize.ID)

	partitionName := "test-partition"
	partitionDesc := "Test Partition"
	partition := v1.PartitionCreateRequest{
		Common: v1.Common{
			Identifiable: v1.Identifiable{
				ID: "test-partition",
			},
			Describable: v1.Describable{
				Name:        &partitionName,
				Description: &partitionDesc,
			},
		},
	}
	var createdPartition v1.PartitionResponse
	status = te.partitionCreate(t, partition, &createdPartition)
	require.Equal(http.StatusCreated, status)
	require.NotNil(createdPartition)
	require.Equal(partition.Name, createdPartition.Name)
	require.NotEmpty(createdPartition.ID)

	switchID := "test-switch01"
	sw := v1.SwitchRegisterRequest{
		Common: v1.Common{
			Identifiable: v1.Identifiable{
				ID: switchID,
			},
		},
		SwitchBase: v1.SwitchBase{
			RackID: "test-rack",
		},
		Nics: v1.SwitchNics{
			{
				MacAddress: "bb:aa:aa:aa:aa:aa",
				Name:       "swp1",
			},
		},
		PartitionID: "test-partition",
	}
	var createdSwitch v1.SwitchResponse

	status = te.switchRegister(t, sw, &createdSwitch)
	require.Equal(http.StatusCreated, status)
	require.NotNil(createdSwitch)
	require.Equal(sw.ID, createdSwitch.ID)
	require.Len(sw.Nics, 1)
	require.Equal(sw.Nics[0].Name, createdSwitch.Nics[0].Name)
	require.Equal(sw.Nics[0].MacAddress, createdSwitch.Nics[0].MacAddress)

	switchID = "test-switch02"
	sw = v1.SwitchRegisterRequest{
		Common: v1.Common{
			Identifiable: v1.Identifiable{
				ID: switchID,
			},
		},
		SwitchBase: v1.SwitchBase{
			RackID: "test-rack",
		},
		Nics: v1.SwitchNics{
			{
				MacAddress: "aa:bb:aa:aa:aa:aa",
				Name:       "swp1",
			},
		},
		PartitionID: "test-partition",
	}

	status = te.switchRegister(t, sw, &createdSwitch)
	require.Equal(http.StatusCreated, status)
	require.NotNil(createdSwitch)
	require.Equal(sw.ID, createdSwitch.ID)
	require.Len(sw.Nics, 1)
	require.Equal(sw.Nics[0].Name, createdSwitch.Nics[0].Name)
	require.Equal(sw.Nics[0].MacAddress, createdSwitch.Nics[0].MacAddress)

	var createdNetwork v1.NetworkResponse
	networkID := "test-private-super"
	networkName := "test-private-super-network"
	networkDesc := "Test Private Super Network"
	testPrivateSuperCidr := "10.0.0.0/16"
	ncr := v1.NetworkCreateRequest{
		ID: &networkID,
		Describable: v1.Describable{
			Name:        &networkName,
			Description: &networkDesc,
		},
		NetworkBase: v1.NetworkBase{
			PartitionID: &partition.ID,
		},
		NetworkImmutable: v1.NetworkImmutable{
			Prefixes:     []string{testPrivateSuperCidr},
			PrivateSuper: true,
		},
	}
	status = te.networkCreate(t, ncr, &createdNetwork)
	require.Equal(http.StatusCreated, status)
	require.NotNil(createdNetwork)
	require.Equal(*ncr.ID, createdNetwork.ID)

	te.privateSuperNetwork = &createdNetwork

	var acquiredPrivateNetwork v1.NetworkResponse
	privateNetworkName := "test-private-network"
	privateNetworkDesc := "Test Private Network"
	projectID := "test-project-1"
	nar := v1.NetworkAllocateRequest{
		Describable: v1.Describable{
			Name:        &privateNetworkName,
			Description: &privateNetworkDesc,
		},
		NetworkBase: v1.NetworkBase{
			ProjectID:   &projectID,
			PartitionID: &partition.ID,
		},
	}
	status = te.networkAcquire(t, nar, &acquiredPrivateNetwork)
	require.Equal(http.StatusCreated, status)
	require.NotNil(acquiredPrivateNetwork)
	require.Equal(ncr.ID, acquiredPrivateNetwork.ParentNetworkID)
	require.Len(acquiredPrivateNetwork.Prefixes, 1)
	_, ipnet, _ := net.ParseCIDR(testPrivateSuperCidr)
	_, privateNet, _ := net.ParseCIDR(acquiredPrivateNetwork.Prefixes[0])
	require.True(ipnet.Contains(privateNet.IP), "%s must be within %s", privateNet, ipnet)
	te.privateNetwork = &acquiredPrivateNetwork

	return te
}

var adminUser = &security.User{
	Tenant: "provider",
	Groups: []security.ResourceAccess{
		"maas-all-all-admin",
	},
}

func (te *testEnv) sizeCreate(t *testing.T, icr v1.SizeCreateRequest, response interface{}) int {
	return webRequestPut(t, te.sizeService, adminUser, icr, "/v1/size/", response)
}

func (te *testEnv) partitionCreate(t *testing.T, icr v1.PartitionCreateRequest, response interface{}) int {
	return webRequestPut(t, te.partitionService, adminUser, icr, "/v1/partition/", response)
}

func (te *testEnv) switchRegister(t *testing.T, srr v1.SwitchRegisterRequest, response interface{}) int {
	return webRequestPost(t, te.switchService, adminUser, srr, "/v1/switch/register", response)
}

func (te *testEnv) switchGet(t *testing.T, swid string, response interface{}) int {
	return webRequestGet(t, te.switchService, adminUser, emptyBody{}, "/v1/switch/"+swid, response)
}

func (te *testEnv) imageCreate(t *testing.T, icr v1.ImageCreateRequest, response interface{}) int {
	return webRequestPut(t, te.imageService, adminUser, icr, "/v1/image/", response)
}

func (te *testEnv) networkCreate(t *testing.T, icr v1.NetworkCreateRequest, response interface{}) int {
	return webRequestPut(t, te.networkService, adminUser, icr, "/v1/network/", response)
}

func (te *testEnv) networkAcquire(t *testing.T, nar v1.NetworkAllocateRequest, response interface{}) int {
	return webRequestPost(t, te.networkService, adminUser, nar, "/v1/network/allocate", response)
}

func (te *testEnv) machineAllocate(t *testing.T, mar v1.MachineAllocateRequest, response interface{}) int {
	return webRequestPost(t, te.machineService, adminUser, mar, "/v1/machine/allocate", response)
}

func (te *testEnv) machineFree(t *testing.T, uuid string, response interface{}) int {
	return webRequestDelete(t, te.machineService, adminUser, &emptyBody{}, "/v1/machine/"+uuid+"/free", response)
}

func (te *testEnv) machineRegister(t *testing.T, mrr v1.MachineRegisterRequest, response interface{}) int {
	return webRequestPost(t, te.machineService, adminUser, mrr, "/v1/machine/register", response)
}

func (te *testEnv) machineWait(uuid string) error {
	kacp := keepalive.ClientParameters{
		Time:                5 * time.Millisecond,
		Timeout:             20 * time.Millisecond,
		PermitWithoutStream: true,
	}
	opts := []grpc.DialOption{
		grpc.WithKeepaliveParams(kacp),
		grpc.WithInsecure(),
		grpc.WithBlock(),
	}

	port := 50005
	conn, err := grpc.DialContext(context.Background(), fmt.Sprintf("localhost:%d", port), opts...)
	if err != nil {
		return err
	}

	isWaiting := make(chan bool)

	go func() {
		waitClient := grpcv1.NewWaitClient(conn)
		waitForAllocation(uuid, waitClient, context.Background())
		isWaiting <- true
	}()

	<-isWaiting

	return nil
}

func waitForAllocation(machineID string, c grpcv1.WaitClient, ctx context.Context) {
	req := &grpcv1.WaitRequest{
		MachineID: machineID,
	}

	for {
		_, err := c.Wait(ctx, req)
		time.Sleep(5 * time.Millisecond)
		if err != nil {
			continue
		}
		return
	}
}<|MERGE_RESOLUTION|>--- conflicted
+++ resolved
@@ -95,11 +95,7 @@
 	}()
 	grpcServer.Publisher = NopPublisher{} // has to be done after constructor because init would fail otherwise
 
-<<<<<<< HEAD
-	machineService, err := NewMachine(ds, nsq.Publisher, nsq.Endpoints, ipamer, mdc, grpcServer, nil, nil)
-=======
-	machineService, err := NewMachine(ds, &emptyPublisher{}, bus.DirectEndpoints(), ipamer, mdc, grpcServer, nil)
->>>>>>> dad987e0
+	machineService, err := NewMachine(ds, &emptyPublisher{}, bus.DirectEndpoints(), ipamer, mdc, grpcServer, nil, nil, nil)
 	require.NoError(err)
 	imageService := NewImage(ds)
 	switchService := NewSwitch(ds)
