--- conflicted
+++ resolved
@@ -17,7 +17,7 @@
 	v1 "github.com/metal-stack/metal-api/cmd/metal-api/internal/service/v1"
 	"github.com/metal-stack/metal-api/cmd/metal-api/internal/utils"
 
-	restfulspec "github.com/emicklei/go-restful-openapi/v2"
+	restfulspec "github.com/emicklei/go-restful-openapi"
 	restful "github.com/emicklei/go-restful/v3"
 	"github.com/metal-stack/metal-lib/bus"
 )
@@ -25,28 +25,19 @@
 type firewallResource struct {
 	webResource
 	bus.Publisher
-<<<<<<< HEAD
 	ipamer     ipam.IPAMer
 	mdc        mdm.Client
 	waitServer *grpc.WaitServer
-=======
-	ipamer ipam.IPAMer
-	mdc    mdm.Client
-	actor  *asyncActor
->>>>>>> e4f71430
+	actor      *asyncActor
 }
 
 // NewFirewall returns a webservice for firewall specific endpoints.
 func NewFirewall(
 	ds *datastore.RethinkStore,
 	ipamer ipam.IPAMer,
-<<<<<<< HEAD
+	ep *bus.Endpoints,
 	mdc mdm.Client,
-	waitServer *grpc.WaitServer) *restful.WebService {
-=======
-	ep *bus.Endpoints,
-	mdc mdm.Client) (*restful.WebService, error) {
->>>>>>> e4f71430
+	waitServer *grpc.WaitServer) (*restful.WebService, error) {
 	r := firewallResource{
 		webResource: webResource{
 			ds: ds,
@@ -272,11 +263,7 @@
 		IsFirewall:  true,
 	}
 
-<<<<<<< HEAD
-	m, err := allocateMachine(r.ds, r.ipamer, &spec, r.mdc, r.waitServer)
-=======
-	m, err := allocateMachine(utils.Logger(request).Sugar(), r.ds, r.ipamer, &spec, r.mdc, r.actor)
->>>>>>> e4f71430
+	m, err := allocateMachine(utils.Logger(request).Sugar(), r.ds, r.ipamer, &spec, r.mdc, r.actor, r.waitServer)
 	if checkError(request, response, utils.CurrentFuncName(), err) {
 		return
 	}
