package service

import (
	"bytes"
	"encoding/json"
	"fmt"
	"log/slog"
	"net/http"
	"net/http/httptest"
	"os"
	"reflect"
	"testing"
	"time"

	restful "github.com/emicklei/go-restful/v3"
	"github.com/google/go-cmp/cmp"
	"github.com/stretchr/testify/assert"
	"github.com/stretchr/testify/require"
	r "gopkg.in/rethinkdb/rethinkdb-go.v6"

	"github.com/metal-stack/metal-api/cmd/metal-api/internal/datastore"
	"github.com/metal-stack/metal-api/cmd/metal-api/internal/metal"
	v1 "github.com/metal-stack/metal-api/cmd/metal-api/internal/service/v1"
	"github.com/metal-stack/metal-api/cmd/metal-api/internal/testdata"
	"github.com/metal-stack/metal-lib/httperrors"
	"github.com/metal-stack/metal-lib/pkg/pointer"
)

func TestRegisterSwitch(t *testing.T) {
	ds, mock := datastore.InitMockDB(t)
	testdata.InitMockDBData(mock)
	log := slog.Default()

	switchservice := NewSwitch(log, ds)
	container := restful.NewContainer().Add(switchservice)

	name := "switch999"
	createRequest := v1.SwitchRegisterRequest{
		Common: v1.Common{
			Identifiable: v1.Identifiable{
				ID: "switch999",
			},
			Describable: v1.Describable{
				Name: &name,
			},
		},
		PartitionID: "1",
		SwitchBase: v1.SwitchBase{
			RackID: "1",
		},
	}
	js, err := json.Marshal(createRequest)
	require.NoError(t, err)
	body := bytes.NewBuffer(js)
	req := httptest.NewRequest("POST", "/v1/switch/register", body)
	req.Header.Add("Content-Type", "application/json")
	container = injectEditor(log, container, req)
	w := httptest.NewRecorder()
	container.ServeHTTP(w, req)

	resp := w.Result()
	defer resp.Body.Close()
	require.Equal(t, http.StatusCreated, resp.StatusCode, w.Body.String())
	var result v1.SwitchResponse
	err = json.NewDecoder(resp.Body).Decode(&result)

	require.NoError(t, err)
	require.Equal(t, "switch999", result.ID)
	require.Equal(t, "switch999", *result.Name)
	require.Equal(t, "1", result.RackID)
	require.Equal(t, "1", result.Partition.ID)
	require.Empty(t, result.Connections)
}

func TestRegisterExistingSwitch(t *testing.T) {
	ds, mock := datastore.InitMockDB(t)
	testdata.InitMockDBData(mock)
	log := slog.Default()

	switchservice := NewSwitch(log, ds)
	container := restful.NewContainer().Add(switchservice)

	createRequest := v1.SwitchRegisterRequest{
		Common: v1.Common{
			Identifiable: v1.Identifiable{
				ID: testdata.Switch2.ID,
			},
		},
		PartitionID: testdata.Switch2.PartitionID,
		SwitchBase: v1.SwitchBase{
			RackID: testdata.Switch2.RackID,
		},
	}
	js, err := json.Marshal(createRequest)
	require.NoError(t, err)
	body := bytes.NewBuffer(js)
	req := httptest.NewRequest("POST", "/v1/switch/register", body)
	req.Header.Add("Content-Type", "application/json")
	container = injectEditor(log, container, req)
	w := httptest.NewRecorder()
	container.ServeHTTP(w, req)

	resp := w.Result()
	defer resp.Body.Close()
	require.Equal(t, http.StatusOK, resp.StatusCode, w.Body.String())
	var result v1.SwitchResponse
	err = json.NewDecoder(resp.Body).Decode(&result)

	require.NoError(t, err)
	require.Equal(t, testdata.Switch2.ID, result.ID)
	require.Equal(t, testdata.Switch2.Name, *result.Name)
	require.Equal(t, testdata.Switch2.RackID, result.RackID)
	require.Equal(t, testdata.Switch2.PartitionID, result.Partition.ID)
	require.Empty(t, result.Connections)
	// con := result.Connections[0]
	// require.Equal(t, testdata.Switch2.MachineConnections["1"][0].Nic.MacAddress, con.Nic.MacAddress)
}

func TestRegisterExistingSwitchErrorModifyingNics(t *testing.T) {
	ds, mock := datastore.InitMockDB(t)
	testdata.InitMockDBData(mock)
	log := slog.Default()

	switchservice := NewSwitch(log, ds)
	container := restful.NewContainer().Add(switchservice)

	createRequest := v1.SwitchRegisterRequest{
		Common: v1.Common{
			Identifiable: v1.Identifiable{
				ID: testdata.Switch1.ID,
			},
		},
		Nics:        v1.SwitchNics{},
		PartitionID: testdata.Switch1.PartitionID,
		SwitchBase: v1.SwitchBase{
			RackID: testdata.Switch1.RackID,
		},
	}
	js, err := json.Marshal(createRequest)
	require.NoError(t, err)
	body := bytes.NewBuffer(js)
	req := httptest.NewRequest("POST", "/v1/switch/register", body)
	container = injectAdmin(log, container, req)
	req.Header.Add("Content-Type", "application/json")
	w := httptest.NewRecorder()
	container.ServeHTTP(w, req)
}

func TestReplaceSwitch(t *testing.T) {
	ds, mock := datastore.InitMockDB(t)
	testdata.InitMockDBData(mock)
	log := slog.Default()

	switchservice := NewSwitch(log, ds)
	container := restful.NewContainer().Add(switchservice)

	createRequest := v1.SwitchRegisterRequest{
		Common: v1.Common{
			Identifiable: v1.Identifiable{
				ID: testdata.Switch2.ID,
			},
		},
		PartitionID: testdata.Switch2.PartitionID,
		SwitchBase: v1.SwitchBase{
			RackID: testdata.Switch2.RackID,
		},
	}
	js, err := json.Marshal(createRequest)
	require.NoError(t, err)
	body := bytes.NewBuffer(js)
	req := httptest.NewRequest("POST", "/v1/switch/register", body)
	req.Header.Add("Content-Type", "application/json")
	container = injectEditor(log, container, req)
	w := httptest.NewRecorder()
	container.ServeHTTP(w, req)

	resp := w.Result()
	defer resp.Body.Close()
	require.Equal(t, http.StatusOK, resp.StatusCode, w.Body.String())
	var result v1.SwitchResponse
	err = json.NewDecoder(resp.Body).Decode(&result)

	require.NoError(t, err)
	require.Equal(t, testdata.Switch2.ID, result.ID)
	require.Equal(t, testdata.Switch2.Name, *result.Name)
	require.Equal(t, testdata.Switch2.RackID, result.RackID)
	require.Equal(t, testdata.Switch2.PartitionID, result.Partition.ID)
	require.Empty(t, result.Connections)
}

func TestConnectMachineWithSwitches(t *testing.T) {
	partitionID := "1"
	s1swp1 := metal.Nic{
		Name:       "swp1",
		MacAddress: "11:11:11:11:11:11",
	}
	s1 := metal.Switch{
		Base:               metal.Base{ID: "1"},
		PartitionID:        partitionID,
		MachineConnections: metal.ConnectionMap{},
		Nics: metal.Nics{
			s1swp1,
		},
	}
	s2swp1 := metal.Nic{
		Name:       "swp1",
		MacAddress: "21:11:11:11:11:11",
	}
	s2 := metal.Switch{
		Base:               metal.Base{ID: "2"},
		PartitionID:        partitionID,
		MachineConnections: metal.ConnectionMap{},
		Nics: metal.Nics{
			s2swp1,
		},
	}
	testSwitches := []metal.Switch{s1, s2}
	tests := []struct {
		name    string
		machine *metal.Machine
		wantErr bool
	}{
		{
			name: "Connect machine with uplinks to two distinct switches",
			machine: &metal.Machine{
				Base:        metal.Base{ID: "1"},
				PartitionID: partitionID,
				Hardware: metal.MachineHardware{
					Nics: metal.Nics{
						metal.Nic{
							Name: "lan0",
							Neighbors: metal.Nics{
								s1swp1,
							},
						},
						metal.Nic{
							Name: "lan1",
							Neighbors: metal.Nics{
								s2swp1,
							},
						},
					},
				},
			},
			wantErr: false,
		},
		{
			name: "Connect machine without neighbors on one interface",
			machine: &metal.Machine{
				Base:        metal.Base{ID: "2"},
				PartitionID: partitionID,
				Hardware: metal.MachineHardware{
					Nics: metal.Nics{
						metal.Nic{
							Name: "lan0",
							Neighbors: metal.Nics{
								s1swp1,
							},
						},
						metal.Nic{
							Name:      "lan1",
							Neighbors: metal.Nics{},
						},
					},
				},
			},
			wantErr: true,
		},
	}

	for i := range tests {
		tt := tests[i]
		ds, mock := datastore.InitMockDB(t)
		mock.On(r.DB("mockdb").Table("switch")).Return(testSwitches, nil)
		mock.On(r.DB("mockdb").Table("switch").Get(r.MockAnything()).Replace(r.MockAnything())).Return(testdata.EmptyResult, nil)

		t.Run(tt.name, func(t *testing.T) {
			if err := ds.ConnectMachineWithSwitches(tt.machine); (err != nil) != tt.wantErr {
				t.Errorf("RethinkStore.connectMachineWithSwitches() error = %v, wantErr %v", err, tt.wantErr)
			}
		})
		// mock.AssertExpectations(t)
	}
}

func TestSetVrfAtSwitch(t *testing.T) {
	ds, mock := datastore.InitMockDB(t)
	sw := metal.Switch{
		PartitionID: "1",
		Nics:        metal.Nics{metal.Nic{MacAddress: metal.MacAddress("11:11:11:11:11:11")}},
		MachineConnections: metal.ConnectionMap{
			"1": metal.Connections{
				metal.Connection{
					Nic: metal.Nic{
						MacAddress: metal.MacAddress("11:11:11:11:11:11"),
					},
					MachineID: "1",
				},
				metal.Connection{
					Nic: metal.Nic{
						MacAddress: metal.MacAddress("11:11:11:11:11:22"),
					},
					MachineID: "1",
				},
			},
		},
	}
	sws := []metal.Switch{sw}
	mock.On(r.DB("mockdb").Table("switch").Filter(r.MockAnything())).Return(sws, nil)
	mock.On(r.DB("mockdb").Table("switch").Get(r.MockAnything()).Replace(r.MockAnything())).Return(testdata.EmptyResult, nil)

	vrf := "123"
	m := &metal.Machine{
		Base:        metal.Base{ID: "1"},
		PartitionID: "1",
	}
	switches, err := ds.SetVrfAtSwitches(m, vrf)
	require.NoError(t, err, "no error was expected: got %v", err)
	require.Len(t, switches, 1)
	for _, s := range switches {
		require.Equal(t, vrf, s.Nics[0].Vrf)
	}
	mock.AssertExpectations(t)
}

func TestMakeBGPFilterFirewall(t *testing.T) {
	type args struct {
		machine metal.Machine
	}
	tests := []struct {
		name string
		args args
		want v1.BGPFilter
	}{
		{
			name: "valid firewall networks with underlay",
			args: args{
				machine: metal.Machine{
					Allocation: &metal.MachineAllocation{
						MachineNetworks: []*metal.MachineNetwork{
							{
								IPs: []string{},
								Vrf: 104010,
							},
							{
								IPs:      []string{"10.0.0.2", "10.0.0.1"},
								Vrf:      0,
								Underlay: true,
							},
							{
								IPs: []string{"212.89.42.1", "212.89.42.2"},
								Vrf: 104009,
							},
							{
								IPs: []string{"2001::", "fe80::"},
								Vrf: 104011,
							},
							{
								IPs:      []string{"2002::", "fe81::"},
								Underlay: true,
								Vrf:      104012,
							},
						},
					},
				},
			},
			want: v1.NewBGPFilter([]string{"104009", "104010", "104011"}, []string{"10.0.0.1/32", "10.0.0.2/32", "2002::/128", "fe81::/128"}),
		},
		{
			name: "no underlay firewall networks",
			args: args{
				machine: metal.Machine{
					Allocation: &metal.MachineAllocation{
						MachineNetworks: []*metal.MachineNetwork{
							{
								IPs:      []string{"10.0.0.1"},
								Vrf:      104010,
								Underlay: false,
							},
						},
					},
				},
			},
			want: v1.BGPFilter{
				VNIs:  []string{"104010"},
				CIDRs: []string{},
			},
		},
		{
			name: "empty firewall networks",
			args: args{
				machine: metal.Machine{
					Allocation: &metal.MachineAllocation{
						MachineNetworks: []*metal.MachineNetwork{},
					},
				},
			},
			want: v1.BGPFilter{
				VNIs:  []string{},
				CIDRs: []string{},
			},
		},
	}
	for i := range tests {
		tt := tests[i]
		t.Run(tt.name, func(t *testing.T) {
			r := switchResource{}
			got, _ := r.makeBGPFilterFirewall(tt.args.machine)
			if !reflect.DeepEqual(got, tt.want) {
				t.Errorf("makeBGPFilterFirewall() = %v, want %v", got, tt.want)
			}
		})
	}
}

func TestMakeBGPFilterMachine(t *testing.T) {
	ds, mock := datastore.InitMockDB(t)
<<<<<<< HEAD
	testdata.InitMockDBData(mock)
=======
>>>>>>> 6430ea17

	type args struct {
		machine metal.Machine
		ipsMap  metal.IPsMap
	}
	tests := []struct {
		name string
		args args
		want v1.BGPFilter
	}{
		{
			name: "valid machine networks",
			args: args{
				ipsMap: metal.IPsMap{"project": metal.IPs{
					metal.IP{
						IPAddress: "212.89.42.1",
					},
					metal.IP{
						IPAddress: "212.89.42.2",
					},
					metal.IP{
						IPAddress: "100.127.1.1",
					},
					metal.IP{
						IPAddress: "10.1.0.1",
					},
					metal.IP{
						IPAddress: "2001::1",
					},
				}},
				machine: metal.Machine{
					Allocation: &metal.MachineAllocation{
						Project: "project",
						MachineNetworks: []*metal.MachineNetwork{
							{
								NetworkID: "1",
								IPs:       []string{"10.1.0.1"},
								Prefixes:  []string{"10.2.0.0/22", "10.1.0.0/22"},
								Vrf:       1234,
								Private:   true,
							},
							{
								NetworkID: "2",
								IPs:       []string{"10.0.0.2", "10.0.0.1"},
								Vrf:       0,
								Underlay:  true,
							},
							{
								NetworkID: "3",
								IPs:       []string{"212.89.42.2", "212.89.42.1"},
								Vrf:       104009,
							},
							{
								NetworkID: "4",
								IPs:       []string{"2001::"},
								Vrf:       104010,
							},
						},
					},
				},
			},
			want: v1.NewBGPFilter([]string{}, []string{"10.1.0.0/22", "10.2.0.0/22", "100.127.1.1/32", "10.240.0.0/12", "2001::1/128", "212.89.42.1/32", "212.89.42.2/32"}),
		},
		{
			name: "allow only allocated ips",
			args: args{
				ipsMap: metal.IPsMap{"project": metal.IPs{
					metal.IP{
						IPAddress: "212.89.42.1",
					},
				}},
				machine: metal.Machine{
					Allocation: &metal.MachineAllocation{
						Project: "project",
						MachineNetworks: []*metal.MachineNetwork{
							{
								NetworkID: "5",
								IPs:       []string{"212.89.42.2", "212.89.42.1"},
								Vrf:       104009,
							},
						},
					},
				},
			},
			want: v1.NewBGPFilter([]string{}, []string{"212.89.42.1/32"}),
		},
	}

	for i := range tests {
		tt := tests[i]
		t.Run(tt.name, func(t *testing.T) {
<<<<<<< HEAD
			// FIXME return super network with additionalroutemapcidrs set
			mock.On(r.DB("mockdb").Table("network").Get(r.MockAnything()).Replace(r.MockAnything())).Return(testdata.EmptyResult, nil)
			mock.On(r.DB("mockdb").Table("network").Get(r.MockAnything()).Replace(r.MockAnything())).Return(testdata.EmptyResult, nil)

			r := switchResource{webResource: webResource{ds: ds, log: slog.Default()}}

			got, _ := r.makeBGPFilterMachine(tt.args.machine, tt.args.ipsMap)
=======
			mock.On(r.DB("mockdb").Table("network").Get(r.MockAnything())).Return(testdata.Partition1PrivateSuperNetwork, nil)

			r := switchResource{webResource: webResource{ds: ds, log: slog.New(slog.NewTextHandler(os.Stdout, &slog.HandlerOptions{Level: slog.LevelDebug}))}}

			got, _ := r.makeBGPFilterMachine(tt.args.machine, tt.args.ipsMap)

>>>>>>> 6430ea17
			if !reflect.DeepEqual(got, tt.want) {
				t.Errorf("makeBGPFilterMachine() = %v, want %v", got, tt.want)
			}
		})
	}
}

func TestMakeSwitchNics(t *testing.T) {
	type args struct {
		s        *metal.Switch
		ips      metal.IPsMap
		machines metal.Machines
	}
	tests := []struct {
		name string
		args args
		want v1.SwitchNics
	}{
		{
			name: "machine and firewall bgp filter",
			args: args{
				s: &metal.Switch{
					MachineConnections: metal.ConnectionMap{
						"m1": metal.Connections{
							metal.Connection{
								MachineID: "m1",
								Nic: metal.Nic{
									Name: "swp1",
								},
							},
						},
						"fw1": metal.Connections{
							metal.Connection{
								MachineID: "fw1",
								Nic: metal.Nic{
									Name: "swp2",
								},
							},
						},
					},
					Nics: metal.Nics{
						metal.Nic{
							Name: "swp1",
							Vrf:  "vrf1",
							State: &metal.NicState{
								Actual: metal.SwitchPortStatusUp,
							},
						},
						metal.Nic{
							Name: "swp2",
							Vrf:  "default",
						},
					},
				},
				ips: metal.IPsMap{
					"project": metal.IPs{
						metal.IP{
							IPAddress: "212.89.1.1",
						},
					},
				},
				machines: metal.Machines{
					metal.Machine{
						Base: metal.Base{ID: "m1"},
						Allocation: &metal.MachineAllocation{
							Project: "project",
						},
					},
					metal.Machine{
						Base: metal.Base{ID: "fw1"},
						Allocation: &metal.MachineAllocation{
							Project: "p",
							Role:    metal.RoleFirewall,
							MachineNetworks: []*metal.MachineNetwork{
								{Vrf: 1},
								{Vrf: 2},
							},
						},
					},
				},
			},
			want: v1.SwitchNics{
				v1.SwitchNic{
					Name: "swp1",
					Vrf:  "vrf1",
					BGPFilter: &v1.BGPFilter{
						CIDRs: []string{"212.89.1.1/32"},
						VNIs:  []string{},
					},
					Actual: v1.SwitchPortStatusUp,
				},
				v1.SwitchNic{
					Name: "swp2",
					Vrf:  "default",
					BGPFilter: &v1.BGPFilter{
						CIDRs: []string{},
						VNIs:  []string{"1", "2"},
					},
					Actual: v1.SwitchPortStatusUnknown,
				},
			},
		},
	}
	for i := range tests {
		tt := tests[i]
		t.Run(tt.name, func(t *testing.T) {
			r := switchResource{}
			got, _ := r.makeSwitchNics(tt.args.s, tt.args.ips, tt.args.machines)
			if !reflect.DeepEqual(got, tt.want) {
				t.Errorf("makeSwitchNics() = %v, want %v", got, tt.want)
			}
		})
	}
}

func Test_adoptFromTwin(t *testing.T) {
	type args struct {
		old       *metal.Switch
		twin      *metal.Switch
		newSwitch *metal.Switch
	}
	tests := []struct {
		name    string
		args    args
		want    *metal.Switch
		wantErr bool
	}{
		{
			name: "adopt machine connections and nic configuration from twin",
			args: args{
				old: &metal.Switch{
					Mode: metal.SwitchReplace,
				},
				twin: &metal.Switch{
					Nics: metal.Nics{
						metal.Nic{
							Name:       "swp1s0",
							MacAddress: "aa:aa:aa:aa:aa:a1",
							Vrf:        "1",
						},
						metal.Nic{
							Name:       "swp1s1",
							MacAddress: "aa:aa:aa:aa:aa:a2",
						},
						metal.Nic{
							Name:       "swp1s2",
							MacAddress: "aa:aa:aa:aa:aa:a3",
						},
					},
					MachineConnections: metal.ConnectionMap{
						"m1": metal.Connections{
							metal.Connection{
								Nic: metal.Nic{
									Name:       "swp1s0",
									MacAddress: "aa:aa:aa:aa:aa:a1",
								},
							},
						},
						"fw1": metal.Connections{
							metal.Connection{
								Nic: metal.Nic{
									Name:       "swp1s1",
									MacAddress: "aa:aa:aa:aa:aa:a2",
								},
							},
						},
					},
				},
				newSwitch: &metal.Switch{
					Nics: metal.Nics{
						metal.Nic{
							Name:       "swp1s0",
							MacAddress: "bb:bb:bb:bb:bb:b1",
						},
						metal.Nic{
							Name:       "swp1s1",
							MacAddress: "bb:bb:bb:bb:bb:b2",
						},
						metal.Nic{
							Name:       "swp1s2",
							MacAddress: "bb:bb:bb:bb:bb:b3",
						},
						metal.Nic{
							Name:       "swp1s3",
							MacAddress: "bb:bb:bb:bb:bb:b4",
						},
					},
				},
			},
			want: &metal.Switch{
				Mode: metal.SwitchOperational,
				Nics: metal.Nics{
					metal.Nic{
						Name:       "swp1s0",
						MacAddress: "bb:bb:bb:bb:bb:b1",
						Vrf:        "1",
					},
					metal.Nic{
						Name:       "swp1s1",
						MacAddress: "bb:bb:bb:bb:bb:b2",
					},
					metal.Nic{
						Name:       "swp1s2",
						MacAddress: "bb:bb:bb:bb:bb:b3",
					},
					metal.Nic{
						Name:       "swp1s3",
						MacAddress: "bb:bb:bb:bb:bb:b4",
					},
				},
				MachineConnections: metal.ConnectionMap{
					"m1": metal.Connections{
						metal.Connection{
							Nic: metal.Nic{
								Name:       "swp1s0",
								MacAddress: "bb:bb:bb:bb:bb:b1",
							},
						},
					},
					"fw1": metal.Connections{
						metal.Connection{
							Nic: metal.Nic{
								Name:       "swp1s1",
								MacAddress: "bb:bb:bb:bb:bb:b2",
							},
						},
					},
				},
			},
			wantErr: false,
		},
		{
			name: "fail if partition differs",
			args: args{
				old: &metal.Switch{
					Mode:        metal.SwitchReplace,
					PartitionID: "1",
				},
				newSwitch: &metal.Switch{
					PartitionID: "2",
				},
			},
			wantErr: true,
		},
		{
			name: "fail if rack differs",
			args: args{
				old: &metal.Switch{
					Mode:        metal.SwitchReplace,
					PartitionID: "1",
					RackID:      "1",
				},
				newSwitch: &metal.Switch{
					PartitionID: "1",
					RackID:      "2",
				},
			},
			wantErr: true,
		},
		{
			name: "fail if twin switch is also in replace mode",
			args: args{
				old: &metal.Switch{
					Mode:        metal.SwitchReplace,
					PartitionID: "1",
					RackID:      "1",
				},
				twin: &metal.Switch{
					Mode:        metal.SwitchReplace,
					PartitionID: "1",
					RackID:      "1",
				},
				newSwitch: &metal.Switch{
					PartitionID: "1",
					RackID:      "1",
				},
			},
			wantErr: true,
		},
		{
			name: "new switch is directly useable if twin has no machine connections",
			args: args{
				old: &metal.Switch{
					Mode:        metal.SwitchReplace,
					PartitionID: "1",
					RackID:      "1",
				},
				twin: &metal.Switch{
					PartitionID: "1",
					RackID:      "1",
				},
				newSwitch: &metal.Switch{
					PartitionID: "1",
					RackID:      "1",
				},
			},
			want: &metal.Switch{
				PartitionID: "1",
				RackID:      "1",
				Mode:        metal.SwitchOperational,
			},
			wantErr: false,
		},
	}

	for i := range tests {
		tt := tests[i]
		t.Run(tt.name, func(t *testing.T) {
			got, err := adoptFromTwin(tt.args.old, tt.args.twin, tt.args.newSwitch)
			if (err != nil) != tt.wantErr {
				t.Errorf("adoptFromTwin() error = %v, wantErr %v", err, tt.wantErr)
				return
			}
			if !cmp.Equal(got, tt.want) {
				t.Errorf("adoptFromTwin() = %v", cmp.Diff(got, tt.want))
			}
		})
	}
}

func Test_adoptNicsFromTwin(t *testing.T) {
	type args struct {
		twin      *metal.Switch
		newSwitch *metal.Switch
	}
	tests := []struct {
		name    string
		args    args
		want    metal.Nics
		wantErr bool
	}{
		{
			name: "adopt vrf configuration, leaf underlay ports untouched, newSwitch might have additional ports",
			args: args{
				twin: &metal.Switch{
					Nics: metal.Nics{
						metal.Nic{
							Name:       "swp1s0",
							MacAddress: "aa:aa:aa:aa:aa:a1",
							Vrf:        "vrf1",
						},
						metal.Nic{
							Name:       "swp1s1",
							MacAddress: "aa:aa:aa:aa:aa:a2",
							Vrf:        "",
						},
					},
				},
				newSwitch: &metal.Switch{
					Nics: metal.Nics{
						metal.Nic{
							Name:       "swp1s0",
							MacAddress: "bb:bb:bb:bb:bb:b1",
						},
						metal.Nic{
							Name:       "swp1s1",
							MacAddress: "bb:bb:bb:bb:bb:b2",
						},
						metal.Nic{
							Name:       "swp99",
							MacAddress: "bb:bb:bb:bb:bb:b3",
						},
					},
				},
			},
			want: metal.Nics{
				metal.Nic{
					Name:       "swp1s0",
					MacAddress: "bb:bb:bb:bb:bb:b1",
					Vrf:        "vrf1",
				},
				metal.Nic{
					Name:       "swp1s1",
					MacAddress: "bb:bb:bb:bb:bb:b2",
					Vrf:        "",
				},
				metal.Nic{
					Name:       "swp99",
					MacAddress: "bb:bb:bb:bb:bb:b3",
				},
			},
			wantErr: false,
		},
		{
			name: "new switch misses nic",
			args: args{
				twin: &metal.Switch{
					Nics: metal.Nics{
						metal.Nic{
							Name:       "swp1s0",
							MacAddress: "aa:aa:aa:aa:aa:a1",
							Vrf:        "vrf1",
						},
					},
				},
				newSwitch: &metal.Switch{
					Nics: metal.Nics{
						metal.Nic{
							Name:       "swp1s1",
							MacAddress: "bb:bb:bb:bb:bb:b2",
						},
					},
				},
			},
			wantErr: true,
		},
	}

	for i := range tests {
		tt := tests[i]
		t.Run(tt.name, func(t *testing.T) {
			got, err := adoptNics(tt.args.twin, tt.args.newSwitch)
			if (err != nil) != tt.wantErr {
				t.Errorf("adoptNics() error = %v, wantErr %v", err, tt.wantErr)
				return
			}
			if !reflect.DeepEqual(got.ByIdentifier(), tt.want.ByIdentifier()) {
				t.Errorf("adoptNics() = %v, want %v", got, tt.want)
			}
		})
	}
}

func Test_adoptMachineConnections(t *testing.T) {
	type args struct {
		twin      *metal.Switch
		newSwitch *metal.Switch
	}
	tests := []struct {
		name    string
		args    args
		want    metal.ConnectionMap
		wantErr bool
	}{
		{
			name: "adopt machine connections from twin",
			args: args{
				twin: &metal.Switch{
					MachineConnections: metal.ConnectionMap{
						"m1": metal.Connections{
							metal.Connection{
								Nic: metal.Nic{
									Name:       "swp1s0",
									MacAddress: "aa:aa:aa:aa:aa:a1",
								},
							},
						},
						"m2": metal.Connections{
							metal.Connection{
								Nic: metal.Nic{
									Name:       "swp1s1",
									MacAddress: "aa:aa:aa:aa:aa:a2",
								},
							},
						},
					},
				},
				newSwitch: &metal.Switch{
					Nics: metal.Nics{
						metal.Nic{
							Name:       "swp1s0",
							MacAddress: "bb:bb:bb:bb:bb:b1",
						},
						metal.Nic{
							Name:       "swp1s1",
							MacAddress: "bb:bb:bb:bb:bb:b2",
						},
					},
				},
			},
			want: metal.ConnectionMap{
				"m1": metal.Connections{
					metal.Connection{
						Nic: metal.Nic{
							Name:       "swp1s0",
							MacAddress: "bb:bb:bb:bb:bb:b1",
						},
					},
				},
				"m2": metal.Connections{
					metal.Connection{
						Nic: metal.Nic{
							Name:       "swp1s1",
							MacAddress: "bb:bb:bb:bb:bb:b2",
						},
					},
				},
			},
			wantErr: false,
		},
		{
			name: "new switch misses nic for existing machine connection at twin",
			args: args{
				twin: &metal.Switch{
					MachineConnections: metal.ConnectionMap{
						"m1": metal.Connections{
							metal.Connection{
								Nic: metal.Nic{
									Name:       "swp1s0",
									MacAddress: "aa:aa:aa:aa:aa:a1",
								},
							},
						},
					},
				},
				newSwitch: &metal.Switch{
					Nics: metal.Nics{
						metal.Nic{
							Name:       "swp1s1",
							MacAddress: "bb:bb:bb:bb:bb:b2",
						},
					},
				},
			},
			wantErr: true,
		},
	}

	for i := range tests {
		tt := tests[i]
		t.Run(tt.name, func(t *testing.T) {
			got, err := adoptMachineConnections(tt.args.twin, tt.args.newSwitch)
			if (err != nil) != tt.wantErr {
				t.Errorf("adoptMachineConnections() error = %v, wantErr %v", err, tt.wantErr)
				return
			}
			if !reflect.DeepEqual(got, tt.want) {
				t.Errorf("adoptMachineConnections() = %v, want %v", got, tt.want)
			}
		})
	}
}

func Test_updateSwitchNics(t *testing.T) {
	type args struct {
		oldNics            map[string]*metal.Nic
		newNics            map[string]*metal.Nic
		currentConnections metal.ConnectionMap
	}
	tests := []struct {
		name    string
		args    args
		want    metal.Nics
		wantErr bool
	}{
		{
			name: "idempotence",
			args: args{
				oldNics: map[string]*metal.Nic{
					"11:11:11:11:11:11": {Name: "swp1", MacAddress: "11:11:11:11:11:11"},
				},
				newNics: map[string]*metal.Nic{
					"11:11:11:11:11:11": {Name: "swp1", MacAddress: "11:11:11:11:11:11"},
				},
				currentConnections: metal.ConnectionMap{},
			},
			want: metal.Nics{
				metal.Nic{Name: "swp1", MacAddress: "11:11:11:11:11:11"},
			},
			wantErr: false,
		},
		{
			name: "adding a nic",
			args: args{
				oldNics: map[string]*metal.Nic{
					"11:11:11:11:11:11": {Name: "swp1", MacAddress: "11:11:11:11:11:11"},
				},
				newNics: map[string]*metal.Nic{
					"11:11:11:11:11:11": {Name: "swp1", MacAddress: "11:11:11:11:11:11"},
					"11:11:11:11:11:12": {Name: "swp2", MacAddress: "11:11:11:11:11:12"},
				},
				currentConnections: metal.ConnectionMap{},
			},
			want: metal.Nics{
				metal.Nic{Name: "swp1", MacAddress: "11:11:11:11:11:11"},
				metal.Nic{Name: "swp2", MacAddress: "11:11:11:11:11:12"},
			},
			wantErr: false,
		},
		{
			name: "removing a nic",
			args: args{
				oldNics: map[string]*metal.Nic{
					"11:11:11:11:11:11": {Name: "swp1", MacAddress: "11:11:11:11:11:11"},
				},
				newNics:            map[string]*metal.Nic{},
				currentConnections: metal.ConnectionMap{},
			},
			want:    metal.Nics{},
			wantErr: false,
		},
		{
			name: "removing a nic 2",
			args: args{
				oldNics: map[string]*metal.Nic{
					"11:11:11:11:11:11": {Name: "swp1", MacAddress: "11:11:11:11:11:11"},
					"11:11:11:11:11:12": {Name: "swp2", MacAddress: "11:11:11:11:11:12"},
				},
				newNics: map[string]*metal.Nic{
					"11:11:11:11:11:11": {Name: "swp1", MacAddress: "11:11:11:11:11:11"},
				},
				currentConnections: metal.ConnectionMap{},
			},
			want: metal.Nics{
				metal.Nic{Name: "swp1", MacAddress: "11:11:11:11:11:11"},
			},
			wantErr: false,
		},
		{
			name: "removing a used nic",
			args: args{
				oldNics: map[string]*metal.Nic{
					"11:11:11:11:11:11": {Name: "swp1", MacAddress: "11:11:11:11:11:11"},
					"11:11:11:11:11:12": {Name: "swp2", MacAddress: "11:11:11:11:11:12"},
				},
				newNics: map[string]*metal.Nic{
					"11:11:11:11:11:11": {Name: "swp1", MacAddress: "11:11:11:11:11:11"},
				},
				currentConnections: metal.ConnectionMap{
					"machine-uuid-1": metal.Connections{metal.Connection{MachineID: "machine-uuid-1", Nic: metal.Nic{Name: "swp2", MacAddress: "11:11:11:11:11:12"}}},
				},
			},
			want:    nil,
			wantErr: true,
		},
		{
			name: "updating a nic",
			args: args{
				oldNics: map[string]*metal.Nic{
					"11:11:11:11:11:11": {Name: "swp1", MacAddress: "11:11:11:11:11:11"},
				},
				newNics: map[string]*metal.Nic{
					"11:11:11:11:11:11": {Name: "swp2", MacAddress: "11:11:11:11:11:11"},
				},
				currentConnections: metal.ConnectionMap{},
			},
			want: metal.Nics{
				metal.Nic{Name: "swp2", MacAddress: "11:11:11:11:11:11"},
			},
			wantErr: false,
		},
		{
			name: "updating a nic, vrf should not be altered",
			args: args{
				oldNics: map[string]*metal.Nic{
					"11:11:11:11:11:11": {Name: "swp1", Vrf: "vrf1", MacAddress: "11:11:11:11:11:11"},
				},
				newNics: map[string]*metal.Nic{
					"11:11:11:11:11:11": {Name: "swp2", Vrf: "vrf2", MacAddress: "11:11:11:11:11:11"},
				},
				currentConnections: metal.ConnectionMap{},
			},
			want: metal.Nics{
				metal.Nic{Name: "swp2", Vrf: "vrf1", MacAddress: "11:11:11:11:11:11"},
			},
			wantErr: false,
		},
		{
			name: "updating a nic name, which already has a connection",
			args: args{
				oldNics: map[string]*metal.Nic{
					"11:11:11:11:11:11": {Name: "swp1", MacAddress: "11:11:11:11:11:11"},
				},
				newNics: map[string]*metal.Nic{
					"11:11:11:11:11:11": {Name: "swp2", MacAddress: "11:11:11:11:11:11"},
				},
				currentConnections: metal.ConnectionMap{
					"machine-uuid-1": metal.Connections{metal.Connection{MachineID: "machine-uuid-1", Nic: metal.Nic{Name: "swp1", MacAddress: "11:11:11:11:11:11"}}},
				},
			},
			want:    nil,
			wantErr: true,
		},
	}
	for i := range tests {
		tt := tests[i]
		t.Run(tt.name, func(t *testing.T) {
			got, err := updateSwitchNics(tt.args.oldNics, tt.args.newNics, tt.args.currentConnections)
			if (err != nil) != tt.wantErr {
				t.Errorf("updateSwitchNics() error = %v, wantErr %v", err, tt.wantErr)
				return
			}
			if !reflect.DeepEqual(got.ByIdentifier(), tt.want.ByIdentifier()) {
				t.Errorf("updateSwitchNics() = %v, want %v", got, tt.want)
			}
		})
	}
}

func TestUpdateSwitch(t *testing.T) {
	ds, mock := datastore.InitMockDB(t)
	testdata.InitMockDBData(mock)
	log := slog.Default()

	switchservice := NewSwitch(log, ds)
	container := restful.NewContainer().Add(switchservice)

	desc := "test"
	updateRequest := v1.SwitchUpdateRequest{
		Common: v1.Common{
			Describable: v1.Describable{
				Description: &desc,
			},
			Identifiable: v1.Identifiable{
				ID: testdata.Switch1.ID,
			},
		},
		SwitchBase: v1.SwitchBase{
			Mode: string(metal.SwitchReplace),
		},
	}
	js, err := json.Marshal(updateRequest)
	require.NoError(t, err)
	body := bytes.NewBuffer(js)
	req := httptest.NewRequest("POST", "/v1/switch", body)
	container = injectAdmin(log, container, req)
	req.Header.Add("Content-Type", "application/json")
	w := httptest.NewRecorder()
	container.ServeHTTP(w, req)

	resp := w.Result()
	defer resp.Body.Close()
	require.Equal(t, http.StatusOK, resp.StatusCode, w.Body.String())
	var result v1.SwitchResponse
	err = json.NewDecoder(resp.Body).Decode(&result)

	require.NoError(t, err)
	require.Equal(t, testdata.Switch1.ID, result.ID)
	require.Equal(t, testdata.Switch1.Name, *result.Name)
	require.Equal(t, desc, *result.Description)
	require.Equal(t, string(metal.SwitchReplace), result.Mode)
}

func TestNotifySwitch(t *testing.T) {
	ds, mock := datastore.InitMockDB(t)
	testdata.InitMockDBData(mock)
	log := slog.Default()

	switchservice := NewSwitch(log, ds)
	container := restful.NewContainer().Add(switchservice)

	d := time.Second * 10
	notifyRequest := v1.SwitchNotifyRequest{
		Duration: d,
	}
	js, err := json.Marshal(notifyRequest)
	require.NoError(t, err)
	body := bytes.NewBuffer(js)
	id := testdata.Switch1.ID
	req := httptest.NewRequest("POST", "/v1/switch/"+id+"/notify", body)
	container = injectEditor(log, container, req)
	req.Header.Add("Content-Type", "application/json")
	w := httptest.NewRecorder()
	container.ServeHTTP(w, req)

	resp := w.Result()
	defer resp.Body.Close()
	require.Equal(t, http.StatusOK, resp.StatusCode, w.Body.String())
	var result v1.SwitchNotifyResponse
	err = json.NewDecoder(resp.Body).Decode(&result)

	require.NoError(t, err)
	require.Equal(t, id, result.ID)
	require.NotNil(t, result.LastSync)
	require.Equal(t, d, result.LastSync.Duration)
	require.Nil(t, result.LastSyncError)
}

func TestNotifyErrorSwitch(t *testing.T) {
	ds, mock := datastore.InitMockDB(t)
	testdata.InitMockDBData(mock)
	log := slog.Default()

	switchservice := NewSwitch(log, ds)
	container := restful.NewContainer().Add(switchservice)

	d := time.Second * 10
	e := "failed to apply config"
	notifyRequest := v1.SwitchNotifyRequest{
		Duration: d,
		Error:    &e,
	}
	js, err := json.Marshal(notifyRequest)
	require.NoError(t, err)
	body := bytes.NewBuffer(js)
	id := testdata.Switch1.ID
	req := httptest.NewRequest("POST", "/v1/switch/"+id+"/notify", body)
	container = injectEditor(log, container, req)
	req.Header.Add("Content-Type", "application/json")
	w := httptest.NewRecorder()
	container.ServeHTTP(w, req)

	resp := w.Result()
	defer resp.Body.Close()
	require.Equal(t, http.StatusOK, resp.StatusCode, w.Body.String())
	var result v1.SwitchNotifyResponse
	err = json.NewDecoder(resp.Body).Decode(&result)

	require.NoError(t, err)
	require.Equal(t, id, result.ID)
	require.Equal(t, d, result.LastSyncError.Duration)
	require.Equal(t, e, *result.LastSyncError.Error)
}

func TestToggleSwitchWrongNic(t *testing.T) {
	ds, mock := datastore.InitMockDB(t)
	testdata.InitMockDBData(mock)
	log := slog.Default()

	switchservice := NewSwitch(log, ds)
	container := restful.NewContainer().Add(switchservice)

	updateRequest := v1.SwitchPortToggleRequest{
		NicName: "wrongname",
		Status:  v1.SwitchPortStatusDown,
	}
	js, err := json.Marshal(updateRequest)
	require.NoError(t, err)
	body := bytes.NewBuffer(js)
	req := httptest.NewRequest("POST", "/v1/switch/"+testdata.Switch1.ID+"/port", body)
	container = injectAdmin(log, container, req)
	req.Header.Add("Content-Type", "application/json")
	w := httptest.NewRecorder()
	container.ServeHTTP(w, req)

	resp := w.Result()
	defer resp.Body.Close()
	require.Equal(t, http.StatusNotFound, resp.StatusCode, w.Body.String())
	var result httperrors.HTTPErrorResponse
	err = json.NewDecoder(resp.Body).Decode(&result)

	require.NoError(t, err)
	require.Equal(t, "the nic \"wrongname\" does not exist in this switch", result.Message)
}

func TestToggleSwitchWrongState(t *testing.T) {
	ds, mock := datastore.InitMockDB(t)
	testdata.InitMockDBData(mock)
	log := slog.Default()

	switchservice := NewSwitch(log, ds)
	container := restful.NewContainer().Add(switchservice)

	states := []v1.SwitchPortStatus{
		v1.SwitchPortStatusUnknown,
		v1.SwitchPortStatus("illegal"),
	}

	for _, s := range states {

		updateRequest := v1.SwitchPortToggleRequest{
			NicName: testdata.Switch1.Nics[0].Name,
			Status:  s,
		}
		js, err := json.Marshal(updateRequest)
		require.NoError(t, err)
		body := bytes.NewBuffer(js)
		req := httptest.NewRequest("POST", "/v1/switch/"+testdata.Switch1.ID+"/port", body)
		container = injectAdmin(log, container, req)
		req.Header.Add("Content-Type", "application/json")
		w := httptest.NewRecorder()
		container.ServeHTTP(w, req)

		resp := w.Result()
		defer resp.Body.Close()
		require.Equal(t, http.StatusBadRequest, resp.StatusCode, w.Body.String())
		var result httperrors.HTTPErrorResponse
		err = json.NewDecoder(resp.Body).Decode(&result)

		require.NoError(t, err)
		require.Equal(t, result.Message, fmt.Sprintf("the status %q must be concrete", s))
	}
}

func TestToggleSwitch(t *testing.T) {
	ds, mock := datastore.InitMockDB(t)
	testdata.InitMockDBData(mock)
	log := slog.Default()

	switchservice := NewSwitch(log, ds)
	container := restful.NewContainer().Add(switchservice)

	updateRequest := v1.SwitchPortToggleRequest{
		NicName: testdata.Switch1.Nics[0].Name,
		Status:  v1.SwitchPortStatusDown,
	}

	js, err := json.Marshal(updateRequest)
	require.NoError(t, err)
	body := bytes.NewBuffer(js)
	req := httptest.NewRequest("POST", "/v1/switch/"+testdata.Switch1.ID+"/port", body)
	container = injectAdmin(log, container, req)
	req.Header.Add("Content-Type", "application/json")
	w := httptest.NewRecorder()
	container.ServeHTTP(w, req)

	resp := w.Result()
	defer resp.Body.Close()
	require.Equal(t, http.StatusOK, resp.StatusCode, w.Body.String())
	var result v1.SwitchResponse
	err = json.NewDecoder(resp.Body).Decode(&result)

	require.NoError(t, err)
	require.Equal(t, testdata.Switch1.ID, result.ID)
	require.Equal(t, testdata.Switch1.Name, *result.Name)
	require.Equal(t, v1.SwitchPortStatusDown, result.Nics[0].Actual)
	require.Equal(t, v1.SwitchPortStatusUnknown, result.Connections[0].Nic.Actual)
}

func TestToggleSwitchNicWithoutMachine(t *testing.T) {
	ds, mock := datastore.InitMockDB(t)
	testdata.InitMockDBData(mock)
	log := slog.Default()

	switchservice := NewSwitch(log, ds)
	container := restful.NewContainer().Add(switchservice)

	updateRequest := v1.SwitchPortToggleRequest{
		NicName: testdata.Switch1.Nics[1].Name,
		Status:  v1.SwitchPortStatusDown,
	}

	js, err := json.Marshal(updateRequest)
	require.NoError(t, err)
	body := bytes.NewBuffer(js)
	req := httptest.NewRequest("POST", "/v1/switch/"+testdata.Switch1.ID+"/port", body)
	container = injectAdmin(log, container, req)
	req.Header.Add("Content-Type", "application/json")
	w := httptest.NewRecorder()
	container.ServeHTTP(w, req)

	resp := w.Result()
	defer resp.Body.Close()
	require.Equal(t, http.StatusBadRequest, resp.StatusCode, w.Body.String())
	var result httperrors.HTTPErrorResponse
	err = json.NewDecoder(resp.Body).Decode(&result)

	require.NoError(t, err)
	require.Equal(t, result.Message, fmt.Sprintf("switch %q does not have a connected machine at port %q", testdata.Switch1.ID, testdata.Switch1.Nics[1].Name))
}

func Test_SwitchDelete(t *testing.T) {
	tests := []struct {
		name       string
		mockFn     func(mock *r.Mock)
		want       *v1.SwitchResponse
		wantErr    error
		wantStatus int
		force      bool
	}{
		{
			name: "delete switch",
			mockFn: func(mock *r.Mock) {
				mock.On(r.DB("mockdb").Table("switch").Get("switch-1")).Return(&metal.Switch{
					Base: metal.Base{
						ID: "switch-1",
					},
				}, nil)
				mock.On(r.DB("mockdb").Table("switch").Get("switch-1").Delete()).Return(testdata.EmptyResult, nil)
				mock.On(r.DB("mockdb").Table("switchstatus").Get("switch-1")).Return(nil, nil)
				mock.On(r.DB("mockdb").Table("ip")).Return(nil, nil)
			},
			want: &v1.SwitchResponse{
				Common: v1.Common{
					Identifiable: v1.Identifiable{
						ID: "switch-1",
					},
					Describable: v1.Describable{
						Name:        pointer.Pointer(""),
						Description: pointer.Pointer(""),
					},
				},
				Nics:        v1.SwitchNics{},
				Connections: []v1.SwitchConnection{},
			},
			wantStatus: http.StatusOK,
		},
		{
			name: "delete switch does not work due to machine connections",
			mockFn: func(mock *r.Mock) {
				mock.On(r.DB("mockdb").Table("switch").Get("switch-1")).Return(&metal.Switch{
					Base: metal.Base{
						ID: "switch-1",
					},
					MachineConnections: metal.ConnectionMap{
						"port-a": metal.Connections{},
					},
				}, nil)
				mock.On(r.DB("mockdb").Table("switch").Get("switch-1").Delete()).Return(testdata.EmptyResult, nil)
			},
			wantErr: &httperrors.HTTPErrorResponse{
				StatusCode: http.StatusBadRequest,
				Message:    "cannot delete switch switch-1 while it still has machines connected to it",
			},
			wantStatus: http.StatusBadRequest,
		},
		{
			name: "delete switch with force",
			mockFn: func(mock *r.Mock) {
				mock.On(r.DB("mockdb").Table("switch").Get("switch-1")).Return(&metal.Switch{
					Base: metal.Base{
						ID: "switch-1",
					},
					MachineConnections: metal.ConnectionMap{
						"port-a": metal.Connections{},
					},
				}, nil)
				mock.On(r.DB("mockdb").Table("switch").Get("switch-1").Delete()).Return(testdata.EmptyResult, nil)
				mock.On(r.DB("mockdb").Table("switchstatus").Get("switch-1")).Return(nil, nil)
				mock.On(r.DB("mockdb").Table("ip")).Return(nil, nil)
			},
			force: true,
			want: &v1.SwitchResponse{
				Common: v1.Common{
					Identifiable: v1.Identifiable{
						ID: "switch-1",
					},
					Describable: v1.Describable{
						Name:        pointer.Pointer(""),
						Description: pointer.Pointer(""),
					},
				},
				Nics:        v1.SwitchNics{},
				Connections: []v1.SwitchConnection{},
			},
			wantStatus: http.StatusOK,
		},
	}
	for _, tt := range tests {
		t.Run(tt.name, func(t *testing.T) {

			var (
				ds, mock = datastore.InitMockDB(t)
				ws       = NewSwitch(slog.Default(), ds)
			)

			if tt.mockFn != nil {
				tt.mockFn(mock)
			}

			if tt.wantErr != nil {
				code, got := genericWebRequest[*httperrors.HTTPErrorResponse](t, ws, testAdminUser, nil, "DELETE", "/v1/switch/switch-1")
				assert.Equal(t, tt.wantStatus, code)

				if diff := cmp.Diff(tt.wantErr, got); diff != "" {
					t.Errorf("diff (-want +got):\n%s", diff)
				}

				return
			}

			force := ""
			if tt.force {
				force = "?force=true"
			}

			code, got := genericWebRequest[*v1.SwitchResponse](t, ws, testAdminUser, nil, "DELETE", "/v1/switch/switch-1"+force)
			assert.Equal(t, tt.wantStatus, code)

			if diff := cmp.Diff(tt.want, got); diff != "" {
				t.Errorf("diff (-want +got):\n%s", diff)
			}
		})
	}
}

func TestCompactCidrs(t *testing.T) {
	// sample cidrs from a production cluster passed in to be added to the route map
	cidrs := []string{
		"10.4.0.31/32",
		"10.6.0.25/32",
		"10.64.28.0/22",
		"10.67.36.138/32",
		"10.76.20.12/32",
		"10.76.20.14/32",
		"10.76.20.15/32",
		"10.76.20.16/32",
		"10.76.20.17/32",
		"10.76.20.2/32",
		"10.76.20.3/32",
		"10.76.20.4/32",
		"10.76.20.5/32",
		"10.76.20.6/32",
		"10.76.20.7/32",
		"10.76.20.8/32",
		"10.76.20.9/32",
		"10.78.248.134/32",
		"2001:db8::7/128",
		"2001:db8::8/128",
		"2001:db8::20/128",
		"2001:db8::db/128",
		"100.127.130.178/32",
		"100.127.130.179/32",
		"100.127.130.180/32",
		"100.127.130.181/32",
		"100.127.130.182/32",
		"100.127.130.183/32",
		"100.153.67.112/32",
		"100.153.67.113/32",
		"100.153.67.114/32",
		"100.153.67.115/32",
		"100.153.67.116/32",
		"100.34.85.136/32",
		"100.34.85.17/32",
		"100.34.89.209/32",
		"2001:db8::9/128",
		"2001:db8::10/128",
		"100.34.89.210/32",
		"100.90.30.12/32",
		"100.90.30.13/32",
		"100.90.30.14/32",
		"100.90.30.15/32",
		"100.90.30.16/32",
		"100.90.30.32/32",
		"100.90.30.4/32",
		"100.90.30.7/32",
	}

	compactedCidrs := []string{
		"10.4.0.31/32",
		"10.6.0.25/32",
		"10.64.28.0/22",
		"10.67.36.138/32",
		"10.76.20.2/31",
		"10.76.20.4/30",
		"10.76.20.8/31",
		"10.76.20.12/32",
		"10.76.20.14/31",
		"10.76.20.16/31",
		"10.78.248.134/32",
		"100.90.30.4/32",
		"100.90.30.7/32",
		"100.90.30.12/30",
		"100.90.30.16/32",
		"100.90.30.32/32",
		"100.127.130.178/31",
		"100.127.130.180/30",
		"100.153.67.112/30",
		"100.153.67.116/32",
		"100.34.85.17/32",
		"100.34.85.136/32",
		"100.34.89.209/32",
		"100.34.89.210/32",
		"2001:db8::7/128",
		"2001:db8::8/127",
		"2001:db8::10/128",
		"2001:db8::20/128",
		"2001:db8::db/128",
	}

	compacted, err := compactCidrs(cidrs)
	require.NoError(t, err)
	require.Less(t, len(compacted), len(cidrs))
	require.Len(t, compacted, 29)

	t.Logf("aggregated cidrs:%s old count:%d new count:%d", compacted, len(cidrs), len(compacted))

	require.ElementsMatch(t, compactedCidrs, compacted)
}<|MERGE_RESOLUTION|>--- conflicted
+++ resolved
@@ -415,10 +415,6 @@
 
 func TestMakeBGPFilterMachine(t *testing.T) {
 	ds, mock := datastore.InitMockDB(t)
-<<<<<<< HEAD
-	testdata.InitMockDBData(mock)
-=======
->>>>>>> 6430ea17
 
 	type args struct {
 		machine metal.Machine
@@ -510,22 +506,12 @@
 	for i := range tests {
 		tt := tests[i]
 		t.Run(tt.name, func(t *testing.T) {
-<<<<<<< HEAD
-			// FIXME return super network with additionalroutemapcidrs set
-			mock.On(r.DB("mockdb").Table("network").Get(r.MockAnything()).Replace(r.MockAnything())).Return(testdata.EmptyResult, nil)
-			mock.On(r.DB("mockdb").Table("network").Get(r.MockAnything()).Replace(r.MockAnything())).Return(testdata.EmptyResult, nil)
-
-			r := switchResource{webResource: webResource{ds: ds, log: slog.Default()}}
+			mock.On(r.DB("mockdb").Table("network").Get(r.MockAnything())).Return(testdata.Partition1PrivateSuperNetwork, nil)
+
+			r := switchResource{webResource: webResource{ds: ds, log: slog.New(slog.NewTextHandler(os.Stdout, &slog.HandlerOptions{Level: slog.LevelDebug}))}}
 
 			got, _ := r.makeBGPFilterMachine(tt.args.machine, tt.args.ipsMap)
-=======
-			mock.On(r.DB("mockdb").Table("network").Get(r.MockAnything())).Return(testdata.Partition1PrivateSuperNetwork, nil)
-
-			r := switchResource{webResource: webResource{ds: ds, log: slog.New(slog.NewTextHandler(os.Stdout, &slog.HandlerOptions{Level: slog.LevelDebug}))}}
-
-			got, _ := r.makeBGPFilterMachine(tt.args.machine, tt.args.ipsMap)
-
->>>>>>> 6430ea17
+
 			if !reflect.DeepEqual(got, tt.want) {
 				t.Errorf("makeBGPFilterMachine() = %v, want %v", got, tt.want)
 			}
