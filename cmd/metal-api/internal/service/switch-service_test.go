package service

import (
	"bytes"
	"encoding/json"
	"fmt"
	"log/slog"
	"net/http"
	"net/http/httptest"
	"reflect"
	"testing"
	"time"

	restful "github.com/emicklei/go-restful/v3"
	"github.com/google/go-cmp/cmp"
	"github.com/stretchr/testify/require"
	r "gopkg.in/rethinkdb/rethinkdb-go.v6"

	"github.com/metal-stack/metal-api/cmd/metal-api/internal/datastore"
	"github.com/metal-stack/metal-api/cmd/metal-api/internal/metal"
	v1 "github.com/metal-stack/metal-api/cmd/metal-api/internal/service/v1"
	"github.com/metal-stack/metal-api/cmd/metal-api/internal/testdata"
	"github.com/metal-stack/metal-lib/httperrors"
)

func TestRegisterSwitch(t *testing.T) {
	ds, mock := datastore.InitMockDB(t)
	testdata.InitMockDBData(mock)
	log := slog.Default()

	switchservice := NewSwitch(log, ds)
	container := restful.NewContainer().Add(switchservice)

	name := "switch999"
	createRequest := v1.SwitchRegisterRequest{
		Common: v1.Common{
			Identifiable: v1.Identifiable{
				ID: "switch999",
			},
			Describable: v1.Describable{
				Name: &name,
			},
		},
		PartitionID: "1",
		SwitchBase: v1.SwitchBase{
			RackID: "1",
		},
	}
	js, err := json.Marshal(createRequest)
	require.NoError(t, err)
	body := bytes.NewBuffer(js)
	req := httptest.NewRequest("POST", "/v1/switch/register", body)
	req.Header.Add("Content-Type", "application/json")
	container = injectEditor(log, container, req)
	w := httptest.NewRecorder()
	container.ServeHTTP(w, req)

	resp := w.Result()
	defer resp.Body.Close()
	require.Equal(t, http.StatusCreated, resp.StatusCode, w.Body.String())
	var result v1.SwitchResponse
	err = json.NewDecoder(resp.Body).Decode(&result)

	require.NoError(t, err)
	require.Equal(t, "switch999", result.ID)
	require.Equal(t, "switch999", *result.Name)
	require.Equal(t, "1", result.RackID)
	require.Equal(t, "1", result.Partition.ID)
	require.Empty(t, result.Connections)
}

func TestRegisterExistingSwitch(t *testing.T) {
	ds, mock := datastore.InitMockDB(t)
	testdata.InitMockDBData(mock)
	log := slog.Default()

	switchservice := NewSwitch(log, ds)
	container := restful.NewContainer().Add(switchservice)

	createRequest := v1.SwitchRegisterRequest{
		Common: v1.Common{
			Identifiable: v1.Identifiable{
				ID: testdata.Switch2.ID,
			},
		},
		PartitionID: testdata.Switch2.PartitionID,
		SwitchBase: v1.SwitchBase{
			RackID: testdata.Switch2.RackID,
		},
	}
	js, err := json.Marshal(createRequest)
	require.NoError(t, err)
	body := bytes.NewBuffer(js)
	req := httptest.NewRequest("POST", "/v1/switch/register", body)
	req.Header.Add("Content-Type", "application/json")
	container = injectEditor(log, container, req)
	w := httptest.NewRecorder()
	container.ServeHTTP(w, req)

	resp := w.Result()
	defer resp.Body.Close()
	require.Equal(t, http.StatusOK, resp.StatusCode, w.Body.String())
	var result v1.SwitchResponse
	err = json.NewDecoder(resp.Body).Decode(&result)

	require.NoError(t, err)
	require.Equal(t, testdata.Switch2.ID, result.ID)
	require.Equal(t, testdata.Switch2.Name, *result.Name)
	require.Equal(t, testdata.Switch2.RackID, result.RackID)
	require.Equal(t, testdata.Switch2.PartitionID, result.Partition.ID)
	require.Empty(t, result.Connections)
	// con := result.Connections[0]
	// require.Equal(t, testdata.Switch2.MachineConnections["1"][0].Nic.MacAddress, con.Nic.MacAddress)
}

func TestRegisterExistingSwitchErrorModifyingNics(t *testing.T) {
	ds, mock := datastore.InitMockDB(t)
	testdata.InitMockDBData(mock)
	log := slog.Default()

	switchservice := NewSwitch(log, ds)
	container := restful.NewContainer().Add(switchservice)

	createRequest := v1.SwitchRegisterRequest{
		Common: v1.Common{
			Identifiable: v1.Identifiable{
				ID: testdata.Switch1.ID,
			},
		},
		Nics:        v1.SwitchNics{},
		PartitionID: testdata.Switch1.PartitionID,
		SwitchBase: v1.SwitchBase{
			RackID: testdata.Switch1.RackID,
		},
	}
	js, err := json.Marshal(createRequest)
	require.NoError(t, err)
	body := bytes.NewBuffer(js)
	req := httptest.NewRequest("POST", "/v1/switch/register", body)
	container = injectAdmin(log, container, req)
	req.Header.Add("Content-Type", "application/json")
	w := httptest.NewRecorder()
	container.ServeHTTP(w, req)
}

func TestReplaceSwitch(t *testing.T) {
	ds, mock := datastore.InitMockDB(t)
	testdata.InitMockDBData(mock)
	log := slog.Default()

	switchservice := NewSwitch(log, ds)
	container := restful.NewContainer().Add(switchservice)

	createRequest := v1.SwitchRegisterRequest{
		Common: v1.Common{
			Identifiable: v1.Identifiable{
				ID: testdata.Switch2.ID,
			},
		},
		PartitionID: testdata.Switch2.PartitionID,
		SwitchBase: v1.SwitchBase{
			RackID: testdata.Switch2.RackID,
		},
	}
	js, err := json.Marshal(createRequest)
	require.NoError(t, err)
	body := bytes.NewBuffer(js)
	req := httptest.NewRequest("POST", "/v1/switch/register", body)
	req.Header.Add("Content-Type", "application/json")
	container = injectEditor(log, container, req)
	w := httptest.NewRecorder()
	container.ServeHTTP(w, req)

	resp := w.Result()
	defer resp.Body.Close()
	require.Equal(t, http.StatusOK, resp.StatusCode, w.Body.String())
	var result v1.SwitchResponse
	err = json.NewDecoder(resp.Body).Decode(&result)

	require.NoError(t, err)
	require.Equal(t, testdata.Switch2.ID, result.ID)
	require.Equal(t, testdata.Switch2.Name, *result.Name)
	require.Equal(t, testdata.Switch2.RackID, result.RackID)
	require.Equal(t, testdata.Switch2.PartitionID, result.Partition.ID)
	require.Empty(t, result.Connections)
}

func TestConnectMachineWithSwitches(t *testing.T) {
	partitionID := "1"
	s1swp1 := metal.Nic{
		Name:       "swp1",
		MacAddress: "11:11:11:11:11:11",
	}
	s1 := metal.Switch{
		Base:               metal.Base{ID: "1"},
		PartitionID:        partitionID,
		MachineConnections: metal.ConnectionMap{},
		Nics: metal.Nics{
			s1swp1,
		},
	}
	s2swp1 := metal.Nic{
		Name:       "swp1",
		MacAddress: "21:11:11:11:11:11",
	}
	s2 := metal.Switch{
		Base:               metal.Base{ID: "2"},
		PartitionID:        partitionID,
		MachineConnections: metal.ConnectionMap{},
		Nics: metal.Nics{
			s2swp1,
		},
	}
	testSwitches := []metal.Switch{s1, s2}
	tests := []struct {
		name    string
		machine *metal.Machine
		wantErr bool
	}{
		{
			name: "Connect machine with uplinks to two distinct switches",
			machine: &metal.Machine{
				Base:        metal.Base{ID: "1"},
				PartitionID: partitionID,
				Hardware: metal.MachineHardware{
					Nics: metal.Nics{
						metal.Nic{
							Name: "lan0",
							Neighbors: metal.Nics{
								s1swp1,
							},
						},
						metal.Nic{
							Name: "lan1",
							Neighbors: metal.Nics{
								s2swp1,
							},
						},
					},
				},
			},
			wantErr: false,
		},
		{
			name: "Connect machine without neighbors on one interface",
			machine: &metal.Machine{
				Base:        metal.Base{ID: "2"},
				PartitionID: partitionID,
				Hardware: metal.MachineHardware{
					Nics: metal.Nics{
						metal.Nic{
							Name: "lan0",
							Neighbors: metal.Nics{
								s1swp1,
							},
						},
						metal.Nic{
							Name:      "lan1",
							Neighbors: metal.Nics{},
						},
					},
				},
			},
			wantErr: true,
		},
	}

	for i := range tests {
		tt := tests[i]
		ds, mock := datastore.InitMockDB(t)
		mock.On(r.DB("mockdb").Table("switch")).Return(testSwitches, nil)
		mock.On(r.DB("mockdb").Table("switch").Get(r.MockAnything()).Replace(r.MockAnything())).Return(testdata.EmptyResult, nil)

		t.Run(tt.name, func(t *testing.T) {
			if err := ds.ConnectMachineWithSwitches(tt.machine); (err != nil) != tt.wantErr {
				t.Errorf("RethinkStore.connectMachineWithSwitches() error = %v, wantErr %v", err, tt.wantErr)
			}
		})
		// mock.AssertExpectations(t)
	}
}

func TestSetVrfAtSwitch(t *testing.T) {
	ds, mock := datastore.InitMockDB(t)
	sw := metal.Switch{
		PartitionID: "1",
		Nics:        metal.Nics{metal.Nic{MacAddress: metal.MacAddress("11:11:11:11:11:11")}},
		MachineConnections: metal.ConnectionMap{
			"1": metal.Connections{
				metal.Connection{
					Nic: metal.Nic{
						MacAddress: metal.MacAddress("11:11:11:11:11:11"),
					},
					MachineID: "1",
				},
				metal.Connection{
					Nic: metal.Nic{
						MacAddress: metal.MacAddress("11:11:11:11:11:22"),
					},
					MachineID: "1",
				},
			},
		},
	}
	sws := []metal.Switch{sw}
	mock.On(r.DB("mockdb").Table("switch").Filter(r.MockAnything())).Return(sws, nil)
	mock.On(r.DB("mockdb").Table("switch").Get(r.MockAnything()).Replace(r.MockAnything())).Return(testdata.EmptyResult, nil)

	vrf := "123"
	m := &metal.Machine{
		Base:        metal.Base{ID: "1"},
		PartitionID: "1",
	}
	switches, err := ds.SetVrfAtSwitches(m, vrf)
	require.NoError(t, err, "no error was expected: got %v", err)
	require.Len(t, switches, 1)
	for _, s := range switches {
		require.Equal(t, vrf, s.Nics[0].Vrf)
	}
	mock.AssertExpectations(t)
}

func TestMakeBGPFilterFirewall(t *testing.T) {
	type args struct {
		machine metal.Machine
	}
	tests := []struct {
		name string
		args args
		want v1.BGPFilter
	}{
		{
			name: "valid firewall networks with underlay",
			args: args{
				machine: metal.Machine{
					Allocation: &metal.MachineAllocation{
						MachineNetworks: []*metal.MachineNetwork{
							{
								IPs: []string{},
								Vrf: 104010,
							},
							{
								IPs:      []string{"10.0.0.2", "10.0.0.1"},
								Vrf:      0,
								Underlay: true,
							},
							{
								IPs: []string{"212.89.42.1", "212.89.42.2"},
								Vrf: 104009,
							},
						},
					},
				},
			},
			want: v1.NewBGPFilter([]string{"104009", "104010"}, []string{"10.0.0.1/32", "10.0.0.2/32"}),
		},
		{
			name: "no underlay firewall networks",
			args: args{
				machine: metal.Machine{
					Allocation: &metal.MachineAllocation{
						MachineNetworks: []*metal.MachineNetwork{
							{
								IPs:      []string{"10.0.0.1"},
								Vrf:      104010,
								Underlay: false,
							},
						},
					},
				},
			},
			want: v1.BGPFilter{
				VNIs:  []string{"104010"},
				CIDRs: []string{},
			},
		},
		{
			name: "empty firewall networks",
			args: args{
				machine: metal.Machine{
					Allocation: &metal.MachineAllocation{
						MachineNetworks: []*metal.MachineNetwork{},
					},
				},
			},
			want: v1.BGPFilter{
				VNIs:  []string{},
				CIDRs: []string{},
			},
		},
	}
	for i := range tests {
		tt := tests[i]
		t.Run(tt.name, func(t *testing.T) {
			got := makeBGPFilterFirewall(tt.args.machine)
			if !reflect.DeepEqual(got, tt.want) {
				t.Errorf("makeBGPFilterFirewall() = %v, want %v", got, tt.want)
			}
		})
	}
}

func TestMakeBGPFilterMachine(t *testing.T) {
	type args struct {
		machine metal.Machine
		ipsMap  metal.IPsMap
	}
	tests := []struct {
		name string
		args args
		want v1.BGPFilter
	}{
		{
			name: "valid machine networks",
			args: args{
				ipsMap: metal.IPsMap{"project": metal.IPs{
					metal.IP{
						IPAddress: "212.89.42.1",
					},
					metal.IP{
						IPAddress: "212.89.42.2",
					},
					metal.IP{
						IPAddress: "100.127.1.1",
					},
					metal.IP{
						IPAddress: "10.1.0.1",
					},
				}},
				machine: metal.Machine{
					Allocation: &metal.MachineAllocation{
						Project: "project",
						MachineNetworks: []*metal.MachineNetwork{
							{
								IPs:      []string{"10.1.0.1"},
								Prefixes: []string{"10.2.0.0/22", "10.1.0.0/22"},
								Vrf:      1234,
								Private:  true,
							},
							{
								IPs:      []string{"10.0.0.2", "10.0.0.1"},
								Vrf:      0,
								Underlay: true,
							},
							{
								IPs: []string{"212.89.42.2", "212.89.42.1"},
								Vrf: 104009,
							},
						},
					},
				},
			},
			want: v1.NewBGPFilter([]string{}, []string{"10.1.0.0/22", "10.2.0.0/22", "100.127.1.1/32", "212.89.42.1/32", "212.89.42.2/32"}),
		},
		{
			name: "allow only allocated ips",
			args: args{
				ipsMap: metal.IPsMap{"project": metal.IPs{
					metal.IP{
						IPAddress: "212.89.42.1",
					},
				}},
				machine: metal.Machine{
					Allocation: &metal.MachineAllocation{
						Project: "project",
						MachineNetworks: []*metal.MachineNetwork{
							{
								IPs: []string{"212.89.42.2", "212.89.42.1"},
								Vrf: 104009,
							},
						},
					},
				},
			},
			want: v1.NewBGPFilter([]string{}, []string{"212.89.42.1/32"}),
		},
	}
	for i := range tests {
		tt := tests[i]
		t.Run(tt.name, func(t *testing.T) {
			got := makeBGPFilterMachine(tt.args.machine, tt.args.ipsMap)
			if !reflect.DeepEqual(got, tt.want) {
				t.Errorf("makeBGPFilterMachine() = %v, want %v", got, tt.want)
			}
		})
	}
}

func TestMakeSwitchNics(t *testing.T) {
	type args struct {
		s        *metal.Switch
		ips      metal.IPsMap
		machines metal.Machines
	}
	tests := []struct {
		name string
		args args
		want v1.SwitchNics
	}{
		{
			name: "machine and firewall bgp filter",
			args: args{
				s: &metal.Switch{
					MachineConnections: metal.ConnectionMap{
						"m1": metal.Connections{
							metal.Connection{
								MachineID: "m1",
								Nic: metal.Nic{
									Name: "swp1",
								},
							},
						},
						"fw1": metal.Connections{
							metal.Connection{
								MachineID: "fw1",
								Nic: metal.Nic{
									Name: "swp2",
								},
							},
						},
					},
					Nics: metal.Nics{
						metal.Nic{
							Name: "swp1",
							Vrf:  "vrf1",
							State: &metal.NicState{
								Actual: metal.SwitchPortStatusUp,
							},
						},
						metal.Nic{
							Name: "swp2",
							Vrf:  "default",
						},
					},
				},
				ips: metal.IPsMap{
					"project": metal.IPs{
						metal.IP{
							IPAddress: "212.89.1.1",
						},
					},
				},
				machines: metal.Machines{
					metal.Machine{
						Base: metal.Base{ID: "m1"},
						Allocation: &metal.MachineAllocation{
							Project: "project",
						},
					},
					metal.Machine{
						Base: metal.Base{ID: "fw1"},
						Allocation: &metal.MachineAllocation{
							Project: "p",
							Role:    metal.RoleFirewall,
							MachineNetworks: []*metal.MachineNetwork{
								{Vrf: 1},
								{Vrf: 2},
							},
						},
					},
				},
			},
			want: v1.SwitchNics{
				v1.SwitchNic{
					Name: "swp1",
					Vrf:  "vrf1",
					BGPFilter: &v1.BGPFilter{
						CIDRs: []string{"212.89.1.1/32"},
						VNIs:  []string{},
					},
					Actual: v1.SwitchPortStatusUp,
				},
				v1.SwitchNic{
					Name: "swp2",
					Vrf:  "default",
					BGPFilter: &v1.BGPFilter{
						CIDRs: []string{},
						VNIs:  []string{"1", "2"},
					},
					Actual: v1.SwitchPortStatusUnknown,
				},
			},
		},
	}
	for i := range tests {
		tt := tests[i]
		t.Run(tt.name, func(t *testing.T) {
			got := makeSwitchNics(tt.args.s, tt.args.ips, tt.args.machines)
			if !reflect.DeepEqual(got, tt.want) {
				t.Errorf("makeSwitchNics() = %v, want %v", got, tt.want)
			}
		})
	}
}

func Test_adoptFromTwin(t *testing.T) {
	type args struct {
		old       *metal.Switch
		twin      *metal.Switch
		newSwitch *metal.Switch
	}
	tests := []struct {
		name    string
		args    args
		want    *metal.Switch
		wantErr bool
	}{
		{
			name: "adopt machine connections and nic configuration from twin",
			args: args{
				old: &metal.Switch{
					Mode: metal.SwitchReplace,
				},
				twin: &metal.Switch{
					OS: &metal.SwitchOS{
						Vendor: metal.SwitchOSVendorCumulus,
					},
					Nics: metal.Nics{
						metal.Nic{
							Name:       "swp1s0",
							MacAddress: "aa:aa:aa:aa:aa:a1",
							Vrf:        "1",
						},
						metal.Nic{
							Name:       "swp1s1",
							MacAddress: "aa:aa:aa:aa:aa:a2",
						},
						metal.Nic{
							Name:       "swp1s2",
							MacAddress: "aa:aa:aa:aa:aa:a3",
						},
					},
					MachineConnections: metal.ConnectionMap{
						"m1": metal.Connections{
							metal.Connection{
								Nic: metal.Nic{
									Name:       "swp1s0",
									MacAddress: "aa:aa:aa:aa:aa:a1",
								},
							},
						},
						"fw1": metal.Connections{
							metal.Connection{
								Nic: metal.Nic{
									Name:       "swp1s1",
									MacAddress: "aa:aa:aa:aa:aa:a2",
								},
							},
						},
					},
				},
				newSwitch: &metal.Switch{
					OS: &metal.SwitchOS{
						Vendor: metal.SwitchOSVendorCumulus,
					},
					Nics: metal.Nics{
						metal.Nic{
							Name:       "swp1s0",
							MacAddress: "bb:bb:bb:bb:bb:b1",
						},
						metal.Nic{
							Name:       "swp1s1",
							MacAddress: "bb:bb:bb:bb:bb:b2",
						},
						metal.Nic{
							Name:       "swp1s2",
							MacAddress: "bb:bb:bb:bb:bb:b3",
						},
						metal.Nic{
							Name:       "swp1s3",
							MacAddress: "bb:bb:bb:bb:bb:b4",
						},
					},
				},
			},
			want: &metal.Switch{
				Mode: metal.SwitchOperational,
				OS: &metal.SwitchOS{
					Vendor: metal.SwitchOSVendorCumulus,
				},
				Nics: metal.Nics{
					metal.Nic{
						Name:       "swp1s0",
						MacAddress: "bb:bb:bb:bb:bb:b1",
						Vrf:        "1",
					},
					metal.Nic{
						Name:       "swp1s1",
						MacAddress: "bb:bb:bb:bb:bb:b2",
					},
					metal.Nic{
						Name:       "swp1s2",
						MacAddress: "bb:bb:bb:bb:bb:b3",
					},
					metal.Nic{
						Name:       "swp1s3",
						MacAddress: "bb:bb:bb:bb:bb:b4",
					},
				},
				MachineConnections: metal.ConnectionMap{
					"m1": metal.Connections{
						metal.Connection{
							Nic: metal.Nic{
								Name:       "swp1s0",
								MacAddress: "bb:bb:bb:bb:bb:b1",
							},
						},
					},
					"fw1": metal.Connections{
						metal.Connection{
							Nic: metal.Nic{
								Name:       "swp1s1",
								MacAddress: "bb:bb:bb:bb:bb:b2",
							},
						},
					},
				},
			},
			wantErr: false,
		},
		{
			name: "fail if partition differs",
			args: args{
				old: &metal.Switch{
					Mode:        metal.SwitchReplace,
					PartitionID: "1",
				},
				newSwitch: &metal.Switch{
					PartitionID: "2",
				},
			},
			wantErr: true,
		},
		{
			name: "fail if rack differs",
			args: args{
				old: &metal.Switch{
					Mode:        metal.SwitchReplace,
					PartitionID: "1",
					RackID:      "1",
				},
				newSwitch: &metal.Switch{
					PartitionID: "1",
					RackID:      "2",
				},
			},
			wantErr: true,
		},
		{
			name: "fail if twin switch is also in replace mode",
			args: args{
				old: &metal.Switch{
					Mode:        metal.SwitchReplace,
					PartitionID: "1",
					RackID:      "1",
				},
				twin: &metal.Switch{
					Mode:        metal.SwitchReplace,
					PartitionID: "1",
					RackID:      "1",
				},
				newSwitch: &metal.Switch{
					PartitionID: "1",
					RackID:      "1",
				},
			},
			wantErr: true,
		},
		{
			name: "new switch is directly useable if twin has no machine connections",
			args: args{
				old: &metal.Switch{
					Mode:        metal.SwitchReplace,
					PartitionID: "1",
					RackID:      "1",
				},
				twin: &metal.Switch{
					OS: &metal.SwitchOS{
						Vendor: metal.SwitchOSVendorCumulus,
					},
					PartitionID: "1",
					RackID:      "1",
				},
				newSwitch: &metal.Switch{
					OS: &metal.SwitchOS{
						Vendor: metal.SwitchOSVendorCumulus,
					},
					PartitionID: "1",
					RackID:      "1",
				},
			},
			want: &metal.Switch{
				OS: &metal.SwitchOS{
					Vendor: metal.SwitchOSVendorCumulus,
				},
				PartitionID: "1",
				RackID:      "1",
				Mode:        metal.SwitchOperational,
			},
			wantErr: false,
		},
		{
			name: "adopt machine connections and nic configuration from twin with different switch os",
			args: args{
				old: &metal.Switch{
					Mode: metal.SwitchReplace,
				},
				twin: &metal.Switch{
					OS: &metal.SwitchOS{
						Vendor: metal.SwitchOSVendorCumulus,
					},
					Nics: metal.Nics{
						metal.Nic{
							Name:       "swp1s0",
							MacAddress: "aa:aa:aa:aa:aa:a1",
							Vrf:        "1",
						},
						metal.Nic{
							Name:       "swp1s1",
							MacAddress: "aa:aa:aa:aa:aa:a2",
						},
						metal.Nic{
							Name:       "swp1s2",
							MacAddress: "aa:aa:aa:aa:aa:a3",
						},
					},
					MachineConnections: metal.ConnectionMap{
						"m1": metal.Connections{
							metal.Connection{
								Nic: metal.Nic{
									Name:       "swp1s0",
									MacAddress: "aa:aa:aa:aa:aa:a1",
								},
							},
						},
						"fw1": metal.Connections{
							metal.Connection{
								Nic: metal.Nic{
									Name:       "swp1s1",
									MacAddress: "aa:aa:aa:aa:aa:a2",
								},
							},
						},
					},
				},
				newSwitch: &metal.Switch{
					OS: &metal.SwitchOS{
						Vendor: metal.SwitchOSVendorSonic,
					},
					Nics: metal.Nics{
						metal.Nic{
							Name:       "Ethernet4",
							MacAddress: "bb:bb:bb:bb:bb:b1",
						},
						metal.Nic{
							Name:       "Ethernet5",
							MacAddress: "bb:bb:bb:bb:bb:b2",
						},
						metal.Nic{
							Name:       "Ethernet6",
							MacAddress: "bb:bb:bb:bb:bb:b3",
						},
						metal.Nic{
							Name:       "Ethernet7",
							MacAddress: "bb:bb:bb:bb:bb:b4",
						},
					},
				},
			},
			want: &metal.Switch{
				Mode: metal.SwitchOperational,
				OS: &metal.SwitchOS{
					Vendor: metal.SwitchOSVendorSonic,
				},
				Nics: metal.Nics{
					metal.Nic{
						Name:       "Ethernet4",
						MacAddress: "bb:bb:bb:bb:bb:b1",
						Vrf:        "1",
					},
					metal.Nic{
						Name:       "Ethernet5",
						MacAddress: "bb:bb:bb:bb:bb:b2",
					},
					metal.Nic{
						Name:       "Ethernet6",
						MacAddress: "bb:bb:bb:bb:bb:b3",
					},
					metal.Nic{
						Name:       "Ethernet7",
						MacAddress: "bb:bb:bb:bb:bb:b4",
					},
				},
				MachineConnections: metal.ConnectionMap{
					"m1": metal.Connections{
						metal.Connection{
							Nic: metal.Nic{
								Name:       "Ethernet4",
								MacAddress: "bb:bb:bb:bb:bb:b1",
							},
						},
					},
					"fw1": metal.Connections{
						metal.Connection{
							Nic: metal.Nic{
								Name:       "Ethernet5",
								MacAddress: "bb:bb:bb:bb:bb:b2",
							},
						},
					},
				},
			},
			wantErr: false,
		},
	}

	for i := range tests {
		tt := tests[i]
		t.Run(tt.name, func(t *testing.T) {
			got, err := adoptFromTwin(tt.args.old, tt.args.twin, tt.args.newSwitch)
			if (err != nil) != tt.wantErr {
				t.Errorf("adoptFromTwin() error = %v, wantErr %v", err, tt.wantErr)
				return
			}
			if !cmp.Equal(got, tt.want) {
				t.Errorf("adoptFromTwin() = %v", cmp.Diff(got, tt.want))
			}
		})
	}
}

func Test_adoptNicsFromTwin(t *testing.T) {
	type args struct {
		twin      *metal.Switch
		newSwitch *metal.Switch
	}
	tests := []struct {
		name    string
		args    args
		want    metal.Nics
		wantErr bool
	}{
		{
			name: "adopt vrf configuration, leaf underlay ports untouched, newSwitch might have additional ports",
			args: args{
				twin: &metal.Switch{
					OS: &metal.SwitchOS{
						Vendor: metal.SwitchOSVendorCumulus,
					},
					Nics: metal.Nics{
						metal.Nic{
							Name:       "swp1s0",
							MacAddress: "aa:aa:aa:aa:aa:a1",
							Vrf:        "vrf1",
						},
						metal.Nic{
							Name:       "swp1s1",
							MacAddress: "aa:aa:aa:aa:aa:a2",
							Vrf:        "",
						},
					},
				},
				newSwitch: &metal.Switch{
					OS: &metal.SwitchOS{
						Vendor: metal.SwitchOSVendorCumulus,
					},
					Nics: metal.Nics{
						metal.Nic{
							Name:       "swp1s0",
							MacAddress: "bb:bb:bb:bb:bb:b1",
						},
						metal.Nic{
							Name:       "swp1s1",
							MacAddress: "bb:bb:bb:bb:bb:b2",
						},
						metal.Nic{
							Name:       "swp99",
							MacAddress: "bb:bb:bb:bb:bb:b3",
						},
					},
				},
			},
			want: metal.Nics{
				metal.Nic{
					Name:       "swp1s0",
					MacAddress: "bb:bb:bb:bb:bb:b1",
					Vrf:        "vrf1",
				},
				metal.Nic{
					Name:       "swp1s1",
					MacAddress: "bb:bb:bb:bb:bb:b2",
					Vrf:        "",
				},
				metal.Nic{
					Name:       "swp99",
					MacAddress: "bb:bb:bb:bb:bb:b3",
				},
			},
			wantErr: false,
		},
		{
			name: "new switch misses nic",
			args: args{
				twin: &metal.Switch{
					OS: &metal.SwitchOS{
						Vendor: metal.SwitchOSVendorCumulus,
					},
					Nics: metal.Nics{
						metal.Nic{
							Name:       "swp1s0",
							MacAddress: "aa:aa:aa:aa:aa:a1",
							Vrf:        "vrf1",
						},
					},
				},
				newSwitch: &metal.Switch{
					OS: &metal.SwitchOS{
						Vendor: metal.SwitchOSVendorCumulus,
					},
					Nics: metal.Nics{
						metal.Nic{
							Name:       "swp1s1",
							MacAddress: "bb:bb:bb:bb:bb:b2",
						},
					},
				},
			},
			wantErr: true,
		},
		{
			name: "switch os from cumulus to sonic",
			args: args{
				twin: &metal.Switch{
					OS: &metal.SwitchOS{
						Vendor: metal.SwitchOSVendorCumulus,
					},
					Nics: metal.Nics{
						metal.Nic{
							Name:       "swp1s0",
							MacAddress: "aa:aa:aa:aa:aa:a1",
							Vrf:        "vrf1",
						},
						metal.Nic{
							Name:       "swp1s1",
							MacAddress: "aa:aa:aa:aa:aa:a2",
							Vrf:        "",
						},
						metal.Nic{
							Name:       "swp99",
							MacAddress: "aa:aa:aa:aa:aa:a3",
						},
					},
				},
				newSwitch: &metal.Switch{
					OS: &metal.SwitchOS{
						Vendor: metal.SwitchOSVendorSonic,
					},
					Nics: metal.Nics{
						metal.Nic{
							Name:       "Ethernet4",
							MacAddress: "bb:bb:bb:bb:bb:b2",
						},
						metal.Nic{
							Name:       "Ethernet5",
							MacAddress: "bb:bb:bb:bb:bb:b3",
						},
						metal.Nic{
							Name:       "Ethernet396",
							MacAddress: "bb:bb:bb:bb:bb:b4",
						},
					},
				},
			},
			want: metal.Nics{
				metal.Nic{
					Name:       "Ethernet396",
					MacAddress: "bb:bb:bb:bb:bb:b4",
				},
				metal.Nic{
					Name:       "Ethernet4",
					MacAddress: "bb:bb:bb:bb:bb:b2",
					Vrf:        "vrf1",
				},
				metal.Nic{
					Name:       "Ethernet5",
					MacAddress: "bb:bb:bb:bb:bb:b3",
					Vrf:        "",
				},
			},
			wantErr: false,
		},
	}

	for i := range tests {
		tt := tests[i]
		t.Run(tt.name, func(t *testing.T) {
			got, err := adoptNics(tt.args.twin, tt.args.newSwitch)
			if (err != nil) != tt.wantErr {
				t.Errorf("adoptNics() error = %v, wantErr %v", err, tt.wantErr)
				return
			}
			if diff := cmp.Diff(got, tt.want); diff != "" {
				t.Errorf("diff %v", diff)
			}
		})
	}
}

func Test_adoptMachineConnections(t *testing.T) {
	type args struct {
		twin      *metal.Switch
		newSwitch *metal.Switch
	}
	tests := []struct {
		name    string
		args    args
		want    metal.ConnectionMap
		wantErr bool
	}{
		{
			name: "adopt machine connections from twin",
			args: args{
				twin: &metal.Switch{
					OS: &metal.SwitchOS{Vendor: metal.SwitchOSVendorCumulus},
					MachineConnections: metal.ConnectionMap{
						"m1": metal.Connections{
							metal.Connection{
								Nic: metal.Nic{
									Name:       "swp1s0",
									MacAddress: "aa:aa:aa:aa:aa:a1",
								},
							},
						},
						"m2": metal.Connections{
							metal.Connection{
								Nic: metal.Nic{
									Name:       "swp1s1",
									MacAddress: "aa:aa:aa:aa:aa:a2",
								},
							},
						},
					},
				},
				newSwitch: &metal.Switch{
					OS: &metal.SwitchOS{Vendor: metal.SwitchOSVendorCumulus},
					Nics: metal.Nics{
						metal.Nic{
							Name:       "swp1s0",
							MacAddress: "bb:bb:bb:bb:bb:b1",
						},
						metal.Nic{
							Name:       "swp1s1",
							MacAddress: "bb:bb:bb:bb:bb:b2",
						},
					},
				},
			},
			want: metal.ConnectionMap{
				"m1": metal.Connections{
					metal.Connection{
						Nic: metal.Nic{
							Name:       "swp1s0",
							MacAddress: "bb:bb:bb:bb:bb:b1",
						},
					},
				},
				"m2": metal.Connections{
					metal.Connection{
						Nic: metal.Nic{
							Name:       "swp1s1",
							MacAddress: "bb:bb:bb:bb:bb:b2",
						},
					},
				},
			},
			wantErr: false,
		},
		{
			name: "new switch misses nic for existing machine connection at twin",
			args: args{
				twin: &metal.Switch{
					OS: &metal.SwitchOS{Vendor: metal.SwitchOSVendorCumulus},
					MachineConnections: metal.ConnectionMap{
						"m1": metal.Connections{
							metal.Connection{
								Nic: metal.Nic{
									Name:       "swp1s0",
									MacAddress: "aa:aa:aa:aa:aa:a1",
								},
							},
						},
					},
				},
				newSwitch: &metal.Switch{
					OS: &metal.SwitchOS{Vendor: metal.SwitchOSVendorCumulus},
					Nics: metal.Nics{
						metal.Nic{
							Name:       "swp1s1",
							MacAddress: "bb:bb:bb:bb:bb:b2",
						},
					},
				},
			},
			wantErr: true,
		},
		{
			name: "adopt from twin with different switch os",
			args: args{
				twin: &metal.Switch{
					OS: &metal.SwitchOS{Vendor: metal.SwitchOSVendorCumulus},
					MachineConnections: metal.ConnectionMap{
						"m1": metal.Connections{
							metal.Connection{
								Nic: metal.Nic{
									Name:       "swp1s0",
									MacAddress: "aa:aa:aa:aa:aa:a1",
								},
							},
						},
						"m2": metal.Connections{
							metal.Connection{
								Nic: metal.Nic{
									Name:       "swp1s1",
									MacAddress: "aa:aa:aa:aa:aa:a2",
								},
							},
						},
					},
				},
				newSwitch: &metal.Switch{
					OS: &metal.SwitchOS{Vendor: metal.SwitchOSVendorSonic},
					Nics: metal.Nics{
						metal.Nic{
							Name:       "Ethernet4",
							MacAddress: "bb:bb:bb:bb:bb:b1",
						},
						metal.Nic{
							Name:       "Ethernet5",
							MacAddress: "bb:bb:bb:bb:bb:b2",
						},
					},
				},
			},
			want: metal.ConnectionMap{
				"m1": metal.Connections{
					metal.Connection{
						Nic: metal.Nic{
							Name:       "Ethernet4",
							MacAddress: "bb:bb:bb:bb:bb:b1",
						},
					},
				},
				"m2": metal.Connections{
					metal.Connection{
						Nic: metal.Nic{
							Name:       "Ethernet5",
							MacAddress: "bb:bb:bb:bb:bb:b2",
						},
					},
				},
			},
			wantErr: false,
		},
	}

	for i := range tests {
		tt := tests[i]
		t.Run(tt.name, func(t *testing.T) {
			got, err := adoptMachineConnections(tt.args.twin, tt.args.newSwitch)
			if (err != nil) != tt.wantErr {
				t.Errorf("adoptMachineConnections() error = %v, wantErr %v", err, tt.wantErr)
				return
			}
			if !reflect.DeepEqual(got, tt.want) {
				t.Errorf("adoptMachineConnections() = %v, want %v", got, tt.want)
			}
		})
	}
}

func Test_updateSwitchNics(t *testing.T) {
	type args struct {
		oldNics            map[string]*metal.Nic
		newNics            map[string]*metal.Nic
		currentConnections metal.ConnectionMap
	}
	tests := []struct {
		name    string
		args    args
		want    metal.Nics
		wantErr bool
	}{
		{
			name: "idempotence",
			args: args{
				oldNics: map[string]*metal.Nic{
					"11:11:11:11:11:11": {Name: "swp1", MacAddress: "11:11:11:11:11:11"},
				},
				newNics: map[string]*metal.Nic{
					"11:11:11:11:11:11": {Name: "swp1", MacAddress: "11:11:11:11:11:11"},
				},
				currentConnections: metal.ConnectionMap{},
			},
			want: metal.Nics{
				metal.Nic{Name: "swp1", MacAddress: "11:11:11:11:11:11"},
			},
			wantErr: false,
		},
		{
			name: "adding a nic",
			args: args{
				oldNics: map[string]*metal.Nic{
					"11:11:11:11:11:11": {Name: "swp1", MacAddress: "11:11:11:11:11:11"},
				},
				newNics: map[string]*metal.Nic{
					"11:11:11:11:11:11": {Name: "swp1", MacAddress: "11:11:11:11:11:11"},
					"11:11:11:11:11:12": {Name: "swp2", MacAddress: "11:11:11:11:11:12"},
				},
				currentConnections: metal.ConnectionMap{},
			},
			want: metal.Nics{
				metal.Nic{Name: "swp1", MacAddress: "11:11:11:11:11:11"},
				metal.Nic{Name: "swp2", MacAddress: "11:11:11:11:11:12"},
			},
			wantErr: false,
		},
		{
			name: "removing a nic",
			args: args{
				oldNics: map[string]*metal.Nic{
					"11:11:11:11:11:11": {Name: "swp1", MacAddress: "11:11:11:11:11:11"},
				},
				newNics:            map[string]*metal.Nic{},
				currentConnections: metal.ConnectionMap{},
			},
			want:    metal.Nics{},
			wantErr: false,
		},
		{
			name: "removing a nic 2",
			args: args{
				oldNics: map[string]*metal.Nic{
					"11:11:11:11:11:11": {Name: "swp1", MacAddress: "11:11:11:11:11:11"},
					"11:11:11:11:11:12": {Name: "swp2", MacAddress: "11:11:11:11:11:12"},
				},
				newNics: map[string]*metal.Nic{
					"11:11:11:11:11:11": {Name: "swp1", MacAddress: "11:11:11:11:11:11"},
				},
				currentConnections: metal.ConnectionMap{},
			},
			want: metal.Nics{
				metal.Nic{Name: "swp1", MacAddress: "11:11:11:11:11:11"},
			},
			wantErr: false,
		},
		{
			name: "removing a used nic",
			args: args{
				oldNics: map[string]*metal.Nic{
					"11:11:11:11:11:11": {Name: "swp1", MacAddress: "11:11:11:11:11:11"},
					"11:11:11:11:11:12": {Name: "swp2", MacAddress: "11:11:11:11:11:12"},
				},
				newNics: map[string]*metal.Nic{
					"11:11:11:11:11:11": {Name: "swp1", MacAddress: "11:11:11:11:11:11"},
				},
				currentConnections: metal.ConnectionMap{
					"machine-uuid-1": metal.Connections{metal.Connection{MachineID: "machine-uuid-1", Nic: metal.Nic{Name: "swp2", MacAddress: "11:11:11:11:11:12"}}},
				},
			},
			want:    nil,
			wantErr: true,
		},
		{
			name: "updating a nic",
			args: args{
				oldNics: map[string]*metal.Nic{
					"11:11:11:11:11:11": {Name: "swp1", MacAddress: "11:11:11:11:11:11"},
				},
				newNics: map[string]*metal.Nic{
					"11:11:11:11:11:11": {Name: "swp2", MacAddress: "11:11:11:11:11:11"},
				},
				currentConnections: metal.ConnectionMap{},
			},
			want: metal.Nics{
				metal.Nic{Name: "swp2", MacAddress: "11:11:11:11:11:11"},
			},
			wantErr: false,
		},
		{
			name: "updating a nic, vrf should not be altered",
			args: args{
				oldNics: map[string]*metal.Nic{
					"11:11:11:11:11:11": {Name: "swp1", Vrf: "vrf1", MacAddress: "11:11:11:11:11:11"},
				},
				newNics: map[string]*metal.Nic{
					"11:11:11:11:11:11": {Name: "swp2", Vrf: "vrf2", MacAddress: "11:11:11:11:11:11"},
				},
				currentConnections: metal.ConnectionMap{},
			},
			want: metal.Nics{
				metal.Nic{Name: "swp2", Vrf: "vrf1", MacAddress: "11:11:11:11:11:11"},
			},
			wantErr: false,
		},
		{
			name: "updating a nic name, which already has a connection",
			args: args{
				oldNics: map[string]*metal.Nic{
					"11:11:11:11:11:11": {Name: "swp1", MacAddress: "11:11:11:11:11:11"},
				},
				newNics: map[string]*metal.Nic{
					"11:11:11:11:11:11": {Name: "swp2", MacAddress: "11:11:11:11:11:11"},
				},
				currentConnections: metal.ConnectionMap{
					"machine-uuid-1": metal.Connections{metal.Connection{MachineID: "machine-uuid-1", Nic: metal.Nic{Name: "swp1", MacAddress: "11:11:11:11:11:11"}}},
				},
			},
			want:    nil,
			wantErr: true,
		},
	}
	for i := range tests {
		tt := tests[i]
		t.Run(tt.name, func(t *testing.T) {
			got, err := updateSwitchNics(tt.args.oldNics, tt.args.newNics, tt.args.currentConnections)
			if (err != nil) != tt.wantErr {
				t.Errorf("updateSwitchNics() error = %v, wantErr %v", err, tt.wantErr)
				return
			}
			if !reflect.DeepEqual(got.ByIdentifier(), tt.want.ByIdentifier()) {
				t.Errorf("updateSwitchNics() = %v, want %v", got, tt.want)
			}
		})
	}
}

func TestUpdateSwitch(t *testing.T) {
	ds, mock := datastore.InitMockDB(t)
	testdata.InitMockDBData(mock)
	log := slog.Default()

	switchservice := NewSwitch(log, ds)
	container := restful.NewContainer().Add(switchservice)

	desc := "test"
	updateRequest := v1.SwitchUpdateRequest{
		Common: v1.Common{
			Describable: v1.Describable{
				Description: &desc,
			},
			Identifiable: v1.Identifiable{
				ID: testdata.Switch1.ID,
			},
		},
		SwitchBase: v1.SwitchBase{
			Mode: string(metal.SwitchReplace),
		},
	}
	js, err := json.Marshal(updateRequest)
	require.NoError(t, err)
	body := bytes.NewBuffer(js)
	req := httptest.NewRequest("POST", "/v1/switch", body)
	container = injectAdmin(log, container, req)
	req.Header.Add("Content-Type", "application/json")
	w := httptest.NewRecorder()
	container.ServeHTTP(w, req)

	resp := w.Result()
	defer resp.Body.Close()
	require.Equal(t, http.StatusOK, resp.StatusCode, w.Body.String())
	var result v1.SwitchResponse
	err = json.NewDecoder(resp.Body).Decode(&result)

	require.NoError(t, err)
	require.Equal(t, testdata.Switch1.ID, result.ID)
	require.Equal(t, testdata.Switch1.Name, *result.Name)
	require.Equal(t, desc, *result.Description)
	require.Equal(t, string(metal.SwitchReplace), result.Mode)
}

func TestNotifySwitch(t *testing.T) {
	ds, mock := datastore.InitMockDB(t)
	testdata.InitMockDBData(mock)
	log := slog.Default()

	switchservice := NewSwitch(log, ds)
	container := restful.NewContainer().Add(switchservice)

	d := time.Second * 10
	notifyRequest := v1.SwitchNotifyRequest{
		Duration: d,
	}
	js, err := json.Marshal(notifyRequest)
	require.NoError(t, err)
	body := bytes.NewBuffer(js)
	id := testdata.Switch1.ID
	req := httptest.NewRequest("POST", "/v1/switch/"+id+"/notify", body)
	container = injectEditor(log, container, req)
	req.Header.Add("Content-Type", "application/json")
	w := httptest.NewRecorder()
	container.ServeHTTP(w, req)

	resp := w.Result()
	defer resp.Body.Close()
	require.Equal(t, http.StatusOK, resp.StatusCode, w.Body.String())
	var result v1.SwitchNotifyResponse
	err = json.NewDecoder(resp.Body).Decode(&result)

	require.NoError(t, err)
	require.Equal(t, id, result.ID)
	require.NotNil(t, result.LastSync)
	require.Equal(t, d, result.LastSync.Duration)
	require.Nil(t, result.LastSyncError)
}

func TestNotifyErrorSwitch(t *testing.T) {
	ds, mock := datastore.InitMockDB(t)
	testdata.InitMockDBData(mock)
	log := slog.Default()

	switchservice := NewSwitch(log, ds)
	container := restful.NewContainer().Add(switchservice)

	d := time.Second * 10
	e := "failed to apply config"
	notifyRequest := v1.SwitchNotifyRequest{
		Duration: d,
		Error:    &e,
	}
	js, err := json.Marshal(notifyRequest)
	require.NoError(t, err)
	body := bytes.NewBuffer(js)
	id := testdata.Switch1.ID
	req := httptest.NewRequest("POST", "/v1/switch/"+id+"/notify", body)
	container = injectEditor(log, container, req)
	req.Header.Add("Content-Type", "application/json")
	w := httptest.NewRecorder()
	container.ServeHTTP(w, req)

	resp := w.Result()
	defer resp.Body.Close()
	require.Equal(t, http.StatusOK, resp.StatusCode, w.Body.String())
	var result v1.SwitchNotifyResponse
	err = json.NewDecoder(resp.Body).Decode(&result)

	require.NoError(t, err)
	require.Equal(t, id, result.ID)
	require.Equal(t, d, result.LastSyncError.Duration)
	require.Equal(t, e, *result.LastSyncError.Error)
}

func TestToggleSwitchWrongNic(t *testing.T) {
	ds, mock := datastore.InitMockDB(t)
	testdata.InitMockDBData(mock)
	log := slog.Default()

	switchservice := NewSwitch(log, ds)
	container := restful.NewContainer().Add(switchservice)

	updateRequest := v1.SwitchPortToggleRequest{
		NicName: "wrongname",
		Status:  v1.SwitchPortStatusDown,
	}
	js, err := json.Marshal(updateRequest)
	require.NoError(t, err)
	body := bytes.NewBuffer(js)
	req := httptest.NewRequest("POST", "/v1/switch/"+testdata.Switch1.ID+"/port", body)
	container = injectAdmin(log, container, req)
	req.Header.Add("Content-Type", "application/json")
	w := httptest.NewRecorder()
	container.ServeHTTP(w, req)

	resp := w.Result()
	defer resp.Body.Close()
	require.Equal(t, http.StatusNotFound, resp.StatusCode, w.Body.String())
	var result httperrors.HTTPErrorResponse
	err = json.NewDecoder(resp.Body).Decode(&result)

	require.NoError(t, err)
	require.Equal(t, "the nic \"wrongname\" does not exist in this switch", result.Message)
}

func TestToggleSwitchWrongState(t *testing.T) {
	ds, mock := datastore.InitMockDB(t)
	testdata.InitMockDBData(mock)
	log := slog.Default()

	switchservice := NewSwitch(log, ds)
	container := restful.NewContainer().Add(switchservice)

	states := []v1.SwitchPortStatus{
		v1.SwitchPortStatusUnknown,
		v1.SwitchPortStatus("illegal"),
	}

	for _, s := range states {

		updateRequest := v1.SwitchPortToggleRequest{
			NicName: testdata.Switch1.Nics[0].Name,
			Status:  s,
		}
		js, err := json.Marshal(updateRequest)
		require.NoError(t, err)
		body := bytes.NewBuffer(js)
		req := httptest.NewRequest("POST", "/v1/switch/"+testdata.Switch1.ID+"/port", body)
		container = injectAdmin(log, container, req)
		req.Header.Add("Content-Type", "application/json")
		w := httptest.NewRecorder()
		container.ServeHTTP(w, req)

		resp := w.Result()
		defer resp.Body.Close()
		require.Equal(t, http.StatusBadRequest, resp.StatusCode, w.Body.String())
		var result httperrors.HTTPErrorResponse
		err = json.NewDecoder(resp.Body).Decode(&result)

		require.NoError(t, err)
		require.Equal(t, result.Message, fmt.Sprintf("the status %q must be concrete", s))
	}
}

func TestToggleSwitch(t *testing.T) {
	ds, mock := datastore.InitMockDB(t)
	testdata.InitMockDBData(mock)
	log := slog.Default()

	switchservice := NewSwitch(log, ds)
	container := restful.NewContainer().Add(switchservice)

	updateRequest := v1.SwitchPortToggleRequest{
		NicName: testdata.Switch1.Nics[0].Name,
		Status:  v1.SwitchPortStatusDown,
	}

	js, err := json.Marshal(updateRequest)
	require.NoError(t, err)
	body := bytes.NewBuffer(js)
	req := httptest.NewRequest("POST", "/v1/switch/"+testdata.Switch1.ID+"/port", body)
	container = injectAdmin(log, container, req)
	req.Header.Add("Content-Type", "application/json")
	w := httptest.NewRecorder()
	container.ServeHTTP(w, req)

	resp := w.Result()
	defer resp.Body.Close()
	require.Equal(t, http.StatusOK, resp.StatusCode, w.Body.String())
	var result v1.SwitchResponse
	err = json.NewDecoder(resp.Body).Decode(&result)

	require.NoError(t, err)
	require.Equal(t, testdata.Switch1.ID, result.ID)
	require.Equal(t, testdata.Switch1.Name, *result.Name)
	require.Equal(t, v1.SwitchPortStatusDown, result.Nics[0].Actual)
	require.Equal(t, v1.SwitchPortStatusUnknown, result.Connections[0].Nic.Actual)
}

<<<<<<< HEAD
func Test_translateNicNames(t *testing.T) {
	tests := []struct {
		name     string
		sw       *metal.Switch
		targetOS metal.SwitchOSVendor
		want     metal.NicMap
		wantErr  bool
	}{
		{
			name: "both twins have the same os",
			sw: &metal.Switch{
				Nics: []metal.Nic{
					{Name: "swp0s0"},
					{Name: "swp0s1"},
					{Name: "swp0s2"},
					{Name: "swp0s3"},
				},
				OS: &metal.SwitchOS{Vendor: metal.SwitchOSVendorCumulus},
			},
			targetOS: metal.SwitchOSVendorCumulus,
			want: map[string]*metal.Nic{
				"swp0s0": {Name: "swp0s0"},
				"swp0s1": {Name: "swp0s1"},
				"swp0s2": {Name: "swp0s2"},
				"swp0s3": {Name: "swp0s3"},
			},
			wantErr: false,
		},
		{
			name: "cumulus to sonic",
			sw: &metal.Switch{
				Nics: []metal.Nic{
					{Name: "Ethernet1"},
					{Name: "Ethernet2"},
					{Name: "Ethernet3"},
					{Name: "Ethernet4"},
				},
				OS: &metal.SwitchOS{Vendor: metal.SwitchOSVendorSonic},
			},
			targetOS: metal.SwitchOSVendorCumulus,
			want: map[string]*metal.Nic{
				"swp0s1": {Name: "Ethernet1"},
				"swp0s2": {Name: "Ethernet2"},
				"swp0s3": {Name: "Ethernet3"},
				"swp1":   {Name: "Ethernet4"},
			},
			wantErr: false,
		},
	}
	for _, tt := range tests {
		t.Run(tt.name, func(t *testing.T) {
			got, err := translateNicNames(tt.sw, tt.targetOS)
			if (err != nil) != tt.wantErr {
				t.Errorf("translateNicNames() error = %v, wantErr %v", err, tt.wantErr)
				return
			}
			if cmp.Diff(got, tt.want) != "" {
				t.Errorf("translateNicNames() = %v, want %v", got, tt.want)
			}
		})
	}
=======
func TestToggleSwitchNicWithoutMachine(t *testing.T) {
	ds, mock := datastore.InitMockDB(t)
	testdata.InitMockDBData(mock)
	log := slog.Default()

	switchservice := NewSwitch(log, ds)
	container := restful.NewContainer().Add(switchservice)

	updateRequest := v1.SwitchPortToggleRequest{
		NicName: testdata.Switch1.Nics[1].Name,
		Status:  v1.SwitchPortStatusDown,
	}

	js, err := json.Marshal(updateRequest)
	require.NoError(t, err)
	body := bytes.NewBuffer(js)
	req := httptest.NewRequest("POST", "/v1/switch/"+testdata.Switch1.ID+"/port", body)
	container = injectAdmin(log, container, req)
	req.Header.Add("Content-Type", "application/json")
	w := httptest.NewRecorder()
	container.ServeHTTP(w, req)

	resp := w.Result()
	defer resp.Body.Close()
	require.Equal(t, http.StatusBadRequest, resp.StatusCode, w.Body.String())
	var result httperrors.HTTPErrorResponse
	err = json.NewDecoder(resp.Body).Decode(&result)

	require.NoError(t, err)
	require.Equal(t, result.Message, fmt.Sprintf("switch %q does not have a connected machine at port %q", testdata.Switch1.ID, testdata.Switch1.Nics[1].Name))
>>>>>>> 818f4d3c
}<|MERGE_RESOLUTION|>--- conflicted
+++ resolved
@@ -1654,7 +1654,6 @@
 	require.Equal(t, v1.SwitchPortStatusUnknown, result.Connections[0].Nic.Actual)
 }
 
-<<<<<<< HEAD
 func Test_translateNicNames(t *testing.T) {
 	tests := []struct {
 		name     string
@@ -1716,7 +1715,8 @@
 			}
 		})
 	}
-=======
+}
+
 func TestToggleSwitchNicWithoutMachine(t *testing.T) {
 	ds, mock := datastore.InitMockDB(t)
 	testdata.InitMockDBData(mock)
@@ -1747,5 +1747,4 @@
 
 	require.NoError(t, err)
 	require.Equal(t, result.Message, fmt.Sprintf("switch %q does not have a connected machine at port %q", testdata.Switch1.ID, testdata.Switch1.Nics[1].Name))
->>>>>>> 818f4d3c
 }