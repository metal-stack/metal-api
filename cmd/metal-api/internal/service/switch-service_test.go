package service

import (
	"bytes"
	"encoding/json"
<<<<<<< HEAD
	"fmt"
=======
	"log/slog"
>>>>>>> 144941a3
	"net/http"
	"net/http/httptest"
	"reflect"
	"testing"
	"time"

	restful "github.com/emicklei/go-restful/v3"
	"github.com/google/go-cmp/cmp"
	"github.com/stretchr/testify/require"
	r "gopkg.in/rethinkdb/rethinkdb-go.v6"

	"github.com/metal-stack/metal-api/cmd/metal-api/internal/datastore"
	"github.com/metal-stack/metal-api/cmd/metal-api/internal/metal"
	v1 "github.com/metal-stack/metal-api/cmd/metal-api/internal/service/v1"
	"github.com/metal-stack/metal-api/cmd/metal-api/internal/testdata"
	"github.com/metal-stack/metal-lib/httperrors"
)

func TestRegisterSwitch(t *testing.T) {
	ds, mock := datastore.InitMockDB(t)
	testdata.InitMockDBData(mock)
	log := slog.Default()

	switchservice := NewSwitch(log, ds)
	container := restful.NewContainer().Add(switchservice)

	name := "switch999"
	createRequest := v1.SwitchRegisterRequest{
		Common: v1.Common{
			Identifiable: v1.Identifiable{
				ID: "switch999",
			},
			Describable: v1.Describable{
				Name: &name,
			},
		},
		PartitionID: "1",
		SwitchBase: v1.SwitchBase{
			RackID: "1",
		},
	}
	js, err := json.Marshal(createRequest)
	require.NoError(t, err)
	body := bytes.NewBuffer(js)
	req := httptest.NewRequest("POST", "/v1/switch/register", body)
	req.Header.Add("Content-Type", "application/json")
	container = injectEditor(log, container, req)
	w := httptest.NewRecorder()
	container.ServeHTTP(w, req)

	resp := w.Result()
	defer resp.Body.Close()
	require.Equal(t, http.StatusCreated, resp.StatusCode, w.Body.String())
	var result v1.SwitchResponse
	err = json.NewDecoder(resp.Body).Decode(&result)

	require.NoError(t, err)
	require.Equal(t, "switch999", result.ID)
	require.Equal(t, "switch999", *result.Name)
	require.Equal(t, "1", result.RackID)
	require.Equal(t, "1", result.Partition.ID)
	require.Empty(t, result.Connections)
}

func TestRegisterExistingSwitch(t *testing.T) {
	ds, mock := datastore.InitMockDB(t)
	testdata.InitMockDBData(mock)
	log := slog.Default()

	switchservice := NewSwitch(log, ds)
	container := restful.NewContainer().Add(switchservice)

	createRequest := v1.SwitchRegisterRequest{
		Common: v1.Common{
			Identifiable: v1.Identifiable{
				ID: testdata.Switch2.ID,
			},
		},
		PartitionID: testdata.Switch2.PartitionID,
		SwitchBase: v1.SwitchBase{
			RackID: testdata.Switch2.RackID,
		},
	}
	js, err := json.Marshal(createRequest)
	require.NoError(t, err)
	body := bytes.NewBuffer(js)
	req := httptest.NewRequest("POST", "/v1/switch/register", body)
	req.Header.Add("Content-Type", "application/json")
	container = injectEditor(log, container, req)
	w := httptest.NewRecorder()
	container.ServeHTTP(w, req)

	resp := w.Result()
	defer resp.Body.Close()
	require.Equal(t, http.StatusOK, resp.StatusCode, w.Body.String())
	var result v1.SwitchResponse
	err = json.NewDecoder(resp.Body).Decode(&result)

	require.NoError(t, err)
	require.Equal(t, testdata.Switch2.ID, result.ID)
	require.Equal(t, testdata.Switch2.Name, *result.Name)
	require.Equal(t, testdata.Switch2.RackID, result.RackID)
	require.Equal(t, testdata.Switch2.PartitionID, result.Partition.ID)
	require.Empty(t, result.Connections)
	// con := result.Connections[0]
	// require.Equal(t, testdata.Switch2.MachineConnections["1"][0].Nic.MacAddress, con.Nic.MacAddress)
}

func TestRegisterExistingSwitchErrorModifyingNics(t *testing.T) {
	ds, mock := datastore.InitMockDB(t)
	testdata.InitMockDBData(mock)
	log := slog.Default()

	switchservice := NewSwitch(log, ds)
	container := restful.NewContainer().Add(switchservice)

	createRequest := v1.SwitchRegisterRequest{
		Common: v1.Common{
			Identifiable: v1.Identifiable{
				ID: testdata.Switch1.ID,
			},
		},
		Nics:        v1.SwitchNics{},
		PartitionID: testdata.Switch1.PartitionID,
		SwitchBase: v1.SwitchBase{
			RackID: testdata.Switch1.RackID,
		},
	}
	js, err := json.Marshal(createRequest)
	require.NoError(t, err)
	body := bytes.NewBuffer(js)
	req := httptest.NewRequest("POST", "/v1/switch/register", body)
	container = injectAdmin(log, container, req)
	req.Header.Add("Content-Type", "application/json")
	w := httptest.NewRecorder()
	container.ServeHTTP(w, req)
}

func TestReplaceSwitch(t *testing.T) {
	ds, mock := datastore.InitMockDB(t)
	testdata.InitMockDBData(mock)
	log := slog.Default()

	switchservice := NewSwitch(log, ds)
	container := restful.NewContainer().Add(switchservice)

	createRequest := v1.SwitchRegisterRequest{
		Common: v1.Common{
			Identifiable: v1.Identifiable{
				ID: testdata.Switch2.ID,
			},
		},
		PartitionID: testdata.Switch2.PartitionID,
		SwitchBase: v1.SwitchBase{
			RackID: testdata.Switch2.RackID,
		},
	}
	js, err := json.Marshal(createRequest)
	require.NoError(t, err)
	body := bytes.NewBuffer(js)
	req := httptest.NewRequest("POST", "/v1/switch/register", body)
	req.Header.Add("Content-Type", "application/json")
	container = injectEditor(log, container, req)
	w := httptest.NewRecorder()
	container.ServeHTTP(w, req)

	resp := w.Result()
	defer resp.Body.Close()
	require.Equal(t, http.StatusOK, resp.StatusCode, w.Body.String())
	var result v1.SwitchResponse
	err = json.NewDecoder(resp.Body).Decode(&result)

	require.NoError(t, err)
	require.Equal(t, testdata.Switch2.ID, result.ID)
	require.Equal(t, testdata.Switch2.Name, *result.Name)
	require.Equal(t, testdata.Switch2.RackID, result.RackID)
	require.Equal(t, testdata.Switch2.PartitionID, result.Partition.ID)
	require.Empty(t, result.Connections)
}

func TestConnectMachineWithSwitches(t *testing.T) {
	partitionID := "1"
	s1swp1 := metal.Nic{
		Name:       "swp1",
		MacAddress: "11:11:11:11:11:11",
	}
	s1 := metal.Switch{
		Base:               metal.Base{ID: "1"},
		PartitionID:        partitionID,
		MachineConnections: metal.ConnectionMap{},
		Nics: metal.Nics{
			s1swp1,
		},
	}
	s2swp1 := metal.Nic{
		Name:       "swp1",
		MacAddress: "21:11:11:11:11:11",
	}
	s2 := metal.Switch{
		Base:               metal.Base{ID: "2"},
		PartitionID:        partitionID,
		MachineConnections: metal.ConnectionMap{},
		Nics: metal.Nics{
			s2swp1,
		},
	}
	testSwitches := []metal.Switch{s1, s2}
	tests := []struct {
		name    string
		machine *metal.Machine
		wantErr bool
	}{
		{
			name: "Connect machine with uplinks to two distinct switches",
			machine: &metal.Machine{
				Base:        metal.Base{ID: "1"},
				PartitionID: partitionID,
				Hardware: metal.MachineHardware{
					Nics: metal.Nics{
						metal.Nic{
							Name: "lan0",
							Neighbors: metal.Nics{
								s1swp1,
							},
						},
						metal.Nic{
							Name: "lan1",
							Neighbors: metal.Nics{
								s2swp1,
							},
						},
					},
				},
			},
			wantErr: false,
		},
		{
			name: "Connect machine without neighbors on one interface",
			machine: &metal.Machine{
				Base:        metal.Base{ID: "2"},
				PartitionID: partitionID,
				Hardware: metal.MachineHardware{
					Nics: metal.Nics{
						metal.Nic{
							Name: "lan0",
							Neighbors: metal.Nics{
								s1swp1,
							},
						},
						metal.Nic{
							Name:      "lan1",
							Neighbors: metal.Nics{},
						},
					},
				},
			},
			wantErr: true,
		},
	}

	for i := range tests {
		tt := tests[i]
		ds, mock := datastore.InitMockDB(t)
		mock.On(r.DB("mockdb").Table("switch")).Return(testSwitches, nil)
		mock.On(r.DB("mockdb").Table("switch").Get(r.MockAnything()).Replace(r.MockAnything())).Return(testdata.EmptyResult, nil)

		t.Run(tt.name, func(t *testing.T) {
			if err := ds.ConnectMachineWithSwitches(tt.machine); (err != nil) != tt.wantErr {
				t.Errorf("RethinkStore.connectMachineWithSwitches() error = %v, wantErr %v", err, tt.wantErr)
			}
		})
		// mock.AssertExpectations(t)
	}
}

func TestSetVrfAtSwitch(t *testing.T) {
	ds, mock := datastore.InitMockDB(t)
	sw := metal.Switch{
		PartitionID: "1",
		Nics:        metal.Nics{metal.Nic{MacAddress: metal.MacAddress("11:11:11:11:11:11")}},
		MachineConnections: metal.ConnectionMap{
			"1": metal.Connections{
				metal.Connection{
					Nic: metal.Nic{
						MacAddress: metal.MacAddress("11:11:11:11:11:11"),
					},
					MachineID: "1",
				},
				metal.Connection{
					Nic: metal.Nic{
						MacAddress: metal.MacAddress("11:11:11:11:11:22"),
					},
					MachineID: "1",
				},
			},
		},
	}
	sws := []metal.Switch{sw}
	mock.On(r.DB("mockdb").Table("switch").Filter(r.MockAnything())).Return(sws, nil)
	mock.On(r.DB("mockdb").Table("switch").Get(r.MockAnything()).Replace(r.MockAnything())).Return(testdata.EmptyResult, nil)

	vrf := "123"
	m := &metal.Machine{
		Base:        metal.Base{ID: "1"},
		PartitionID: "1",
	}
	switches, err := ds.SetVrfAtSwitches(m, vrf)
	require.NoError(t, err, "no error was expected: got %v", err)
	require.Len(t, switches, 1)
	for _, s := range switches {
		require.Equal(t, vrf, s.Nics[0].Vrf)
	}
	mock.AssertExpectations(t)
}

func TestMakeBGPFilterFirewall(t *testing.T) {
	type args struct {
		machine metal.Machine
	}
	tests := []struct {
		name string
		args args
		want v1.BGPFilter
	}{
		{
			name: "valid firewall networks with underlay",
			args: args{
				machine: metal.Machine{
					Allocation: &metal.MachineAllocation{
						MachineNetworks: []*metal.MachineNetwork{
							{
								IPs: []string{},
								Vrf: 104010,
							},
							{
								IPs:      []string{"10.0.0.2", "10.0.0.1"},
								Vrf:      0,
								Underlay: true,
							},
							{
								IPs: []string{"212.89.42.1", "212.89.42.2"},
								Vrf: 104009,
							},
						},
					},
				},
			},
			want: v1.NewBGPFilter([]string{"104009", "104010"}, []string{"10.0.0.1/32", "10.0.0.2/32"}),
		},
		{
			name: "no underlay firewall networks",
			args: args{
				machine: metal.Machine{
					Allocation: &metal.MachineAllocation{
						MachineNetworks: []*metal.MachineNetwork{
							{
								IPs:      []string{"10.0.0.1"},
								Vrf:      104010,
								Underlay: false,
							},
						},
					},
				},
			},
			want: v1.BGPFilter{
				VNIs:  []string{"104010"},
				CIDRs: []string{},
			},
		},
		{
			name: "empty firewall networks",
			args: args{
				machine: metal.Machine{
					Allocation: &metal.MachineAllocation{
						MachineNetworks: []*metal.MachineNetwork{},
					},
				},
			},
			want: v1.BGPFilter{
				VNIs:  []string{},
				CIDRs: []string{},
			},
		},
	}
	for i := range tests {
		tt := tests[i]
		t.Run(tt.name, func(t *testing.T) {
			got := makeBGPFilterFirewall(tt.args.machine)
			if !reflect.DeepEqual(got, tt.want) {
				t.Errorf("makeBGPFilterFirewall() = %v, want %v", got, tt.want)
			}
		})
	}
}

func TestMakeBGPFilterMachine(t *testing.T) {
	type args struct {
		machine metal.Machine
		ipsMap  metal.IPsMap
	}
	tests := []struct {
		name string
		args args
		want v1.BGPFilter
	}{
		{
			name: "valid machine networks",
			args: args{
				ipsMap: metal.IPsMap{"project": metal.IPs{
					metal.IP{
						IPAddress: "212.89.42.1",
					},
					metal.IP{
						IPAddress: "212.89.42.2",
					},
					metal.IP{
						IPAddress: "100.127.1.1",
					},
					metal.IP{
						IPAddress: "10.1.0.1",
					},
				}},
				machine: metal.Machine{
					Allocation: &metal.MachineAllocation{
						Project: "project",
						MachineNetworks: []*metal.MachineNetwork{
							{
								IPs:      []string{"10.1.0.1"},
								Prefixes: []string{"10.2.0.0/22", "10.1.0.0/22"},
								Vrf:      1234,
								Private:  true,
							},
							{
								IPs:      []string{"10.0.0.2", "10.0.0.1"},
								Vrf:      0,
								Underlay: true,
							},
							{
								IPs: []string{"212.89.42.2", "212.89.42.1"},
								Vrf: 104009,
							},
						},
					},
				},
			},
			want: v1.NewBGPFilter([]string{}, []string{"10.1.0.0/22", "10.2.0.0/22", "100.127.1.1/32", "212.89.42.1/32", "212.89.42.2/32"}),
		},
		{
			name: "allow only allocated ips",
			args: args{
				ipsMap: metal.IPsMap{"project": metal.IPs{
					metal.IP{
						IPAddress: "212.89.42.1",
					},
				}},
				machine: metal.Machine{
					Allocation: &metal.MachineAllocation{
						Project: "project",
						MachineNetworks: []*metal.MachineNetwork{
							{
								IPs: []string{"212.89.42.2", "212.89.42.1"},
								Vrf: 104009,
							},
						},
					},
				},
			},
			want: v1.NewBGPFilter([]string{}, []string{"212.89.42.1/32"}),
		},
	}
	for i := range tests {
		tt := tests[i]
		t.Run(tt.name, func(t *testing.T) {
			got := makeBGPFilterMachine(tt.args.machine, tt.args.ipsMap)
			if !reflect.DeepEqual(got, tt.want) {
				t.Errorf("makeBGPFilterMachine() = %v, want %v", got, tt.want)
			}
		})
	}
}

func TestMakeSwitchNics(t *testing.T) {
	type args struct {
		s        *metal.Switch
		ips      metal.IPsMap
		machines metal.Machines
	}
	tests := []struct {
		name string
		args args
		want v1.SwitchNics
	}{
		{
			name: "machine and firewall bgp filter",
			args: args{
				s: &metal.Switch{
					MachineConnections: metal.ConnectionMap{
						"m1": metal.Connections{
							metal.Connection{
								MachineID: "m1",
								Nic: metal.Nic{
									Name: "swp1",
								},
							},
						},
						"fw1": metal.Connections{
							metal.Connection{
								MachineID: "fw1",
								Nic: metal.Nic{
									Name: "swp2",
								},
							},
						},
					},
					Nics: metal.Nics{
						metal.Nic{
							Name: "swp1",
							Vrf:  "vrf1",
							State: &metal.NicState{
								Actual: metal.SwitchPortStatusUp,
							},
						},
						metal.Nic{
							Name: "swp2",
							Vrf:  "default",
						},
					},
				},
				ips: metal.IPsMap{
					"project": metal.IPs{
						metal.IP{
							IPAddress: "212.89.1.1",
						},
					},
				},
				machines: metal.Machines{
					metal.Machine{
						Base: metal.Base{ID: "m1"},
						Allocation: &metal.MachineAllocation{
							Project: "project",
						},
					},
					metal.Machine{
						Base: metal.Base{ID: "fw1"},
						Allocation: &metal.MachineAllocation{
							Project: "p",
							Role:    metal.RoleFirewall,
							MachineNetworks: []*metal.MachineNetwork{
								{Vrf: 1},
								{Vrf: 2},
							},
						},
					},
				},
			},
			want: v1.SwitchNics{
				v1.SwitchNic{
					Name: "swp1",
					Vrf:  "vrf1",
					BGPFilter: &v1.BGPFilter{
						CIDRs: []string{"212.89.1.1/32"},
						VNIs:  []string{},
					},
					Actual: v1.SwitchPortStatusUp,
				},
				v1.SwitchNic{
					Name: "swp2",
					Vrf:  "default",
					BGPFilter: &v1.BGPFilter{
						CIDRs: []string{},
						VNIs:  []string{"1", "2"},
					},
					Actual: v1.SwitchPortStatusUnknown,
				},
			},
		},
	}
	for i := range tests {
		tt := tests[i]
		t.Run(tt.name, func(t *testing.T) {
			got := makeSwitchNics(tt.args.s, tt.args.ips, tt.args.machines)
			if !reflect.DeepEqual(got, tt.want) {
				t.Errorf("makeSwitchNics() = %v, want %v", got, tt.want)
			}
		})
	}
}

func Test_adoptFromTwin(t *testing.T) {
	type args struct {
		old       *metal.Switch
		twin      *metal.Switch
		newSwitch *metal.Switch
	}
	tests := []struct {
		name    string
		args    args
		want    *metal.Switch
		wantErr bool
	}{
		{
			name: "adopt machine connections and nic configuration from twin",
			args: args{
				old: &metal.Switch{
					Mode: metal.SwitchReplace,
				},
				twin: &metal.Switch{
					Nics: metal.Nics{
						metal.Nic{
							Name:       "swp1s0",
							MacAddress: "aa:aa:aa:aa:aa:a1",
							Vrf:        "1",
						},
						metal.Nic{
							Name:       "swp1s1",
							MacAddress: "aa:aa:aa:aa:aa:a2",
						},
						metal.Nic{
							Name:       "swp1s2",
							MacAddress: "aa:aa:aa:aa:aa:a3",
						},
					},
					MachineConnections: metal.ConnectionMap{
						"m1": metal.Connections{
							metal.Connection{
								Nic: metal.Nic{
									Name:       "swp1s0",
									MacAddress: "aa:aa:aa:aa:aa:a1",
								},
							},
						},
						"fw1": metal.Connections{
							metal.Connection{
								Nic: metal.Nic{
									Name:       "swp1s1",
									MacAddress: "aa:aa:aa:aa:aa:a2",
								},
							},
						},
					},
				},
				newSwitch: &metal.Switch{
					Nics: metal.Nics{
						metal.Nic{
							Name:       "swp1s0",
							MacAddress: "bb:bb:bb:bb:bb:b1",
						},
						metal.Nic{
							Name:       "swp1s1",
							MacAddress: "bb:bb:bb:bb:bb:b2",
						},
						metal.Nic{
							Name:       "swp1s2",
							MacAddress: "bb:bb:bb:bb:bb:b3",
						},
						metal.Nic{
							Name:       "swp1s3",
							MacAddress: "bb:bb:bb:bb:bb:b4",
						},
					},
				},
			},
			want: &metal.Switch{
				Mode: metal.SwitchOperational,
				Nics: metal.Nics{
					metal.Nic{
						Name:       "swp1s0",
						MacAddress: "bb:bb:bb:bb:bb:b1",
						Vrf:        "1",
					},
					metal.Nic{
						Name:       "swp1s1",
						MacAddress: "bb:bb:bb:bb:bb:b2",
					},
					metal.Nic{
						Name:       "swp1s2",
						MacAddress: "bb:bb:bb:bb:bb:b3",
					},
					metal.Nic{
						Name:       "swp1s3",
						MacAddress: "bb:bb:bb:bb:bb:b4",
					},
				},
				MachineConnections: metal.ConnectionMap{
					"m1": metal.Connections{
						metal.Connection{
							Nic: metal.Nic{
								Name:       "swp1s0",
								MacAddress: "bb:bb:bb:bb:bb:b1",
							},
						},
					},
					"fw1": metal.Connections{
						metal.Connection{
							Nic: metal.Nic{
								Name:       "swp1s1",
								MacAddress: "bb:bb:bb:bb:bb:b2",
							},
						},
					},
				},
			},
			wantErr: false,
		},
		{
			name: "fail if partition differs",
			args: args{
				old: &metal.Switch{
					Mode:        metal.SwitchReplace,
					PartitionID: "1",
				},
				newSwitch: &metal.Switch{
					PartitionID: "2",
				},
			},
			wantErr: true,
		},
		{
			name: "fail if rack differs",
			args: args{
				old: &metal.Switch{
					Mode:        metal.SwitchReplace,
					PartitionID: "1",
					RackID:      "1",
				},
				newSwitch: &metal.Switch{
					PartitionID: "1",
					RackID:      "2",
				},
			},
			wantErr: true,
		},
		{
			name: "fail if twin switch is also in replace mode",
			args: args{
				old: &metal.Switch{
					Mode:        metal.SwitchReplace,
					PartitionID: "1",
					RackID:      "1",
				},
				twin: &metal.Switch{
					Mode:        metal.SwitchReplace,
					PartitionID: "1",
					RackID:      "1",
				},
				newSwitch: &metal.Switch{
					PartitionID: "1",
					RackID:      "1",
				},
			},
			wantErr: true,
		},
		{
			name: "new switch is directly useable if twin has no machine connections",
			args: args{
				old: &metal.Switch{
					Mode:        metal.SwitchReplace,
					PartitionID: "1",
					RackID:      "1",
				},
				twin: &metal.Switch{
					PartitionID: "1",
					RackID:      "1",
				},
				newSwitch: &metal.Switch{
					PartitionID: "1",
					RackID:      "1",
				},
			},
			want: &metal.Switch{
				PartitionID: "1",
				RackID:      "1",
				Mode:        metal.SwitchOperational,
			},
			wantErr: false,
		},
	}

	for i := range tests {
		tt := tests[i]
		t.Run(tt.name, func(t *testing.T) {
			got, err := adoptFromTwin(tt.args.old, tt.args.twin, tt.args.newSwitch)
			if (err != nil) != tt.wantErr {
				t.Errorf("adoptFromTwin() error = %v, wantErr %v", err, tt.wantErr)
				return
			}
			if !cmp.Equal(got, tt.want) {
				t.Errorf("adoptFromTwin() = %v", cmp.Diff(got, tt.want))
			}
		})
	}
}

func Test_adoptNicsFromTwin(t *testing.T) {
	type args struct {
		twin      *metal.Switch
		newSwitch *metal.Switch
	}
	tests := []struct {
		name    string
		args    args
		want    metal.Nics
		wantErr bool
	}{
		{
			name: "adopt vrf configuration, leaf underlay ports untouched, newSwitch might have additional ports",
			args: args{
				twin: &metal.Switch{
					Nics: metal.Nics{
						metal.Nic{
							Name:       "swp1s0",
							MacAddress: "aa:aa:aa:aa:aa:a1",
							Vrf:        "vrf1",
						},
						metal.Nic{
							Name:       "swp1s1",
							MacAddress: "aa:aa:aa:aa:aa:a2",
							Vrf:        "",
						},
					},
				},
				newSwitch: &metal.Switch{
					Nics: metal.Nics{
						metal.Nic{
							Name:       "swp1s0",
							MacAddress: "bb:bb:bb:bb:bb:b1",
						},
						metal.Nic{
							Name:       "swp1s1",
							MacAddress: "bb:bb:bb:bb:bb:b2",
						},
						metal.Nic{
							Name:       "swp99",
							MacAddress: "bb:bb:bb:bb:bb:b3",
						},
					},
				},
			},
			want: metal.Nics{
				metal.Nic{
					Name:       "swp1s0",
					MacAddress: "bb:bb:bb:bb:bb:b1",
					Vrf:        "vrf1",
				},
				metal.Nic{
					Name:       "swp1s1",
					MacAddress: "bb:bb:bb:bb:bb:b2",
					Vrf:        "",
				},
				metal.Nic{
					Name:       "swp99",
					MacAddress: "bb:bb:bb:bb:bb:b3",
				},
			},
			wantErr: false,
		},
		{
			name: "new switch misses nic",
			args: args{
				twin: &metal.Switch{
					Nics: metal.Nics{
						metal.Nic{
							Name:       "swp1s0",
							MacAddress: "aa:aa:aa:aa:aa:a1",
							Vrf:        "vrf1",
						},
					},
				},
				newSwitch: &metal.Switch{
					Nics: metal.Nics{
						metal.Nic{
							Name:       "swp1s1",
							MacAddress: "bb:bb:bb:bb:bb:b2",
						},
					},
				},
			},
			wantErr: true,
		},
	}

	for i := range tests {
		tt := tests[i]
		t.Run(tt.name, func(t *testing.T) {
			got, err := adoptNics(tt.args.twin, tt.args.newSwitch)
			if (err != nil) != tt.wantErr {
				t.Errorf("adoptNics() error = %v, wantErr %v", err, tt.wantErr)
				return
			}
			if !reflect.DeepEqual(got.ByIdentifier(), tt.want.ByIdentifier()) {
				t.Errorf("adoptNics() = %v, want %v", got, tt.want)
			}
		})
	}
}

func Test_adoptMachineConnections(t *testing.T) {
	type args struct {
		twin      *metal.Switch
		newSwitch *metal.Switch
	}
	tests := []struct {
		name    string
		args    args
		want    metal.ConnectionMap
		wantErr bool
	}{
		{
			name: "adopt machine connections from twin",
			args: args{
				twin: &metal.Switch{
					MachineConnections: metal.ConnectionMap{
						"m1": metal.Connections{
							metal.Connection{
								Nic: metal.Nic{
									Name:       "swp1s0",
									MacAddress: "aa:aa:aa:aa:aa:a1",
								},
							},
						},
						"m2": metal.Connections{
							metal.Connection{
								Nic: metal.Nic{
									Name:       "swp1s1",
									MacAddress: "aa:aa:aa:aa:aa:a2",
								},
							},
						},
					},
				},
				newSwitch: &metal.Switch{
					Nics: metal.Nics{
						metal.Nic{
							Name:       "swp1s0",
							MacAddress: "bb:bb:bb:bb:bb:b1",
						},
						metal.Nic{
							Name:       "swp1s1",
							MacAddress: "bb:bb:bb:bb:bb:b2",
						},
					},
				},
			},
			want: metal.ConnectionMap{
				"m1": metal.Connections{
					metal.Connection{
						Nic: metal.Nic{
							Name:       "swp1s0",
							MacAddress: "bb:bb:bb:bb:bb:b1",
						},
					},
				},
				"m2": metal.Connections{
					metal.Connection{
						Nic: metal.Nic{
							Name:       "swp1s1",
							MacAddress: "bb:bb:bb:bb:bb:b2",
						},
					},
				},
			},
			wantErr: false,
		},
		{
			name: "new switch misses nic for existing machine connection at twin",
			args: args{
				twin: &metal.Switch{
					MachineConnections: metal.ConnectionMap{
						"m1": metal.Connections{
							metal.Connection{
								Nic: metal.Nic{
									Name:       "swp1s0",
									MacAddress: "aa:aa:aa:aa:aa:a1",
								},
							},
						},
					},
				},
				newSwitch: &metal.Switch{
					Nics: metal.Nics{
						metal.Nic{
							Name:       "swp1s1",
							MacAddress: "bb:bb:bb:bb:bb:b2",
						},
					},
				},
			},
			wantErr: true,
		},
	}

	for i := range tests {
		tt := tests[i]
		t.Run(tt.name, func(t *testing.T) {
			got, err := adoptMachineConnections(tt.args.twin, tt.args.newSwitch)
			if (err != nil) != tt.wantErr {
				t.Errorf("adoptMachineConnections() error = %v, wantErr %v", err, tt.wantErr)
				return
			}
			if !reflect.DeepEqual(got, tt.want) {
				t.Errorf("adoptMachineConnections() = %v, want %v", got, tt.want)
			}
		})
	}
}

func Test_updateSwitchNics(t *testing.T) {
	type args struct {
		oldNics            map[string]*metal.Nic
		newNics            map[string]*metal.Nic
		currentConnections metal.ConnectionMap
	}
	tests := []struct {
		name    string
		args    args
		want    metal.Nics
		wantErr bool
	}{
		{
			name: "idempotence",
			args: args{
				oldNics: map[string]*metal.Nic{
					"11:11:11:11:11:11": {Name: "swp1", MacAddress: "11:11:11:11:11:11"},
				},
				newNics: map[string]*metal.Nic{
					"11:11:11:11:11:11": {Name: "swp1", MacAddress: "11:11:11:11:11:11"},
				},
				currentConnections: metal.ConnectionMap{},
			},
			want: metal.Nics{
				metal.Nic{Name: "swp1", MacAddress: "11:11:11:11:11:11"},
			},
			wantErr: false,
		},
		{
			name: "adding a nic",
			args: args{
				oldNics: map[string]*metal.Nic{
					"11:11:11:11:11:11": {Name: "swp1", MacAddress: "11:11:11:11:11:11"},
				},
				newNics: map[string]*metal.Nic{
					"11:11:11:11:11:11": {Name: "swp1", MacAddress: "11:11:11:11:11:11"},
					"11:11:11:11:11:12": {Name: "swp2", MacAddress: "11:11:11:11:11:12"},
				},
				currentConnections: metal.ConnectionMap{},
			},
			want: metal.Nics{
				metal.Nic{Name: "swp1", MacAddress: "11:11:11:11:11:11"},
				metal.Nic{Name: "swp2", MacAddress: "11:11:11:11:11:12"},
			},
			wantErr: false,
		},
		{
			name: "removing a nic",
			args: args{
				oldNics: map[string]*metal.Nic{
					"11:11:11:11:11:11": {Name: "swp1", MacAddress: "11:11:11:11:11:11"},
				},
				newNics:            map[string]*metal.Nic{},
				currentConnections: metal.ConnectionMap{},
			},
			want:    metal.Nics{},
			wantErr: false,
		},
		{
			name: "removing a nic 2",
			args: args{
				oldNics: map[string]*metal.Nic{
					"11:11:11:11:11:11": {Name: "swp1", MacAddress: "11:11:11:11:11:11"},
					"11:11:11:11:11:12": {Name: "swp2", MacAddress: "11:11:11:11:11:12"},
				},
				newNics: map[string]*metal.Nic{
					"11:11:11:11:11:11": {Name: "swp1", MacAddress: "11:11:11:11:11:11"},
				},
				currentConnections: metal.ConnectionMap{},
			},
			want: metal.Nics{
				metal.Nic{Name: "swp1", MacAddress: "11:11:11:11:11:11"},
			},
			wantErr: false,
		},
		{
			name: "removing a used nic",
			args: args{
				oldNics: map[string]*metal.Nic{
					"11:11:11:11:11:11": {Name: "swp1", MacAddress: "11:11:11:11:11:11"},
					"11:11:11:11:11:12": {Name: "swp2", MacAddress: "11:11:11:11:11:12"},
				},
				newNics: map[string]*metal.Nic{
					"11:11:11:11:11:11": {Name: "swp1", MacAddress: "11:11:11:11:11:11"},
				},
				currentConnections: metal.ConnectionMap{
					"machine-uuid-1": metal.Connections{metal.Connection{MachineID: "machine-uuid-1", Nic: metal.Nic{Name: "swp2", MacAddress: "11:11:11:11:11:12"}}},
				},
			},
			want:    nil,
			wantErr: true,
		},
		{
			name: "updating a nic",
			args: args{
				oldNics: map[string]*metal.Nic{
					"11:11:11:11:11:11": {Name: "swp1", MacAddress: "11:11:11:11:11:11"},
				},
				newNics: map[string]*metal.Nic{
					"11:11:11:11:11:11": {Name: "swp2", MacAddress: "11:11:11:11:11:11"},
				},
				currentConnections: metal.ConnectionMap{},
			},
			want: metal.Nics{
				metal.Nic{Name: "swp2", MacAddress: "11:11:11:11:11:11"},
			},
			wantErr: false,
		},
		{
			name: "updating a nic, vrf should not be altered",
			args: args{
				oldNics: map[string]*metal.Nic{
					"11:11:11:11:11:11": {Name: "swp1", Vrf: "vrf1", MacAddress: "11:11:11:11:11:11"},
				},
				newNics: map[string]*metal.Nic{
					"11:11:11:11:11:11": {Name: "swp2", Vrf: "vrf2", MacAddress: "11:11:11:11:11:11"},
				},
				currentConnections: metal.ConnectionMap{},
			},
			want: metal.Nics{
				metal.Nic{Name: "swp2", Vrf: "vrf1", MacAddress: "11:11:11:11:11:11"},
			},
			wantErr: false,
		},
		{
			name: "updating a nic name, which already has a connection",
			args: args{
				oldNics: map[string]*metal.Nic{
					"11:11:11:11:11:11": {Name: "swp1", MacAddress: "11:11:11:11:11:11"},
				},
				newNics: map[string]*metal.Nic{
					"11:11:11:11:11:11": {Name: "swp2", MacAddress: "11:11:11:11:11:11"},
				},
				currentConnections: metal.ConnectionMap{
					"machine-uuid-1": metal.Connections{metal.Connection{MachineID: "machine-uuid-1", Nic: metal.Nic{Name: "swp1", MacAddress: "11:11:11:11:11:11"}}},
				},
			},
			want:    nil,
			wantErr: true,
		},
	}
	for i := range tests {
		tt := tests[i]
		t.Run(tt.name, func(t *testing.T) {
			got, err := updateSwitchNics(tt.args.oldNics, tt.args.newNics, tt.args.currentConnections)
			if (err != nil) != tt.wantErr {
				t.Errorf("updateSwitchNics() error = %v, wantErr %v", err, tt.wantErr)
				return
			}
			if !reflect.DeepEqual(got.ByIdentifier(), tt.want.ByIdentifier()) {
				t.Errorf("updateSwitchNics() = %v, want %v", got, tt.want)
			}
		})
	}
}

func TestUpdateSwitch(t *testing.T) {
	ds, mock := datastore.InitMockDB(t)
	testdata.InitMockDBData(mock)
	log := slog.Default()

	switchservice := NewSwitch(log, ds)
	container := restful.NewContainer().Add(switchservice)

	desc := "test"
	updateRequest := v1.SwitchUpdateRequest{
		Common: v1.Common{
			Describable: v1.Describable{
				Description: &desc,
			},
			Identifiable: v1.Identifiable{
				ID: testdata.Switch1.ID,
			},
		},
		SwitchBase: v1.SwitchBase{
			Mode: string(metal.SwitchReplace),
		},
	}
	js, err := json.Marshal(updateRequest)
	require.NoError(t, err)
	body := bytes.NewBuffer(js)
	req := httptest.NewRequest("POST", "/v1/switch", body)
	container = injectAdmin(log, container, req)
	req.Header.Add("Content-Type", "application/json")
	w := httptest.NewRecorder()
	container.ServeHTTP(w, req)

	resp := w.Result()
	defer resp.Body.Close()
	require.Equal(t, http.StatusOK, resp.StatusCode, w.Body.String())
	var result v1.SwitchResponse
	err = json.NewDecoder(resp.Body).Decode(&result)

	require.NoError(t, err)
	require.Equal(t, testdata.Switch1.ID, result.ID)
	require.Equal(t, testdata.Switch1.Name, *result.Name)
	require.Equal(t, desc, *result.Description)
	require.Equal(t, string(metal.SwitchReplace), result.Mode)
}

func TestNotifySwitch(t *testing.T) {
	ds, mock := datastore.InitMockDB(t)
	testdata.InitMockDBData(mock)
	log := slog.Default()

	switchservice := NewSwitch(log, ds)
	container := restful.NewContainer().Add(switchservice)

	d := time.Second * 10
	notifyRequest := v1.SwitchNotifyRequest{
		Duration: d,
	}
	js, err := json.Marshal(notifyRequest)
	require.NoError(t, err)
	body := bytes.NewBuffer(js)
	id := testdata.Switch1.ID
	req := httptest.NewRequest("POST", "/v1/switch/"+id+"/notify", body)
	container = injectEditor(log, container, req)
	req.Header.Add("Content-Type", "application/json")
	w := httptest.NewRecorder()
	container.ServeHTTP(w, req)

	resp := w.Result()
	defer resp.Body.Close()
	require.Equal(t, http.StatusOK, resp.StatusCode, w.Body.String())
	var result v1.SwitchNotifyResponse
	err = json.NewDecoder(resp.Body).Decode(&result)

	require.NoError(t, err)
	require.Equal(t, id, result.ID)
	require.NotNil(t, result.LastSync)
	require.Equal(t, d, result.LastSync.Duration)
	require.Nil(t, result.LastSyncError)
}

func TestNotifyErrorSwitch(t *testing.T) {
	ds, mock := datastore.InitMockDB(t)
	testdata.InitMockDBData(mock)
	log := slog.Default()

	switchservice := NewSwitch(log, ds)
	container := restful.NewContainer().Add(switchservice)

	d := time.Second * 10
	e := "failed to apply config"
	notifyRequest := v1.SwitchNotifyRequest{
		Duration: d,
		Error:    &e,
	}
	js, err := json.Marshal(notifyRequest)
	require.NoError(t, err)
	body := bytes.NewBuffer(js)
	id := testdata.Switch1.ID
	req := httptest.NewRequest("POST", "/v1/switch/"+id+"/notify", body)
	container = injectEditor(log, container, req)
	req.Header.Add("Content-Type", "application/json")
	w := httptest.NewRecorder()
	container.ServeHTTP(w, req)

	resp := w.Result()
	defer resp.Body.Close()
	require.Equal(t, http.StatusOK, resp.StatusCode, w.Body.String())
	var result v1.SwitchNotifyResponse
	err = json.NewDecoder(resp.Body).Decode(&result)

	require.NoError(t, err)
	require.Equal(t, id, result.ID)
	require.Equal(t, d, result.LastSyncError.Duration)
	require.Equal(t, e, *result.LastSyncError.Error)
}

func TestToggleSwitchWrongNic(t *testing.T) {
	ds, mock := datastore.InitMockDB(t)
	testdata.InitMockDBData(mock)
	log := zaptest.NewLogger(t).Sugar()

	switchservice := NewSwitch(log, ds)
	container := restful.NewContainer().Add(switchservice)

	updateRequest := v1.SwitchPortToggleRequest{
		NicName: "wrongname",
		Status:  v1.SwitchPortStatusDown,
	}
	js, err := json.Marshal(updateRequest)
	require.NoError(t, err)
	body := bytes.NewBuffer(js)
	req := httptest.NewRequest("POST", "/v1/switch/"+testdata.Switch1.ID+"/port", body)
	container = injectAdmin(log, container, req)
	req.Header.Add("Content-Type", "application/json")
	w := httptest.NewRecorder()
	container.ServeHTTP(w, req)

	resp := w.Result()
	defer resp.Body.Close()
	require.Equal(t, http.StatusNotFound, resp.StatusCode, w.Body.String())
	var result httperrors.HTTPErrorResponse
	err = json.NewDecoder(resp.Body).Decode(&result)

	require.NoError(t, err)
	require.Equal(t, "the nic \"wrongname\" does not exist in this switch", result.Message)
}

func TestToggleSwitchWrongState(t *testing.T) {
	ds, mock := datastore.InitMockDB(t)
	testdata.InitMockDBData(mock)
	log := zaptest.NewLogger(t).Sugar()

	switchservice := NewSwitch(log, ds)
	container := restful.NewContainer().Add(switchservice)

	states := []v1.SwitchPortStatus{
		v1.SwitchPortStatusUnknown,
		v1.SwitchPortStatus("illegal"),
	}

	for _, s := range states {

		updateRequest := v1.SwitchPortToggleRequest{
			NicName: testdata.Switch1.Nics[0].Name,
			Status:  s,
		}
		js, err := json.Marshal(updateRequest)
		require.NoError(t, err)
		body := bytes.NewBuffer(js)
		req := httptest.NewRequest("POST", "/v1/switch/"+testdata.Switch1.ID+"/port", body)
		container = injectAdmin(log, container, req)
		req.Header.Add("Content-Type", "application/json")
		w := httptest.NewRecorder()
		container.ServeHTTP(w, req)

		resp := w.Result()
		defer resp.Body.Close()
		require.Equal(t, http.StatusBadRequest, resp.StatusCode, w.Body.String())
		var result httperrors.HTTPErrorResponse
		err = json.NewDecoder(resp.Body).Decode(&result)

		require.NoError(t, err)
		require.Equal(t, result.Message, fmt.Sprintf("the status %q must be concrete", s))
	}
}

func TestToggleSwitch(t *testing.T) {
	ds, mock := datastore.InitMockDB(t)
	testdata.InitMockDBData(mock)
	log := zaptest.NewLogger(t).Sugar()

	switchservice := NewSwitch(log, ds)
	container := restful.NewContainer().Add(switchservice)

	updateRequest := v1.SwitchPortToggleRequest{
		NicName: testdata.Switch1.Nics[0].Name,
		Status:  v1.SwitchPortStatusDown,
	}

	js, err := json.Marshal(updateRequest)
	require.NoError(t, err)
	body := bytes.NewBuffer(js)
	req := httptest.NewRequest("POST", "/v1/switch/"+testdata.Switch1.ID+"/port", body)
	container = injectAdmin(log, container, req)
	req.Header.Add("Content-Type", "application/json")
	w := httptest.NewRecorder()
	container.ServeHTTP(w, req)

	resp := w.Result()
	defer resp.Body.Close()
	require.Equal(t, http.StatusOK, resp.StatusCode, w.Body.String())
	var result v1.SwitchResponse
	err = json.NewDecoder(resp.Body).Decode(&result)

	require.NoError(t, err)
	require.Equal(t, testdata.Switch1.ID, result.ID)
	require.Equal(t, testdata.Switch1.Name, *result.Name)
	require.Equal(t, v1.SwitchPortStatusDown, result.Nics[0].Actual)
}<|MERGE_RESOLUTION|>--- conflicted
+++ resolved
@@ -3,11 +3,8 @@
 import (
 	"bytes"
 	"encoding/json"
-<<<<<<< HEAD
 	"fmt"
-=======
 	"log/slog"
->>>>>>> 144941a3
 	"net/http"
 	"net/http/httptest"
 	"reflect"
@@ -1288,7 +1285,7 @@
 func TestToggleSwitchWrongNic(t *testing.T) {
 	ds, mock := datastore.InitMockDB(t)
 	testdata.InitMockDBData(mock)
-	log := zaptest.NewLogger(t).Sugar()
+	log := slog.Default()
 
 	switchservice := NewSwitch(log, ds)
 	container := restful.NewContainer().Add(switchservice)
@@ -1319,7 +1316,7 @@
 func TestToggleSwitchWrongState(t *testing.T) {
 	ds, mock := datastore.InitMockDB(t)
 	testdata.InitMockDBData(mock)
-	log := zaptest.NewLogger(t).Sugar()
+	log := slog.Default()
 
 	switchservice := NewSwitch(log, ds)
 	container := restful.NewContainer().Add(switchservice)
@@ -1358,7 +1355,7 @@
 func TestToggleSwitch(t *testing.T) {
 	ds, mock := datastore.InitMockDB(t)
 	testdata.InitMockDBData(mock)
-	log := zaptest.NewLogger(t).Sugar()
+	log := slog.Default()
 
 	switchservice := NewSwitch(log, ds)
 	container := restful.NewContainer().Add(switchservice)
