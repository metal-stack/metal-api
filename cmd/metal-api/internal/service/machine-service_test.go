--- conflicted
+++ resolved
@@ -299,16 +299,10 @@
 		},
 	}
 
-<<<<<<< HEAD
-	for _, test := range data {
-		t.Run(test.name, func(t *testing.T) {
-			machineservice, err := NewMachine(ds, &emptyPublisher{}, bus.DirectEndpoints(), ipam.New(goipam.New()), nil, nil, nil)
-=======
 	for i := range tests {
 		tt := tests[i]
 		t.Run(tt.name, func(t *testing.T) {
-			machineservice, err := NewMachine(ds, &emptyPublisher{}, bus.DirectEndpoints(), ipam.New(goipam.New()), nil, nil)
->>>>>>> 5eaebfb3
+			machineservice, err := NewMachine(ds, &emptyPublisher{}, bus.DirectEndpoints(), ipam.New(goipam.New()), nil, nil, nil)
 			require.NoError(t, err)
 			container := restful.NewContainer().Add(machineservice)
 			js, _ := json.Marshal(tt.input)
@@ -432,17 +426,10 @@
 		},
 	}
 
-<<<<<<< HEAD
-	for _, test := range data {
-		t.Run(test.name, func(t *testing.T) {
-
-			machineservice, err := NewMachine(ds, &emptyPublisher{}, bus.DirectEndpoints(), ipam.New(goipam.New()), nil, nil, nil)
-=======
 	for i := range tests {
 		tt := tests[i]
 		t.Run(tt.name, func(t *testing.T) {
-			machineservice, err := NewMachine(ds, &emptyPublisher{}, bus.DirectEndpoints(), ipam.New(goipam.New()), nil, nil)
->>>>>>> 5eaebfb3
+			machineservice, err := NewMachine(ds, &emptyPublisher{}, bus.DirectEndpoints(), ipam.New(goipam.New()), nil, nil, nil)
 			require.NoError(t, err)
 			container := restful.NewContainer().Add(machineservice)
 
