--- conflicted
+++ resolved
@@ -58,11 +58,7 @@
 	testdata.InitMockDBData(mock)
 	log := zaptest.NewLogger(t).Sugar()
 
-<<<<<<< HEAD
-	machineservice, err := NewMachine(log, ds, &emptyPublisher{}, bus.DirectEndpoints(), ipam.InitTestIpam(t), nil, nil, nil, 0, nil)
-=======
-	machineservice, err := NewMachine(log, ds, &emptyPublisher{}, bus.DirectEndpoints(), ipam.New(goipam.New()), nil, nil, nil, 0, nil, metal.DisabledIPMISuperUser())
->>>>>>> ea6a6e3a
+	machineservice, err := NewMachine(log, ds, &emptyPublisher{}, bus.DirectEndpoints(), ipam.InitTestIpam(t), nil, nil, nil, 0, nil, metal.DisabledIPMISuperUser())
 	require.NoError(t, err)
 	container := restful.NewContainer().Add(machineservice)
 	req := httptest.NewRequest("GET", "/v1/machine", nil)
@@ -125,11 +121,7 @@
 	for i := range tests {
 		tt := tests[i]
 		t.Run(tt.name, func(t *testing.T) {
-<<<<<<< HEAD
-			machineservice, err := NewMachine(log, ds, &emptyPublisher{}, bus.DirectEndpoints(), ipam.InitTestIpam(t), nil, nil, nil, 0, nil)
-=======
-			machineservice, err := NewMachine(log, ds, &emptyPublisher{}, bus.DirectEndpoints(), ipam.New(goipam.New()), nil, nil, nil, 0, nil, metal.DisabledIPMISuperUser())
->>>>>>> ea6a6e3a
+			machineservice, err := NewMachine(log, ds, &emptyPublisher{}, bus.DirectEndpoints(), ipam.InitTestIpam(t), nil, nil, nil, 0, nil, metal.DisabledIPMISuperUser())
 			require.NoError(t, err)
 			container := restful.NewContainer().Add(machineservice)
 			js, err := json.Marshal(tt.input)
@@ -180,11 +172,7 @@
 			mock.On(r.DB("mockdb").Table("machine").Filter(r.MockAnything())).Return([]interface{}{*tt.machine}, nil)
 			testdata.InitMockDBData(mock)
 
-<<<<<<< HEAD
-			machineservice, err := NewMachine(log, ds, &emptyPublisher{}, bus.DirectEndpoints(), ipam.InitTestIpam(t), nil, nil, nil, 0, nil)
-=======
-			machineservice, err := NewMachine(log, ds, &emptyPublisher{}, bus.DirectEndpoints(), ipam.New(goipam.New()), nil, nil, nil, 0, nil, metal.DisabledIPMISuperUser())
->>>>>>> ea6a6e3a
+			machineservice, err := NewMachine(log, ds, &emptyPublisher{}, bus.DirectEndpoints(), ipam.InitTestIpam(t), nil, nil, nil, 0, nil, metal.DisabledIPMISuperUser())
 			require.NoError(t, err)
 			container := restful.NewContainer().Add(machineservice)
 
@@ -240,11 +228,7 @@
 		Name:  "anonymous",
 	}}
 
-<<<<<<< HEAD
-	machineservice, err := NewMachine(log, ds, &emptyPublisher{}, bus.DirectEndpoints(), ipam.InitTestIpam(t), nil, nil, userGetter, 0, nil)
-=======
-	machineservice, err := NewMachine(log, ds, &emptyPublisher{}, bus.DirectEndpoints(), ipam.New(goipam.New()), nil, nil, userGetter, 0, nil, metal.DisabledIPMISuperUser())
->>>>>>> ea6a6e3a
+	machineservice, err := NewMachine(log, ds, &emptyPublisher{}, bus.DirectEndpoints(), ipam.InitTestIpam(t), nil, nil, userGetter, 0, nil, metal.DisabledIPMISuperUser())
 	require.NoError(t, err)
 
 	container := restful.NewContainer().Add(machineservice)
@@ -285,11 +269,7 @@
 		Name:  "anonymous",
 	}}
 
-<<<<<<< HEAD
-	machineservice, err := NewMachine(log, ds, &emptyPublisher{}, bus.DirectEndpoints(), ipam.InitTestIpam(t), nil, nil, userGetter, 0, nil)
-=======
-	machineservice, err := NewMachine(log, ds, &emptyPublisher{}, bus.DirectEndpoints(), ipam.New(goipam.New()), nil, nil, userGetter, 0, nil, metal.DisabledIPMISuperUser())
->>>>>>> ea6a6e3a
+	machineservice, err := NewMachine(log, ds, &emptyPublisher{}, bus.DirectEndpoints(), ipam.InitTestIpam(t), nil, nil, userGetter, 0, nil, metal.DisabledIPMISuperUser())
 	require.NoError(t, err)
 
 	container := restful.NewContainer().Add(machineservice)
@@ -325,11 +305,7 @@
 	testdata.InitMockDBData(mock)
 	log := zaptest.NewLogger(t).Sugar()
 
-<<<<<<< HEAD
-	machineservice, err := NewMachine(log, ds, &emptyPublisher{}, bus.DirectEndpoints(), ipam.InitTestIpam(t), nil, nil, nil, 0, nil)
-=======
-	machineservice, err := NewMachine(log, ds, &emptyPublisher{}, bus.DirectEndpoints(), ipam.New(goipam.New()), nil, nil, nil, 0, nil, metal.DisabledIPMISuperUser())
->>>>>>> ea6a6e3a
+	machineservice, err := NewMachine(log, ds, &emptyPublisher{}, bus.DirectEndpoints(), ipam.InitTestIpam(t), nil, nil, nil, 0, nil, metal.DisabledIPMISuperUser())
 	require.NoError(t, err)
 
 	container := restful.NewContainer().Add(machineservice)
@@ -357,11 +333,7 @@
 	testdata.InitMockDBData(mock)
 	log := zaptest.NewLogger(t).Sugar()
 
-<<<<<<< HEAD
-	machineservice, err := NewMachine(log, ds, &emptyPublisher{}, bus.DirectEndpoints(), ipam.InitTestIpam(t), nil, nil, nil, 0, nil)
-=======
-	machineservice, err := NewMachine(log, ds, &emptyPublisher{}, bus.DirectEndpoints(), ipam.New(goipam.New()), nil, nil, nil, 0, nil, metal.DisabledIPMISuperUser())
->>>>>>> ea6a6e3a
+	machineservice, err := NewMachine(log, ds, &emptyPublisher{}, bus.DirectEndpoints(), ipam.InitTestIpam(t), nil, nil, nil, 0, nil, metal.DisabledIPMISuperUser())
 	require.NoError(t, err)
 
 	container := restful.NewContainer().Add(machineservice)
@@ -397,11 +369,7 @@
 		return nil
 	}
 
-<<<<<<< HEAD
-	machineservice, err := NewMachine(log, ds, pub, bus.NewEndpoints(nil, pub), ipam.InitTestIpam(t), nil, nil, nil, 0, nil)
-=======
-	machineservice, err := NewMachine(log, ds, pub, bus.NewEndpoints(nil, pub), ipam.New(goipam.New()), nil, nil, nil, 0, nil, metal.DisabledIPMISuperUser())
->>>>>>> ea6a6e3a
+	machineservice, err := NewMachine(log, ds, pub, bus.NewEndpoints(nil, pub), ipam.InitTestIpam(t), nil, nil, nil, 0, nil, metal.DisabledIPMISuperUser())
 	require.NoError(t, err)
 
 	container := restful.NewContainer().Add(machineservice)
@@ -428,11 +396,7 @@
 	testdata.InitMockDBData(mock)
 	log := zaptest.NewLogger(t).Sugar()
 
-<<<<<<< HEAD
-	machineservice, err := NewMachine(log, ds, &emptyPublisher{}, bus.DirectEndpoints(), ipam.InitTestIpam(t), nil, nil, nil, 0, nil)
-=======
-	machineservice, err := NewMachine(log, ds, &emptyPublisher{}, bus.DirectEndpoints(), ipam.New(goipam.New()), nil, nil, nil, 0, nil, metal.DisabledIPMISuperUser())
->>>>>>> ea6a6e3a
+	machineservice, err := NewMachine(log, ds, &emptyPublisher{}, bus.DirectEndpoints(), ipam.InitTestIpam(t), nil, nil, nil, 0, nil, metal.DisabledIPMISuperUser())
 	require.NoError(t, err)
 
 	container := restful.NewContainer().Add(machineservice)
@@ -524,11 +488,7 @@
 				return nil
 			}
 
-<<<<<<< HEAD
-			machineservice, err := NewMachine(log, ds, pub, bus.DirectEndpoints(), ipam.InitTestIpam(t), nil, nil, nil, 0, nil)
-=======
-			machineservice, err := NewMachine(log, ds, pub, bus.DirectEndpoints(), ipam.New(goipam.New()), nil, nil, nil, 0, nil, metal.DisabledIPMISuperUser())
->>>>>>> ea6a6e3a
+			machineservice, err := NewMachine(log, ds, pub, bus.DirectEndpoints(), ipam.InitTestIpam(t), nil, nil, nil, 0, nil, metal.DisabledIPMISuperUser())
 			require.NoError(t, err)
 
 			js, err := json.Marshal([]string{tt.param})
