package service

import (
	"bytes"
	"encoding/json"
	"fmt"
	"net/http"
	"net/http/httptest"
	"testing"

	"github.com/emicklei/go-restful/v3"
	goipam "github.com/metal-stack/go-ipam"
	"github.com/metal-stack/metal-api/cmd/metal-api/internal/datastore"
	"github.com/metal-stack/metal-api/cmd/metal-api/internal/ipam"
	"github.com/metal-stack/metal-api/cmd/metal-api/internal/metal"
	v1 "github.com/metal-stack/metal-api/cmd/metal-api/internal/service/v1"
	"github.com/metal-stack/metal-api/cmd/metal-api/internal/testdata"
	"github.com/metal-stack/metal-lib/bus"
<<<<<<< HEAD
=======
	"github.com/metal-stack/metal-lib/httperrors"
	"github.com/metal-stack/security"
>>>>>>> 1336fd82
	"github.com/stretchr/testify/assert"
	"github.com/stretchr/testify/require"
	"go.uber.org/zap/zaptest"
	"golang.org/x/crypto/ssh"
	r "gopkg.in/rethinkdb/rethinkdb-go.v6"
)

const (
	testEmail = "test@test.example"
)

type emptyPublisher struct {
	doPublish func(topic string, data interface{}) error
}

func (p *emptyPublisher) Publish(topic string, data interface{}) error {
	if p.doPublish != nil {
		return p.doPublish(topic, data)
	}
	return nil
}

func (p *emptyPublisher) CreateTopic(topic string) error {
	return nil
}

func (p *emptyPublisher) Stop() {}

type mockUserGetter struct {
	user *security.User
}

func (m mockUserGetter) User(rq *http.Request) (*security.User, error) {
	return m.user, nil
}

func TestGetMachines(t *testing.T) {
	ds, mock := datastore.InitMockDB(t)
	testdata.InitMockDBData(mock)
	log := zaptest.NewLogger(t).Sugar()

	machineservice, err := NewMachine(log, ds, &emptyPublisher{}, bus.DirectEndpoints(), ipam.New(goipam.New()), nil, nil, nil, 0)
	require.NoError(t, err)
	container := restful.NewContainer().Add(machineservice)
	req := httptest.NewRequest("GET", "/v1/machine", nil)
	container = injectViewer(log, container, req)
	w := httptest.NewRecorder()
	container.ServeHTTP(w, req)

	resp := w.Result()
	defer resp.Body.Close()
	require.Equal(t, http.StatusOK, resp.StatusCode, w.Body.String())
	var result []v1.MachineResponse
	err = json.NewDecoder(resp.Body).Decode(&result)

	require.NoError(t, err)
	require.Len(t, result, len(testdata.TestMachines))
	require.Equal(t, testdata.M1.ID, result[0].ID)
	require.Equal(t, testdata.M1.Allocation.Name, result[0].Allocation.Name)
	require.Equal(t, testdata.Sz1.Name, *result[0].Size.Name)
	require.Equal(t, testdata.Partition1.Name, *result[0].Partition.Name)
	require.Equal(t, testdata.M2.ID, result[1].ID)
}

<<<<<<< HEAD
=======
// FIXME move to boot-service_test.go
func TestRegisterMachine(t *testing.T) {
	log := zaptest.NewLogger(t).Sugar()

	tests := []struct {
		name                 string
		uuid                 string
		partitionid          string
		numcores             int
		memory               int
		dbpartitions         []metal.Partition
		dbsizes              []metal.Size
		dbmachines           metal.Machines
		neighbormac1         metal.MacAddress
		neighbormac2         metal.MacAddress
		expectedStatus       int
		expectedErrorMessage string
		expectedSizeName     string
	}{
		{
			name:             "insert new",
			uuid:             "0",
			partitionid:      "0",
			dbpartitions:     []metal.Partition{testdata.Partition1},
			dbsizes:          []metal.Size{testdata.Sz1},
			neighbormac1:     testdata.Switch1.Nics[0].MacAddress,
			neighbormac2:     testdata.Switch2.Nics[0].MacAddress,
			numcores:         1,
			memory:           100,
			expectedStatus:   http.StatusCreated,
			expectedSizeName: testdata.Sz1.Name,
		},
		{
			name:             "insert existing",
			uuid:             "1",
			partitionid:      "1",
			dbpartitions:     []metal.Partition{testdata.Partition1},
			dbsizes:          []metal.Size{testdata.Sz1},
			neighbormac1:     testdata.Switch1.Nics[0].MacAddress,
			neighbormac2:     testdata.Switch2.Nics[0].MacAddress,
			dbmachines:       metal.Machines{testdata.M1},
			numcores:         1,
			memory:           100,
			expectedStatus:   http.StatusOK,
			expectedSizeName: testdata.Sz1.Name,
		},
		{
			name:                 "insert existing without second neighbor",
			uuid:                 "1",
			partitionid:          "1",
			dbpartitions:         []metal.Partition{testdata.Partition1},
			dbsizes:              []metal.Size{testdata.Sz1},
			neighbormac1:         testdata.Switch1.Nics[0].MacAddress,
			dbmachines:           metal.Machines{testdata.M1},
			numcores:             1,
			memory:               100,
			expectedStatus:       http.StatusUnprocessableEntity,
			expectedErrorMessage: "machine 1 is not connected to exactly two switches, found connections to 1 switches",
		},
		{
			name:                 "empty uuid",
			uuid:                 "",
			partitionid:          "1",
			dbpartitions:         []metal.Partition{testdata.Partition1},
			dbsizes:              []metal.Size{testdata.Sz1},
			expectedStatus:       http.StatusBadRequest,
			expectedErrorMessage: "uuid cannot be empty",
		},
		{
			name:                 "empty partition",
			uuid:                 "1",
			partitionid:          "",
			dbpartitions:         nil,
			dbsizes:              []metal.Size{testdata.Sz1},
			expectedStatus:       http.StatusNotFound,
			expectedErrorMessage: "no partition with id \"\" found",
		},
		{
			name:             "new with unknown size",
			uuid:             "0",
			partitionid:      "1",
			dbpartitions:     []metal.Partition{testdata.Partition1},
			dbsizes:          []metal.Size{testdata.Sz1},
			neighbormac1:     testdata.Switch1.Nics[0].MacAddress,
			neighbormac2:     testdata.Switch2.Nics[0].MacAddress,
			numcores:         2,
			memory:           100,
			expectedStatus:   http.StatusCreated,
			expectedSizeName: metal.UnknownSize.Name,
		},
	}

	for i := range tests {
		tt := tests[i]
		t.Run(tt.name, func(t *testing.T) {
			ds, mock := datastore.InitMockDB(t)
			mock.On(r.DB("mockdb").Table("partition").Get(tt.partitionid)).Return(tt.dbpartitions, nil)

			if len(tt.dbmachines) > 0 {
				mock.On(r.DB("mockdb").Table("size").Get(tt.dbmachines[0].SizeID)).Return([]metal.Size{testdata.Sz1}, nil)
				mock.On(r.DB("mockdb").Table("machine").Get(tt.dbmachines[0].ID).Replace(r.MockAnything())).Return(testdata.EmptyResult, nil)
			} else {
				mock.On(r.DB("mockdb").Table("machine").Get("0")).Return(nil, nil)
				mock.On(r.DB("mockdb").Table("machine").Insert(r.MockAnything(), r.InsertOpts{
					Conflict: "replace",
				})).Return(testdata.EmptyResult, nil)
			}
			mock.On(r.DB("mockdb").Table("size").Get(metal.UnknownSize.ID)).Return([]metal.Size{*metal.UnknownSize}, nil)
			mock.On(r.DB("mockdb").Table("switch").Filter(r.MockAnything(), r.FilterOpts{})).Return([]metal.Switch{testdata.Switch1, testdata.Switch2}, nil)
			mock.On(r.DB("mockdb").Table("event").Filter(r.MockAnything(), r.FilterOpts{})).Return([]metal.ProvisioningEventContainer{}, nil)
			mock.On(r.DB("mockdb").Table("event").Insert(r.MockAnything(), r.InsertOpts{})).Return(testdata.EmptyResult, nil)
			testdata.InitMockDBData(mock)

			registerRequest := &v1.MachineRegisterRequest{
				UUID:        tt.uuid,
				PartitionID: tt.partitionid,
				RackID:      "1",
				IPMI: v1.MachineIPMI{
					Address:    testdata.IPMI1.Address,
					Interface:  testdata.IPMI1.Interface,
					MacAddress: testdata.IPMI1.MacAddress,
					Fru: v1.MachineFru{
						ChassisPartNumber:   &testdata.IPMI1.Fru.ChassisPartNumber,
						ChassisPartSerial:   &testdata.IPMI1.Fru.ChassisPartSerial,
						BoardMfg:            &testdata.IPMI1.Fru.BoardMfg,
						BoardMfgSerial:      &testdata.IPMI1.Fru.BoardMfgSerial,
						BoardPartNumber:     &testdata.IPMI1.Fru.BoardPartNumber,
						ProductManufacturer: &testdata.IPMI1.Fru.ProductManufacturer,
						ProductPartNumber:   &testdata.IPMI1.Fru.ProductPartNumber,
						ProductSerial:       &testdata.IPMI1.Fru.ProductSerial,
					},
				},
				Hardware: v1.MachineHardware{
					MachineHardwareBase: v1.MachineHardwareBase{
						CPUCores: tt.numcores,
						Memory:   uint64(tt.memory),
					},
					Nics: v1.MachineNics{
						v1.MachineNic{
							Neighbors: v1.MachineNics{
								v1.MachineNic{
									MacAddress: string(tt.neighbormac1),
								},
							},
						},
						v1.MachineNic{
							Neighbors: v1.MachineNics{
								v1.MachineNic{
									MacAddress: string(tt.neighbormac2),
								},
							},
						},
					},
				},
			}

			js, err := json.Marshal(registerRequest)
			require.NoError(t, err)
			body := bytes.NewBuffer(js)
			machineservice, err := NewMachine(log, ds, &emptyPublisher{}, bus.DirectEndpoints(), ipam.New(goipam.New()), nil, nil, nil, 0)
			require.NoError(t, err)
			container := restful.NewContainer().Add(machineservice)
			req := httptest.NewRequest("POST", "/v1/machine/register", body)
			req.Header.Add("Content-Type", "application/json")
			container = injectEditor(log, container, req)
			w := httptest.NewRecorder()
			container.ServeHTTP(w, req)

			resp := w.Result()
			defer resp.Body.Close()
			require.Equal(t, tt.expectedStatus, resp.StatusCode, w.Body.String())

			if tt.expectedStatus > 300 {
				var result httperrors.HTTPErrorResponse
				err := json.NewDecoder(resp.Body).Decode(&result)

				require.NoError(t, err)
				require.Regexp(t, tt.expectedErrorMessage, result.Message)
			} else {
				var result v1.MachineResponse
				err := json.NewDecoder(resp.Body).Decode(&result)

				require.NoError(t, err)
				expectedid := "0"
				if len(tt.dbmachines) > 0 {
					expectedid = tt.dbmachines[0].ID
				}
				require.Equal(t, expectedid, result.ID)
				require.Equal(t, "1", result.RackID)
				require.Equal(t, tt.expectedSizeName, *result.Size.Name)
				require.Equal(t, testdata.Partition1.Name, *result.Partition.Name)
			}
		})
	}
}

>>>>>>> 1336fd82
func TestMachineIPMIReport(t *testing.T) {
	ds, mock := datastore.InitMockDB(t)
	testdata.InitMockDBData(mock)
	log := zaptest.NewLogger(t).Sugar()

	tests := []struct {
		name           string
		input          v1.MachineIpmiReports
		output         v1.MachineIpmiReportResponse
		wantStatusCode int
	}{
		{
			name: "update machine1 ipmi address",
			input: v1.MachineIpmiReports{
				PartitionID: testdata.M1.PartitionID,
				Reports:     map[string]v1.MachineIpmiReport{testdata.M1.ID: {BMCIp: "192.167.0.1"}},
			},
			output: v1.MachineIpmiReportResponse{
				Updated: []string{testdata.M1.ID},
				Created: []string{},
			},
			wantStatusCode: http.StatusOK,
		},
		{
			name: "don't update machine with unkown mac",
			input: v1.MachineIpmiReports{
				PartitionID: testdata.M1.PartitionID,
				Reports:     map[string]v1.MachineIpmiReport{"xyz": {BMCIp: "192.167.0.1"}},
			},
			output: v1.MachineIpmiReportResponse{
				Updated: []string{},
				Created: []string{"xyz"},
			},
			wantStatusCode: http.StatusOK,
		},
	}

	for i := range tests {
		tt := tests[i]
		t.Run(tt.name, func(t *testing.T) {
			machineservice, err := NewMachine(log, ds, &emptyPublisher{}, bus.DirectEndpoints(), ipam.New(goipam.New()), nil, nil, nil, 0)
			require.NoError(t, err)
			container := restful.NewContainer().Add(machineservice)
			js, err := json.Marshal(tt.input)
			require.NoError(t, err)
			body := bytes.NewBuffer(js)
			req := httptest.NewRequest("POST", "/v1/machine/ipmi", body)
			req.Header.Add("Content-Type", "application/json")
			container = injectEditor(log, container, req)
			w := httptest.NewRecorder()
			container.ServeHTTP(w, req)

			resp := w.Result()
			defer resp.Body.Close()
			require.Equal(t, tt.wantStatusCode, resp.StatusCode, w.Body.String())

			var result v1.MachineIpmiReportResponse
			err = json.NewDecoder(resp.Body).Decode(&result)
			require.NoError(t, err)
			require.Equal(t, tt.output, result)
		})
	}
}

func TestMachineFindIPMI(t *testing.T) {
	log := zaptest.NewLogger(t).Sugar()

	tests := []struct {
		name           string
		machine        *metal.Machine
		wantStatusCode int
	}{
		{
			name:           "retrieve machine1 ipmi",
			machine:        &testdata.M1,
			wantStatusCode: http.StatusOK,
		},
		{
			name:           "retrieve machine2 ipmi",
			machine:        &testdata.M2,
			wantStatusCode: http.StatusOK,
		},
	}

	for i := range tests {
		tt := tests[i]
		t.Run(tt.name, func(t *testing.T) {
			ds, mock := datastore.InitMockDB(t)
			mock.On(r.DB("mockdb").Table("machine").Filter(r.MockAnything())).Return([]interface{}{*tt.machine}, nil)
			testdata.InitMockDBData(mock)

			machineservice, err := NewMachine(log, ds, &emptyPublisher{}, bus.DirectEndpoints(), ipam.New(goipam.New()), nil, nil, nil, 0)
			require.NoError(t, err)
			container := restful.NewContainer().Add(machineservice)

			query := datastore.MachineSearchQuery{
				ID: &tt.machine.ID,
			}
			js, err := json.Marshal(query)
			require.NoError(t, err)
			body := bytes.NewBuffer(js)
			req := httptest.NewRequest("POST", "/v1/machine/ipmi/find", body)
			req.Header.Add("Content-Type", "application/json")
			container = injectViewer(log, container, req)
			w := httptest.NewRecorder()
			container.ServeHTTP(w, req)

			resp := w.Result()
			defer resp.Body.Close()
			require.Equal(t, tt.wantStatusCode, resp.StatusCode, w.Body.String())

			var results []*v1.MachineIPMIResponse
			err = json.NewDecoder(resp.Body).Decode(&results)

			require.NoError(t, err)
			require.Len(t, results, 1)

			result := results[0]

			require.Equal(t, tt.machine.IPMI.Address, result.IPMI.Address)
			require.Equal(t, tt.machine.IPMI.Interface, result.IPMI.Interface)
			require.Equal(t, tt.machine.IPMI.User, result.IPMI.User)
			require.Equal(t, tt.machine.IPMI.Password, result.IPMI.Password)
			require.Equal(t, tt.machine.IPMI.MacAddress, result.IPMI.MacAddress)

			require.Equal(t, tt.machine.IPMI.Fru.ChassisPartNumber, *result.IPMI.Fru.ChassisPartNumber)
			require.Equal(t, tt.machine.IPMI.Fru.ChassisPartSerial, *result.IPMI.Fru.ChassisPartSerial)
			require.Equal(t, tt.machine.IPMI.Fru.BoardMfg, *result.IPMI.Fru.BoardMfg)
			require.Equal(t, tt.machine.IPMI.Fru.BoardMfgSerial, *result.IPMI.Fru.BoardMfgSerial)
			require.Equal(t, tt.machine.IPMI.Fru.BoardPartNumber, *result.IPMI.Fru.BoardPartNumber)
			require.Equal(t, tt.machine.IPMI.Fru.ProductManufacturer, *result.IPMI.Fru.ProductManufacturer)
			require.Equal(t, tt.machine.IPMI.Fru.ProductPartNumber, *result.IPMI.Fru.ProductPartNumber)
			require.Equal(t, tt.machine.IPMI.Fru.ProductSerial, *result.IPMI.Fru.ProductSerial)
		})
	}
}

<<<<<<< HEAD
=======
// FIXME move to boot-service_test.go

func TestFinalizeMachineAllocation(t *testing.T) {
	ds, mock := datastore.InitMockDB(t)
	testdata.InitMockDBData(mock)
	log := zaptest.NewLogger(t).Sugar()

	tests := []struct {
		name           string
		machineID      string
		wantStatusCode int
		wantErr        bool
		wantErrMessage string
	}{
		{
			name:           "finalize successfully",
			machineID:      "1",
			wantStatusCode: http.StatusOK,
		},
		{
			name:           "finalize unknown machine",
			machineID:      "999",
			wantStatusCode: http.StatusNotFound,
			wantErr:        true,
		},
		{
			name:           "finalize unallocated machine",
			machineID:      "3",
			wantStatusCode: http.StatusUnprocessableEntity,
			wantErr:        true,
			wantErrMessage: "the machine \"3\" is not allocated",
		},
	}

	for i := range tests {
		tt := tests[i]
		t.Run(tt.name, func(t *testing.T) {
			machineservice, err := NewMachine(log, ds, &emptyPublisher{}, bus.DirectEndpoints(), ipam.New(goipam.New()), nil, nil, nil, 0)
			require.NoError(t, err)
			container := restful.NewContainer().Add(machineservice)

			finalizeRequest := v1.MachineFinalizeAllocationRequest{
				Kernel: "vmlinuz",
			}

			js, err := json.Marshal(finalizeRequest)
			require.NoError(t, err)
			body := bytes.NewBuffer(js)
			req := httptest.NewRequest("POST", fmt.Sprintf("/v1/machine/%s/finalize-allocation", tt.machineID), body)
			req.Header.Add("Content-Type", "application/json")
			container = injectEditor(log, container, req)
			w := httptest.NewRecorder()
			container.ServeHTTP(w, req)

			resp := w.Result()
			defer resp.Body.Close()
			require.Equal(t, tt.wantStatusCode, resp.StatusCode, w.Body.String())

			if tt.wantErr {
				var result httperrors.HTTPErrorResponse
				err := json.NewDecoder(resp.Body).Decode(&result)

				require.NoError(t, err)
				require.Equal(t, tt.wantStatusCode, result.StatusCode)
				if tt.wantErrMessage != "" {
					require.Regexp(t, tt.wantErrMessage, result.Message)
				}
			} else {
				var result v1.MachineResponse
				err := json.NewDecoder(resp.Body).Decode(&result)

				require.NoError(t, err)
			}
		})
	}
}

>>>>>>> 1336fd82
func TestSetMachineState(t *testing.T) {
	ds, mock := datastore.InitMockDB(t)
	testdata.InitMockDBData(mock)
	log := zaptest.NewLogger(t).Sugar()

	userGetter := mockUserGetter{&security.User{
		EMail: "anonymous@metal-stack.io",
		Name:  "anonymous",
	}}

	machineservice, err := NewMachine(log, ds, &emptyPublisher{}, bus.DirectEndpoints(), ipam.New(goipam.New()), nil, nil, userGetter, 0)
	require.NoError(t, err)

	container := restful.NewContainer().Add(machineservice)

	stateRequest := v1.MachineState{
		Value:       string(metal.ReservedState),
		Description: "blubber",
	}
	js, err := json.Marshal(stateRequest)
	require.NoError(t, err)
	body := bytes.NewBuffer(js)
	req := httptest.NewRequest("POST", "/v1/machine/1/state", body)
	req.Header.Add("Content-Type", "application/json")
	container = injectEditor(log, container, req)
	w := httptest.NewRecorder()
	container.ServeHTTP(w, req)

	resp := w.Result()
	defer resp.Body.Close()
	require.Equal(t, http.StatusOK, resp.StatusCode, w.Body.String())
	var result v1.MachineResponse
	err = json.NewDecoder(resp.Body).Decode(&result)

	require.NoError(t, err)
	require.Equal(t, "1", result.ID)
	require.Equal(t, string(metal.ReservedState), result.State.Value)
	require.Equal(t, "blubber", result.State.Description)
	require.Equal(t, "anonymous@metal-stack.io", result.State.Issuer)
}

func TestSetMachineStateIssuerResetWhenAvailable(t *testing.T) {
	ds, mock := datastore.InitMockDB(t)
	testdata.InitMockDBData(mock)
	log := zaptest.NewLogger(t).Sugar()

	userGetter := mockUserGetter{&security.User{
		EMail: "anonymous@metal-stack.io",
		Name:  "anonymous",
	}}

	machineservice, err := NewMachine(log, ds, &emptyPublisher{}, bus.DirectEndpoints(), ipam.New(goipam.New()), nil, nil, userGetter, 0)
	require.NoError(t, err)

	container := restful.NewContainer().Add(machineservice)

	stateRequest := v1.MachineState{
		Value:       string(metal.AvailableState),
		Description: "",
	}
	js, err := json.Marshal(stateRequest)
	require.NoError(t, err)
	body := bytes.NewBuffer(js)
	req := httptest.NewRequest("POST", "/v1/machine/1/state", body)
	req.Header.Add("Content-Type", "application/json")
	container = injectEditor(log, container, req)
	w := httptest.NewRecorder()
	container.ServeHTTP(w, req)

	resp := w.Result()
	defer resp.Body.Close()
	require.Equal(t, http.StatusOK, resp.StatusCode, w.Body.String())
	var result v1.MachineResponse
	err = json.NewDecoder(resp.Body).Decode(&result)

	require.NoError(t, err)
	require.Equal(t, "1", result.ID)
	require.Equal(t, string(metal.AvailableState), result.State.Value)
	require.Equal(t, "", result.State.Description)
	require.Equal(t, "", result.State.Issuer)
}

func TestGetMachine(t *testing.T) {
	ds, mock := datastore.InitMockDB(t)
	testdata.InitMockDBData(mock)
	log := zaptest.NewLogger(t).Sugar()

	machineservice, err := NewMachine(log, ds, &emptyPublisher{}, bus.DirectEndpoints(), ipam.New(goipam.New()), nil, nil, nil, 0)
	require.NoError(t, err)

	container := restful.NewContainer().Add(machineservice)
	req := httptest.NewRequest("GET", "/v1/machine/1", nil)
	container = injectViewer(log, container, req)
	w := httptest.NewRecorder()
	container.ServeHTTP(w, req)

	resp := w.Result()
	defer resp.Body.Close()
	require.Equal(t, http.StatusOK, resp.StatusCode, w.Body.String())
	var result v1.MachineResponse
	err = json.NewDecoder(resp.Body).Decode(&result)

	require.NoError(t, err)
	require.Equal(t, testdata.M1.ID, result.ID)
	require.Equal(t, testdata.M1.Allocation.Name, result.Allocation.Name)
	require.Equal(t, testdata.Sz1.Name, *result.Size.Name)
	require.Equal(t, testdata.Img1.Name, *result.Allocation.Image.Name)
	require.Equal(t, testdata.Partition1.Name, *result.Partition.Name)
}

func TestGetMachineNotFound(t *testing.T) {
	ds, mock := datastore.InitMockDB(t)
	testdata.InitMockDBData(mock)
	log := zaptest.NewLogger(t).Sugar()

	machineservice, err := NewMachine(log, ds, &emptyPublisher{}, bus.DirectEndpoints(), ipam.New(goipam.New()), nil, nil, nil, 0)
	require.NoError(t, err)

	container := restful.NewContainer().Add(machineservice)
	req := httptest.NewRequest("GET", "/v1/machine/999", nil)
	container = injectEditor(log, container, req)
	w := httptest.NewRecorder()
	container.ServeHTTP(w, req)

	resp := w.Result()
	defer resp.Body.Close()
	require.Equal(t, http.StatusNotFound, resp.StatusCode, w.Body.String())
}

func TestFreeMachine(t *testing.T) {
	// TODO: Add tests for IPAM, verifying that networks are cleaned up properly

	ds, mock := datastore.InitMockDB(t)
	testdata.InitMockDBData(mock)
	log := zaptest.NewLogger(t).Sugar()

	pub := &emptyPublisher{}
	events := []string{"1-machine", "1-machine", "releaseMachineNetworks", "1-switch"}
	eventidx := 0
	pub.doPublish = func(topic string, data interface{}) error {
		require.Equal(t, events[eventidx], topic)
		eventidx++
		if eventidx == 2 {
			dv := data.(metal.MachineEvent)
			require.Equal(t, "1", dv.Cmd.TargetMachineID)
		}
		return nil
	}

	machineservice, err := NewMachine(log, ds, pub, bus.NewEndpoints(nil, pub), ipam.New(goipam.New()), nil, nil, nil, 0)
	require.NoError(t, err)

	container := restful.NewContainer().Add(machineservice)
	req := httptest.NewRequest("DELETE", "/v1/machine/1/free", nil)
	container = injectEditor(log, container, req)
	w := httptest.NewRecorder()
	container.ServeHTTP(w, req)

	resp := w.Result()
	defer resp.Body.Close()
	require.Equal(t, http.StatusOK, resp.StatusCode, w.Body.String())
	var result v1.MachineResponse
	err = json.NewDecoder(resp.Body).Decode(&result)

	require.NoError(t, err)
	require.Equal(t, testdata.M1.ID, result.ID)
	require.Nil(t, result.Allocation)
	require.Empty(t, result.Tags)
}

func TestSearchMachine(t *testing.T) {
	ds, mock := datastore.InitMockDB(t)
	mock.On(r.DB("mockdb").Table("machine").Filter(r.MockAnything())).Return([]interface{}{testdata.M1}, nil)
	testdata.InitMockDBData(mock)
	log := zaptest.NewLogger(t).Sugar()

	machineservice, err := NewMachine(log, ds, &emptyPublisher{}, bus.DirectEndpoints(), ipam.New(goipam.New()), nil, nil, nil, 0)
	require.NoError(t, err)

	container := restful.NewContainer().Add(machineservice)
	requestJSON := fmt.Sprintf("{%q:[%q]}", "nics_mac_addresses", "1")
	req := httptest.NewRequest("POST", "/v1/machine/find", bytes.NewBufferString(requestJSON))
	req.Header.Add("Content-Type", "application/json")
	container = injectViewer(log, container, req)
	w := httptest.NewRecorder()
	container.ServeHTTP(w, req)

	resp := w.Result()
	defer resp.Body.Close()
	require.Equal(t, http.StatusOK, resp.StatusCode, w.Body.String())
	var results []v1.MachineResponse
	err = json.NewDecoder(resp.Body).Decode(&results)

	require.NoError(t, err)
	require.Len(t, results, 1)
	result := results[0]
	require.Equal(t, testdata.M1.ID, result.ID)
	require.Equal(t, testdata.M1.Allocation.Name, result.Allocation.Name)
	require.Equal(t, testdata.Sz1.Name, *result.Size.Name)
	require.Equal(t, testdata.Img1.Name, *result.Allocation.Image.Name)
	require.Equal(t, testdata.Partition1.Name, *result.Partition.Name)
}

<<<<<<< HEAD
=======
// FIXME move to event-service_test.go
func TestAddProvisioningEvent(t *testing.T) {
	ds, mock := datastore.InitMockDB(t)
	testdata.InitMockDBData(mock)
	log := zaptest.NewLogger(t).Sugar()

	machineservice, err := NewMachine(log, ds, &emptyPublisher{}, bus.DirectEndpoints(), ipam.New(goipam.New()), nil, nil, nil, 0)
	require.NoError(t, err)

	container := restful.NewContainer().Add(machineservice)
	event := &metal.ProvisioningEvent{
		Event:   metal.ProvisioningEventPreparing,
		Message: "starting metal-hammer",
	}
	js, err := json.Marshal(event)
	require.NoError(t, err)
	body := bytes.NewBuffer(js)
	req := httptest.NewRequest("POST", "/v1/machine/1/event", body)
	container = injectEditor(log, container, req)
	req.Header.Add("Content-Type", "application/json")
	w := httptest.NewRecorder()
	container.ServeHTTP(w, req)

	resp := w.Result()
	defer resp.Body.Close()
	require.Equal(t, http.StatusOK, resp.StatusCode, w.Body.String())
	var result v1.MachineRecentProvisioningEvents
	err = json.NewDecoder(resp.Body).Decode(&result)

	require.NoError(t, err)
	require.False(t, result.CrashLoop)
	require.False(t, result.FailedMachineReclaim)
	require.Len(t, result.Events, 1)
	if len(result.Events) > 0 {
		require.Equal(t, "starting metal-hammer", result.Events[0].Message)
		require.Equal(t, string(metal.ProvisioningEventPreparing), result.Events[0].Event)
	}
}

// FIXME move to event-service_test.go
func TestAddProvisioningEvents(t *testing.T) {
	ds, mock := datastore.InitMockDB(t)
	testdata.InitMockDBData(mock)
	log := zaptest.NewLogger(t).Sugar()

	machineservice, err := NewMachine(log, ds, &emptyPublisher{}, bus.DirectEndpoints(), ipam.New(goipam.New()), nil, nil, nil, 0)
	require.NoError(t, err)

	machineID := "2"
	container := restful.NewContainer().Add(machineservice)
	preparing := string(metal.ProvisioningEventPreparing)
	events := v1.MachineProvisioningEvents{}
	events[machineID] = v1.MachineProvisioningEvent{
		Event:   preparing,
		Message: "starting metal-hammer",
	}
	js, err := json.Marshal(events)
	require.NoError(t, err)
	body := bytes.NewBuffer(js)
	req := httptest.NewRequest("POST", "/v1/machine/event", body)
	container = injectEditor(log, container, req)
	req.Header.Add("Content-Type", "application/json")
	w := httptest.NewRecorder()
	container.ServeHTTP(w, req)

	resp := w.Result()
	defer resp.Body.Close()
	require.Equal(t, http.StatusOK, resp.StatusCode, w.Body.String())
	var result v1.MachineRecentProvisioningEventsResponse
	err = json.NewDecoder(resp.Body).Decode(&result)

	require.NoError(t, err)
	require.Equal(t, uint64(1), result.Events)
	require.Equal(t, []string(nil), result.Failed)
}

>>>>>>> 1336fd82
func TestOnMachine(t *testing.T) {
	log := zaptest.NewLogger(t).Sugar()

	tests := []struct {
		cmd      metal.MachineCommand
		endpoint string
		param    string
	}{
		{
			cmd:      metal.MachineOnCmd,
			endpoint: "on",
		},
		{
			cmd:      metal.MachineOffCmd,
			endpoint: "off",
		},
		{
			cmd:      metal.MachineResetCmd,
			endpoint: "reset",
		},
		{
			cmd:      metal.MachineCycleCmd,
			endpoint: "cycle",
		},
		{
			cmd:      metal.MachineBiosCmd,
			endpoint: "bios",
		},
		{
			cmd:      metal.MachineDiskCmd,
			endpoint: "disk",
		},
		{
			cmd:      metal.MachinePxeCmd,
			endpoint: "pxe",
		},
		{
			cmd:      metal.ChassisIdentifyLEDOnCmd,
			endpoint: "chassis-identify-led-on",
		},
		{
			cmd:      metal.ChassisIdentifyLEDOnCmd,
			endpoint: "chassis-identify-led-on?description=test",
		},
		{
			cmd:      metal.ChassisIdentifyLEDOffCmd,
			endpoint: "chassis-identify-led-off?description=test",
		},
	}

	for i := range tests {
		tt := tests[i]
		t.Run("cmd_"+tt.endpoint, func(t *testing.T) {
			ds, mock := datastore.InitMockDB(t)
			testdata.InitMockDBData(mock)

			pub := &emptyPublisher{}
			pub.doPublish = func(topic string, data interface{}) error {
				require.Equal(t, "1-machine", topic)
				dv := data.(metal.MachineEvent)
				require.Equal(t, tt.cmd, dv.Cmd.Command)
				require.Equal(t, "1", dv.Cmd.TargetMachineID)
				return nil
			}

			machineservice, err := NewMachine(log, ds, pub, bus.DirectEndpoints(), ipam.New(goipam.New()), nil, nil, nil, 0)
			require.NoError(t, err)

			js, err := json.Marshal([]string{tt.param})
			require.NoError(t, err)
			body := bytes.NewBuffer(js)
			container := restful.NewContainer().Add(machineservice)
			req := httptest.NewRequest("POST", "/v1/machine/1/power/"+tt.endpoint, body)
			container = injectEditor(log, container, req)
			req.Header.Add("Content-Type", "application/json")
			w := httptest.NewRecorder()
			container.ServeHTTP(w, req)

			resp := w.Result()
			defer resp.Body.Close()
			require.Equal(t, http.StatusOK, resp.StatusCode, w.Body.String())
		})
	}
}

func TestParsePublicKey(t *testing.T) {
	pubKey := "ssh-rsa AAAAB3NzaC1yc2EAAAADAQABAAABAQDi4+MA0u/luzH2iaKnBTHzo+BEmV1MsdWtPtAps9ccD1vF94AqKtV6mm387ZhamfWUfD1b3Q5ftk56ekwZgHbk6PIUb/W4GrBD4uslTL2lzNX9v0Njo9DfapDKv4Tth6Qz5ldUb6z7IuyDmWqn3FbIPo4LOZxJ9z/HUWyau8+JMSpwIyzp2S0Gtm/pRXhbkZlr4h9jGApDQICPFGBWFEVpyOOjrS8JnEC8YzUszvbj5W1CH6Sn/DtxW0/CTAWwcjIAYYV8GlouWjjALqmjvpxO3F5kvQ1xR8IYrD86+cSCQSP4TpehftzaQzpY98fcog2YkEra+1GCY456cVSUhe1X"
	_, _, _, _, err := ssh.ParseAuthorizedKey([]byte(pubKey))
	require.NoError(t, err)

	pubKey = ""
	_, _, _, _, err = ssh.ParseAuthorizedKey([]byte(pubKey))
	require.NotNil(t, err)

	pubKey = "ssh-rsa AAAAB3NzaC1yc2EAAAADAQABAAABAQDi4+MA0u/luzH2iaKnBTHzo+BEmV1MsdWtPtAps9ccD1vF94AqKtV6mm387ZhamfWUfD1b3Q5ftk56ekwZgHbk6PIUb/W4GrBD4uslTL2lzNX9v0Njo9DfapDKv4Tth6Qz5ldUb6z7IuyDmWqn3FbIPo4LOZxJ9z/HUWyau8+JMSpwIyzp2S0Gtm/pRXhbkZlr4h9jGApDQICPFGBWFEVpyOOjrS8JnEC8YzUszvbj5W1CH6Sn/DtxW0/CTAWwcjIAYYV8GlouWjjALqmjvpxO3F5kvQ1xR8IYrD86+cSCQSP4TpehftzaQzpY98fcog2YkEra+1GCY456cVSUhe1"
	_, _, _, _, err = ssh.ParseAuthorizedKey([]byte(pubKey))
	require.NotNil(t, err)

	pubKey = "AAAAB3NzaC1yc2EAAAADAQABAAABAQDi4+MA0u/luzH2iaKnBTHzo+BEmV1MsdWtPtAps9ccD1vF94AqKtV6mm387ZhamfWUfD1b3Q5ftk56ekwZgHbk6PIUb/W4GrBD4uslTL2lzNX9v0Njo9DfapDKv4Tth6Qz5ldUb6z7IuyDmWqn3FbIPo4LOZxJ9z/HUWyau8+JMSpwIyzp2S0Gtm/pRXhbkZlr4h9jGApDQICPFGBWFEVpyOOjrS8JnEC8YzUszvbj5W1CH6Sn/DtxW0/CTAWwcjIAYYV8GlouWjjALqmjvpxO3F5kvQ1xR8IYrD86+cSCQSP4TpehftzaQzpY98fcog2YkEra+1GCY456cVSUhe1X"
	_, _, _, _, err = ssh.ParseAuthorizedKey([]byte(pubKey))
	require.NotNil(t, err)
}

func Test_validateAllocationSpec(t *testing.T) {
	trueValue := true
	falseValue := false

	tests := []struct {
		spec     machineAllocationSpec
		isError  bool
		name     string
		expected string
	}{
		{
			spec: machineAllocationSpec{
				UUID:      "gopher-uuid",
				Creator:   testEmail,
				ProjectID: "123",
				Role:      metal.RoleMachine,
				Networks: []v1.MachineAllocationNetwork{
					{
						NetworkID: "network",
					},
				},
				IPs: []string{"1.2.3.4"},
			},
			isError:  false,
			expected: "",
			name:     "auto acquire network and additional ip",
		},
		{
			spec: machineAllocationSpec{
				UUID:      "gopher-uuid",
				Creator:   testEmail,
				ProjectID: "123",
				Role:      metal.RoleMachine,
				Networks: []v1.MachineAllocationNetwork{
					{
						NetworkID:     "network",
						AutoAcquireIP: &trueValue,
					},
				},
			},
			isError: false,
			name:    "good case (explicit network)",
		},
		{
			spec: machineAllocationSpec{
				UUID:      "gopher-uuid",
				Creator:   testEmail,
				ProjectID: "123",
				Role:      metal.RoleMachine,
			},
			isError:  false,
			expected: "",
			name:     "good case (no network)",
		},
		{
			spec: machineAllocationSpec{
				Creator:     testEmail,
				PartitionID: "42",
				ProjectID:   "123",
				Size:        &testdata.Sz1,
				Role:        metal.RoleMachine,
			},
			isError: false,
			name:    "partition and size id for absent uuid",
		},
		{
			spec:     machineAllocationSpec{},
			isError:  true,
			expected: "project id must be specified",
			name:     "absent project id",
		},
		{
			spec: machineAllocationSpec{
				UUID:      "gopher-uuid",
				Creator:   testEmail,
				ProjectID: "123",
				Role:      metal.RoleMachine,
				Networks: []v1.MachineAllocationNetwork{
					{
						NetworkID:     "network",
						AutoAcquireIP: &falseValue,
					},
				},
			},
			isError:  true,
			expected: "missing ip(s) for network(s) without automatic ip allocation",
			name:     "missing ip definition for noauto network",
		},
		{
			spec: machineAllocationSpec{
				UUID:      "42",
				Creator:   testEmail,
				ProjectID: "123",
				IPs:       []string{"42"},
				Role:      metal.RoleMachine,
			},
			isError:  true,
			expected: `"42" is not a valid IP address`,
			name:     "illegal ip",
		},
		{
			spec: machineAllocationSpec{
				UUID:      "42",
				Creator:   testEmail,
				ProjectID: "123",
				Role:      metal.RoleFirewall,
			},
			isError:  true,
			expected: "when no ip is given at least one auto acquire network must be specified",
			name:     "missing network/ ip in case of firewall",
		},
		{
			spec: machineAllocationSpec{
				UUID:       "42",
				Creator:    testEmail,
				ProjectID:  "123",
				SSHPubKeys: []string{"42"},
				Role:       metal.RoleMachine,
			},
			isError:  true,
			expected: `invalid public SSH key: 42`,
			name:     "invalid ssh",
		},
		{
			spec: machineAllocationSpec{
				UUID:      "gopher-uuid",
				Creator:   testEmail,
				ProjectID: "123",
				Role:      metal.RoleMachine,
				Networks: []v1.MachineAllocationNetwork{
					{
						NetworkID: "network",
					},
				},
			},
			isError:  false,
			expected: "",
			name:     "implicit auto acquire network",
		},
	}

	for i := range tests {
		tt := tests[i]
		err := validateAllocationSpec(&tt.spec)
		if tt.isError {
			assert.Error(t, err, "Test: %s", tt.name)
			assert.EqualError(t, err, tt.expected, "Test: %s", tt.name)
		} else {
			assert.NoError(t, err, "Test: %s", tt.name)
		}
	}
}

func Test_makeMachineTags(t *testing.T) {
	type args struct {
		m        *metal.Machine
		userTags []string
	}
	tests := []struct {
		name string
		args args
		want []string
	}{
		{
			name: "All possible tags",
			args: args{
				m: &metal.Machine{
					Allocation: &metal.MachineAllocation{
						MachineNetworks: []*metal.MachineNetwork{
							{
								Private: true,
								ASN:     1203874,
							},
						},
					},
					RackID: "rack01",
					IPMI: metal.IPMI{
						Fru: metal.Fru{
							ChassisPartSerial: "chassis123",
						},
					},
				},
				userTags: []string{"usertag=something"},
			},
			want: []string{
				"usertag=something",
				"machine.metal-stack.io/network.primary.asn=1203874",
				"machine.metal-stack.io/rack=rack01",
				"machine.metal-stack.io/chassis=chassis123",
			},
		},
		{
			name: "user tags higher precedence than network tags",
			args: args{
				m: &metal.Machine{
					Allocation: &metal.MachineAllocation{
						MachineNetworks: []*metal.MachineNetwork{},
					},
				},
				userTags: []string{"override=3"},
			},
			want: []string{
				"override=3",
			},
		},
		{
			name: "system tags higher precedence than user tags",
			args: args{
				m: &metal.Machine{
					Allocation: &metal.MachineAllocation{
						MachineNetworks: []*metal.MachineNetwork{
							{
								Private: true,
								ASN:     1203874,
							},
						},
					},
				},
				userTags: []string{"machine.metal-stack.io/network.primary.asn=iamdoingsomethingevil"},
			},
			want: []string{
				"machine.metal-stack.io/network.primary.asn=1203874",
			},
		},
	}
	for i := range tests {
		tt := tests[i]
		t.Run(tt.name, func(t *testing.T) {
			got := makeMachineTags(tt.args.m, tt.args.userTags)

			for _, wantElement := range tt.want {
				require.Contains(t, got, wantElement, "tag not contained in result")
			}
			require.Len(t, got, len(tt.want))
		})
	}
}

func Test_gatherNetworksFromSpec(t *testing.T) {
	boolTrue := true
	boolFalse := false
	partitionSuperNetworks := metal.Networks{testdata.Partition1PrivateSuperNetwork, testdata.Partition2PrivateSuperNetwork}

	type mock struct {
		term     r.Term
		response interface{}
		err      error
	}
	tests := []struct {
		name                   string
		allocationSpec         *machineAllocationSpec
		partition              *metal.Partition
		partitionSuperNetworks metal.Networks
		mocks                  []mock
		want                   allocationNetworkMap
		wantErr                bool
		errRegex               string
	}{
		{
			name: "no networks given",
			allocationSpec: &machineAllocationSpec{
				Networks: v1.MachineAllocationNetworks{},
			},
			partition:              &testdata.Partition1,
			partitionSuperNetworks: partitionSuperNetworks,
			wantErr:                true,
			errRegex:               "no private network given",
		},
		{
			name: "private network given",
			allocationSpec: &machineAllocationSpec{
				Networks: v1.MachineAllocationNetworks{
					v1.MachineAllocationNetwork{
						NetworkID:     testdata.Partition1ExistingPrivateNetwork.ID,
						AutoAcquireIP: &boolTrue,
					},
				},
				ProjectID: testdata.Partition1ExistingPrivateNetwork.ProjectID,
			},
			partition:              &testdata.Partition1,
			partitionSuperNetworks: partitionSuperNetworks,
			wantErr:                false,
			want: allocationNetworkMap{
				testdata.Partition1ExistingPrivateNetwork.ID: &allocationNetwork{
					network:     &testdata.Partition1ExistingPrivateNetwork,
					ips:         []metal.IP{},
					auto:        true,
					networkType: metal.PrivatePrimaryUnshared,
				},
			},
		},
		{
			name: "private network given, but no auto acquisition and no ip provided",
			allocationSpec: &machineAllocationSpec{
				Networks: v1.MachineAllocationNetworks{
					v1.MachineAllocationNetwork{
						NetworkID:     testdata.Partition1ExistingPrivateNetwork.ID,
						AutoAcquireIP: &boolFalse,
					},
				},
				ProjectID: testdata.Partition1ExistingPrivateNetwork.ProjectID,
			},
			partition:              &testdata.Partition1,
			partitionSuperNetworks: partitionSuperNetworks,
			wantErr:                true,
			errRegex:               "the private network .* has no auto ip acquisition, but no suitable IPs were provided",
		},
		{
			name: "private network and internet network given",
			allocationSpec: &machineAllocationSpec{
				Networks: v1.MachineAllocationNetworks{
					v1.MachineAllocationNetwork{
						NetworkID:     testdata.Partition1ExistingPrivateNetwork.ID,
						AutoAcquireIP: &boolTrue,
					},
					v1.MachineAllocationNetwork{
						NetworkID:     testdata.Partition1InternetNetwork.ID,
						AutoAcquireIP: &boolTrue,
					},
				},
				ProjectID: testdata.Partition1ExistingPrivateNetwork.ProjectID,
			},
			partition:              &testdata.Partition1,
			partitionSuperNetworks: partitionSuperNetworks,
			wantErr:                false,
			want: allocationNetworkMap{
				testdata.Partition1ExistingPrivateNetwork.ID: &allocationNetwork{
					network:     &testdata.Partition1ExistingPrivateNetwork,
					ips:         []metal.IP{},
					auto:        true,
					networkType: metal.PrivatePrimaryUnshared,
				},
				testdata.Partition1InternetNetwork.ID: &allocationNetwork{
					network:     &testdata.Partition1InternetNetwork,
					ips:         []metal.IP{},
					auto:        true,
					networkType: metal.External,
				},
			},
		},
		{
			name: "ip which does not belong to any related network given",
			allocationSpec: &machineAllocationSpec{
				Networks: v1.MachineAllocationNetworks{
					v1.MachineAllocationNetwork{
						NetworkID:     testdata.Partition1ExistingPrivateNetwork.ID,
						AutoAcquireIP: &boolTrue,
					},
				},
				IPs:       []string{testdata.Partition2InternetIP.IPAddress},
				ProjectID: testdata.Partition1ExistingPrivateNetwork.ProjectID,
			},
			partition:              &testdata.Partition1,
			partitionSuperNetworks: partitionSuperNetworks,
			wantErr:                true,
			errRegex:               "given ip .* is not in any of the given networks",
		},
		{
			name: "private network and internet network with no auto acquired internet ip",
			allocationSpec: &machineAllocationSpec{
				Networks: v1.MachineAllocationNetworks{
					v1.MachineAllocationNetwork{
						NetworkID:     testdata.Partition1ExistingPrivateNetwork.ID,
						AutoAcquireIP: &boolTrue,
					},
					v1.MachineAllocationNetwork{
						NetworkID:     testdata.Partition1InternetNetwork.ID,
						AutoAcquireIP: &boolFalse,
					},
				},
				IPs:       []string{testdata.Partition1InternetIP.IPAddress},
				ProjectID: testdata.Partition1ExistingPrivateNetwork.ProjectID,
			},
			partition:              &testdata.Partition1,
			partitionSuperNetworks: partitionSuperNetworks,
			wantErr:                false,
			want: allocationNetworkMap{
				testdata.Partition1ExistingPrivateNetwork.ID: &allocationNetwork{
					network:     &testdata.Partition1ExistingPrivateNetwork,
					ips:         []metal.IP{},
					auto:        true,
					networkType: metal.PrivatePrimaryUnshared,
				},
				testdata.Partition1InternetNetwork.ID: &allocationNetwork{
					network:     &testdata.Partition1InternetNetwork,
					ips:         []metal.IP{testdata.Partition1InternetIP},
					auto:        false,
					networkType: metal.External,
				},
			},
		},
		{
			name: "private of other network given",
			allocationSpec: &machineAllocationSpec{
				Networks: v1.MachineAllocationNetworks{
					v1.MachineAllocationNetwork{
						NetworkID:     testdata.Partition1ExistingPrivateNetwork.ID,
						AutoAcquireIP: &boolTrue,
					},
				},
				ProjectID: "another-project",
			},
			partition:              &testdata.Partition1,
			partitionSuperNetworks: partitionSuperNetworks,
			wantErr:                true,
			errRegex:               "the given private network does not belong to the project, which is not allowed",
		},
		{
			name: "try to assign machine to private network of other partition",
			allocationSpec: &machineAllocationSpec{
				Networks: v1.MachineAllocationNetworks{
					v1.MachineAllocationNetwork{
						NetworkID:     testdata.Partition2ExistingPrivateNetwork.ID,
						AutoAcquireIP: &boolTrue,
					},
				},
				ProjectID: testdata.Partition2ExistingPrivateNetwork.ProjectID,
			},
			partition:              &testdata.Partition1,
			partitionSuperNetworks: partitionSuperNetworks,
			wantErr:                true,
			errRegex:               "private network .* must be located in the partition where the machine is going to be placed",
		},
		{
			name: "try to assign machine to super network",
			allocationSpec: &machineAllocationSpec{
				Networks: v1.MachineAllocationNetworks{
					v1.MachineAllocationNetwork{
						NetworkID:     testdata.Partition1PrivateSuperNetwork.ID,
						AutoAcquireIP: &boolTrue,
					},
				},
			},
			partition:              &testdata.Partition1,
			partitionSuperNetworks: partitionSuperNetworks,
			wantErr:                true,
			errRegex:               "private super networks are not allowed to be set explicitly",
		},
		{
			name: "try to assign machine to underlay network",
			allocationSpec: &machineAllocationSpec{
				Networks: v1.MachineAllocationNetworks{
					v1.MachineAllocationNetwork{
						NetworkID:     testdata.Partition1UnderlayNetwork.ID,
						AutoAcquireIP: &boolTrue,
					},
				},
			},
			partition:              &testdata.Partition1,
			partitionSuperNetworks: partitionSuperNetworks,
			wantErr:                true,
			errRegex:               "underlay networks are not allowed to be set explicitly",
		},
		{
			name: "add machine to a shared network as primary private network",
			allocationSpec: &machineAllocationSpec{
				Role:      metal.RoleMachine,
				ProjectID: testdata.Partition1ExistingSharedNetwork.ProjectID,
				Networks: v1.MachineAllocationNetworks{
					v1.MachineAllocationNetwork{
						NetworkID: testdata.Partition1ExistingSharedNetwork.ID,
					},
				},
			},
			partition:              &testdata.Partition1,
			partitionSuperNetworks: partitionSuperNetworks,
			want: allocationNetworkMap{
				testdata.Partition1ExistingSharedNetwork.ID: &allocationNetwork{
					network:     &testdata.Partition1ExistingSharedNetwork,
					ips:         []metal.IP{},
					auto:        true,
					networkType: metal.PrivatePrimaryShared,
				},
			},
			wantErr: false,
		},
		{
			name: "add machine with specific ip to a shared network as primary private network",
			allocationSpec: &machineAllocationSpec{
				Role:      metal.RoleMachine,
				ProjectID: testdata.Partition1ExistingSharedNetwork.ProjectID,
				Networks: v1.MachineAllocationNetworks{
					v1.MachineAllocationNetwork{
						NetworkID: testdata.Partition1ExistingSharedNetwork.ID,
					},
				},
				IPs: []string{testdata.Partition1SpecificSharedIP.IPAddress},
			},
			partition:              &testdata.Partition1,
			partitionSuperNetworks: partitionSuperNetworks,
			want: allocationNetworkMap{
				testdata.Partition1ExistingSharedNetwork.ID: &allocationNetwork{
					network:     &testdata.Partition1ExistingSharedNetwork,
					ips:         []metal.IP{testdata.Partition1SpecificSharedIP},
					auto:        false,
					networkType: metal.PrivatePrimaryShared,
				},
			},
			wantErr: false,
		},
		{
			name: "add machine with specific ip to a shared network as primary private network with ip auto acquisition implicitly disabled",
			allocationSpec: &machineAllocationSpec{
				Role:      metal.RoleMachine,
				ProjectID: testdata.Partition1ExistingSharedNetwork.ProjectID,
				Networks: v1.MachineAllocationNetworks{
					v1.MachineAllocationNetwork{
						AutoAcquireIP: &boolTrue,
						NetworkID:     testdata.Partition1ExistingSharedNetwork.ID,
					},
				},
				IPs: []string{testdata.Partition1SpecificSharedIP.IPAddress},
			},
			partition:              &testdata.Partition1,
			partitionSuperNetworks: partitionSuperNetworks,
			want: allocationNetworkMap{
				testdata.Partition1ExistingSharedNetwork.ID: &allocationNetwork{
					network:     &testdata.Partition1ExistingSharedNetwork,
					ips:         []metal.IP{testdata.Partition1SpecificSharedIP},
					auto:        false,
					networkType: metal.PrivatePrimaryShared,
				},
			},
			wantErr: false,
		},
		{
			name: "add firewall to a shared network as primary private network",
			allocationSpec: &machineAllocationSpec{
				Role:      metal.RoleFirewall,
				ProjectID: testdata.Partition1ExistingSharedNetwork.ProjectID,
				Networks: v1.MachineAllocationNetworks{
					v1.MachineAllocationNetwork{
						NetworkID: testdata.Partition1ExistingSharedNetwork.ID,
					},
				},
			},
			partition:              &testdata.Partition1,
			partitionSuperNetworks: partitionSuperNetworks,
			want: allocationNetworkMap{
				testdata.Partition1ExistingSharedNetwork.ID: &allocationNetwork{
					network:     &testdata.Partition1ExistingSharedNetwork,
					ips:         []metal.IP{},
					auto:        true,
					networkType: metal.PrivatePrimaryShared,
				},
			},
			wantErr: false,
		},
		{
			name: "add firewall with specific ip to a shared network as primary private network",
			allocationSpec: &machineAllocationSpec{
				Role:      metal.RoleFirewall,
				ProjectID: testdata.Partition1ExistingSharedNetwork.ProjectID,
				Networks: v1.MachineAllocationNetworks{
					v1.MachineAllocationNetwork{
						NetworkID: testdata.Partition1ExistingSharedNetwork.ID,
					},
				},
				IPs: []string{testdata.Partition1SpecificSharedIP.IPAddress},
			},
			partition:              &testdata.Partition1,
			partitionSuperNetworks: partitionSuperNetworks,
			want: allocationNetworkMap{
				testdata.Partition1ExistingSharedNetwork.ID: &allocationNetwork{
					network:     &testdata.Partition1ExistingSharedNetwork,
					ips:         []metal.IP{testdata.Partition1SpecificSharedIP},
					auto:        false,
					networkType: metal.PrivatePrimaryShared,
				},
			},
			wantErr: false,
		},
		{
			name: "add firewall to private network and shared network",
			allocationSpec: &machineAllocationSpec{
				Role:      metal.RoleFirewall,
				ProjectID: testdata.Partition1ExistingPrivateNetwork.ProjectID,
				Networks: v1.MachineAllocationNetworks{
					v1.MachineAllocationNetwork{
						NetworkID: testdata.Partition1ExistingPrivateNetwork.ID,
					},
					v1.MachineAllocationNetwork{
						NetworkID: testdata.Partition1ExistingSharedNetwork.ID,
					},
				},
			},
			partition:              &testdata.Partition1,
			partitionSuperNetworks: partitionSuperNetworks,
			want: allocationNetworkMap{
				testdata.Partition1ExistingPrivateNetwork.ID: &allocationNetwork{
					network:     &testdata.Partition1ExistingPrivateNetwork,
					ips:         []metal.IP{},
					auto:        true,
					networkType: metal.PrivatePrimaryUnshared,
				},
				testdata.Partition1ExistingSharedNetwork.ID: &allocationNetwork{
					network:     &testdata.Partition1ExistingSharedNetwork,
					ips:         []metal.IP{},
					auto:        true,
					networkType: metal.PrivateSecondaryShared,
				},
			},
			wantErr: false,
		},
		{
			name: "add firewall to private and shared network with specific ip",
			allocationSpec: &machineAllocationSpec{
				Role:      metal.RoleFirewall,
				ProjectID: testdata.Partition1ExistingPrivateNetwork.ProjectID,
				Networks: v1.MachineAllocationNetworks{
					v1.MachineAllocationNetwork{
						NetworkID: testdata.Partition1ExistingPrivateNetwork.ID,
					},
					v1.MachineAllocationNetwork{
						NetworkID: testdata.Partition1ExistingSharedNetwork.ID,
					},
				},
				IPs: []string{testdata.Partition1SpecificSharedConsumerIP.IPAddress},
			},
			partition:              &testdata.Partition1,
			partitionSuperNetworks: partitionSuperNetworks,
			want: allocationNetworkMap{
				testdata.Partition1ExistingPrivateNetwork.ID: &allocationNetwork{
					network:     &testdata.Partition1ExistingPrivateNetwork,
					ips:         []metal.IP{},
					auto:        true,
					networkType: metal.PrivatePrimaryUnshared,
				},
				testdata.Partition1ExistingSharedNetwork.ID: &allocationNetwork{
					network:     &testdata.Partition1ExistingSharedNetwork,
					ips:         []metal.IP{testdata.Partition1SpecificSharedConsumerIP},
					auto:        false,
					networkType: metal.PrivateSecondaryShared,
				},
			},
			wantErr: false,
		},
		{
			name: "try to add firewall to private and shared network with specific ip that belongs to an other project",
			allocationSpec: &machineAllocationSpec{
				Role:      metal.RoleFirewall,
				ProjectID: testdata.Partition1ExistingPrivateNetwork.ProjectID,
				Networks: v1.MachineAllocationNetworks{
					v1.MachineAllocationNetwork{
						NetworkID: testdata.Partition1ExistingPrivateNetwork.ID,
					},
					v1.MachineAllocationNetwork{
						NetworkID: testdata.Partition1ExistingSharedNetwork.ID,
					},
				},
				IPs: []string{testdata.Partition1SpecificSharedIP.IPAddress},
			},
			partition:              &testdata.Partition1,
			partitionSuperNetworks: partitionSuperNetworks,
			errRegex:               "given ip .* with project id .* does not belong to the project of this allocation: .*",
			wantErr:                true,
		},
		{
			name: "add firewall to multiple, private, shared networks",
			allocationSpec: &machineAllocationSpec{
				Role:      metal.RoleFirewall,
				ProjectID: testdata.Partition1ExistingPrivateNetwork.ProjectID,
				Networks: v1.MachineAllocationNetworks{
					v1.MachineAllocationNetwork{
						NetworkID: testdata.Partition1ExistingPrivateNetwork.ID,
					},
					v1.MachineAllocationNetwork{
						NetworkID: testdata.Partition1ExistingSharedNetwork.ID,
					},
					v1.MachineAllocationNetwork{
						NetworkID: testdata.Partition1ExistingSharedNetwork2.ID,
					},
				},
			},
			partition:              &testdata.Partition1,
			partitionSuperNetworks: partitionSuperNetworks,
			want: allocationNetworkMap{
				testdata.Partition1ExistingPrivateNetwork.ID: &allocationNetwork{
					network:     &testdata.Partition1ExistingPrivateNetwork,
					ips:         []metal.IP{},
					auto:        true,
					networkType: metal.PrivatePrimaryUnshared,
				},
				testdata.Partition1ExistingSharedNetwork.ID: &allocationNetwork{
					network:     &testdata.Partition1ExistingSharedNetwork,
					ips:         []metal.IP{},
					auto:        true,
					networkType: metal.PrivateSecondaryShared,
				},
				testdata.Partition1ExistingSharedNetwork2.ID: &allocationNetwork{
					network:     &testdata.Partition1ExistingSharedNetwork2,
					ips:         []metal.IP{},
					auto:        true,
					networkType: metal.PrivateSecondaryShared,
				},
			},
			wantErr: false,
		},
		{
			name: "try to add firewall to multiple, private, shared networks",
			allocationSpec: &machineAllocationSpec{
				Role:      metal.RoleFirewall,
				ProjectID: testdata.Partition1ExistingSharedNetwork.ProjectID,
				Networks: v1.MachineAllocationNetworks{
					v1.MachineAllocationNetwork{
						NetworkID: testdata.Partition1ExistingSharedNetwork.ID,
					},
					v1.MachineAllocationNetwork{
						NetworkID: testdata.Partition1ExistingSharedNetwork2.ID,
					},
				},
			},
			partition:              &testdata.Partition1,
			partitionSuperNetworks: partitionSuperNetworks,
			errRegex:               "firewalls are not allowed to be placed into multiple private, shared networks",
			wantErr:                true,
		},
		{
			name: "try to add machine to private network and shared network",
			allocationSpec: &machineAllocationSpec{
				Role:      metal.RoleMachine,
				ProjectID: testdata.Partition1ExistingPrivateNetwork.ProjectID,
				Networks: v1.MachineAllocationNetworks{
					v1.MachineAllocationNetwork{
						NetworkID: testdata.Partition1ExistingPrivateNetwork.ID,
					},
					v1.MachineAllocationNetwork{
						NetworkID: testdata.Partition1ExistingSharedNetwork.ID,
					},
				},
			},
			partition:              &testdata.Partition1,
			partitionSuperNetworks: partitionSuperNetworks,
			errRegex:               "machines are not allowed to be placed into multiple private networks",
			wantErr:                true,
		},
		{
			name: "try to add machine to multiple private networks which are not shared",
			allocationSpec: &machineAllocationSpec{
				Networks: v1.MachineAllocationNetworks{
					v1.MachineAllocationNetwork{
						NetworkID: testdata.Partition1ExistingPrivateNetwork.ID,
					},
					v1.MachineAllocationNetwork{
						NetworkID: testdata.Partition2ExistingPrivateNetwork.ID,
					},
				},
			},
			partition:              &testdata.Partition1,
			partitionSuperNetworks: partitionSuperNetworks,
			wantErr:                true,
			errRegex:               "multiple private networks are specified but there must be only one primary private network that must not be shared",
		},
		{
			name: "try to add the same network a couple of times",
			allocationSpec: &machineAllocationSpec{
				Networks: v1.MachineAllocationNetworks{
					v1.MachineAllocationNetwork{
						NetworkID: testdata.Partition1InternetNetwork.ID,
					},
					v1.MachineAllocationNetwork{
						NetworkID: testdata.Partition1InternetNetwork.ID,
					},
				},
			},
			partition:              &testdata.Partition1,
			partitionSuperNetworks: partitionSuperNetworks,
			wantErr:                true,
			errRegex:               "given network ids are not unique",
		},
	}

	for i := range tests {
		test := tests[i]
		t.Run(test.name, func(t *testing.T) {
			// init tests
			ds, mock := datastore.InitMockDB(t)
			for _, testMock := range test.mocks {
				mock.On(testMock.term).Return(testMock.response, testMock.err)
			}
			testdata.InitMockDBData(mock)

			// run
			got, err := gatherNetworksFromSpec(ds, test.allocationSpec, test.partition, test.partitionSuperNetworks)
			// verify
			if err != nil {
				if !test.wantErr {
					t.Errorf("gatherNetworksFromSpec() error = %v, wantErr %v", err, test.wantErr)
					return
				}
				if test.errRegex != "" {
					require.Regexp(t, test.errRegex, err)
				}
				return
			}

			require.Len(t, got, len(test.want), "number of gathered networks is incorrect")
			for wantNetworkID, wantNetwork := range test.want {
				require.Contains(t, got, wantNetworkID)
				gotNetwork := got[wantNetworkID]
				require.Equal(t, wantNetwork.networkType, gotNetwork.networkType)

				var gotIPs []string
				for _, gotIP := range gotNetwork.ips {
					gotIPs = append(gotIPs, gotIP.IPAddress)
				}

				for _, wantIP := range wantNetwork.ips {
					require.Contains(t, gotIPs, wantIP.IPAddress)
				}
			}
		})
	}
}<|MERGE_RESOLUTION|>--- conflicted
+++ resolved
@@ -16,11 +16,6 @@
 	v1 "github.com/metal-stack/metal-api/cmd/metal-api/internal/service/v1"
 	"github.com/metal-stack/metal-api/cmd/metal-api/internal/testdata"
 	"github.com/metal-stack/metal-lib/bus"
-<<<<<<< HEAD
-=======
-	"github.com/metal-stack/metal-lib/httperrors"
-	"github.com/metal-stack/security"
->>>>>>> 1336fd82
 	"github.com/stretchr/testify/assert"
 	"github.com/stretchr/testify/require"
 	"go.uber.org/zap/zaptest"
@@ -85,205 +80,6 @@
 	require.Equal(t, testdata.M2.ID, result[1].ID)
 }
 
-<<<<<<< HEAD
-=======
-// FIXME move to boot-service_test.go
-func TestRegisterMachine(t *testing.T) {
-	log := zaptest.NewLogger(t).Sugar()
-
-	tests := []struct {
-		name                 string
-		uuid                 string
-		partitionid          string
-		numcores             int
-		memory               int
-		dbpartitions         []metal.Partition
-		dbsizes              []metal.Size
-		dbmachines           metal.Machines
-		neighbormac1         metal.MacAddress
-		neighbormac2         metal.MacAddress
-		expectedStatus       int
-		expectedErrorMessage string
-		expectedSizeName     string
-	}{
-		{
-			name:             "insert new",
-			uuid:             "0",
-			partitionid:      "0",
-			dbpartitions:     []metal.Partition{testdata.Partition1},
-			dbsizes:          []metal.Size{testdata.Sz1},
-			neighbormac1:     testdata.Switch1.Nics[0].MacAddress,
-			neighbormac2:     testdata.Switch2.Nics[0].MacAddress,
-			numcores:         1,
-			memory:           100,
-			expectedStatus:   http.StatusCreated,
-			expectedSizeName: testdata.Sz1.Name,
-		},
-		{
-			name:             "insert existing",
-			uuid:             "1",
-			partitionid:      "1",
-			dbpartitions:     []metal.Partition{testdata.Partition1},
-			dbsizes:          []metal.Size{testdata.Sz1},
-			neighbormac1:     testdata.Switch1.Nics[0].MacAddress,
-			neighbormac2:     testdata.Switch2.Nics[0].MacAddress,
-			dbmachines:       metal.Machines{testdata.M1},
-			numcores:         1,
-			memory:           100,
-			expectedStatus:   http.StatusOK,
-			expectedSizeName: testdata.Sz1.Name,
-		},
-		{
-			name:                 "insert existing without second neighbor",
-			uuid:                 "1",
-			partitionid:          "1",
-			dbpartitions:         []metal.Partition{testdata.Partition1},
-			dbsizes:              []metal.Size{testdata.Sz1},
-			neighbormac1:         testdata.Switch1.Nics[0].MacAddress,
-			dbmachines:           metal.Machines{testdata.M1},
-			numcores:             1,
-			memory:               100,
-			expectedStatus:       http.StatusUnprocessableEntity,
-			expectedErrorMessage: "machine 1 is not connected to exactly two switches, found connections to 1 switches",
-		},
-		{
-			name:                 "empty uuid",
-			uuid:                 "",
-			partitionid:          "1",
-			dbpartitions:         []metal.Partition{testdata.Partition1},
-			dbsizes:              []metal.Size{testdata.Sz1},
-			expectedStatus:       http.StatusBadRequest,
-			expectedErrorMessage: "uuid cannot be empty",
-		},
-		{
-			name:                 "empty partition",
-			uuid:                 "1",
-			partitionid:          "",
-			dbpartitions:         nil,
-			dbsizes:              []metal.Size{testdata.Sz1},
-			expectedStatus:       http.StatusNotFound,
-			expectedErrorMessage: "no partition with id \"\" found",
-		},
-		{
-			name:             "new with unknown size",
-			uuid:             "0",
-			partitionid:      "1",
-			dbpartitions:     []metal.Partition{testdata.Partition1},
-			dbsizes:          []metal.Size{testdata.Sz1},
-			neighbormac1:     testdata.Switch1.Nics[0].MacAddress,
-			neighbormac2:     testdata.Switch2.Nics[0].MacAddress,
-			numcores:         2,
-			memory:           100,
-			expectedStatus:   http.StatusCreated,
-			expectedSizeName: metal.UnknownSize.Name,
-		},
-	}
-
-	for i := range tests {
-		tt := tests[i]
-		t.Run(tt.name, func(t *testing.T) {
-			ds, mock := datastore.InitMockDB(t)
-			mock.On(r.DB("mockdb").Table("partition").Get(tt.partitionid)).Return(tt.dbpartitions, nil)
-
-			if len(tt.dbmachines) > 0 {
-				mock.On(r.DB("mockdb").Table("size").Get(tt.dbmachines[0].SizeID)).Return([]metal.Size{testdata.Sz1}, nil)
-				mock.On(r.DB("mockdb").Table("machine").Get(tt.dbmachines[0].ID).Replace(r.MockAnything())).Return(testdata.EmptyResult, nil)
-			} else {
-				mock.On(r.DB("mockdb").Table("machine").Get("0")).Return(nil, nil)
-				mock.On(r.DB("mockdb").Table("machine").Insert(r.MockAnything(), r.InsertOpts{
-					Conflict: "replace",
-				})).Return(testdata.EmptyResult, nil)
-			}
-			mock.On(r.DB("mockdb").Table("size").Get(metal.UnknownSize.ID)).Return([]metal.Size{*metal.UnknownSize}, nil)
-			mock.On(r.DB("mockdb").Table("switch").Filter(r.MockAnything(), r.FilterOpts{})).Return([]metal.Switch{testdata.Switch1, testdata.Switch2}, nil)
-			mock.On(r.DB("mockdb").Table("event").Filter(r.MockAnything(), r.FilterOpts{})).Return([]metal.ProvisioningEventContainer{}, nil)
-			mock.On(r.DB("mockdb").Table("event").Insert(r.MockAnything(), r.InsertOpts{})).Return(testdata.EmptyResult, nil)
-			testdata.InitMockDBData(mock)
-
-			registerRequest := &v1.MachineRegisterRequest{
-				UUID:        tt.uuid,
-				PartitionID: tt.partitionid,
-				RackID:      "1",
-				IPMI: v1.MachineIPMI{
-					Address:    testdata.IPMI1.Address,
-					Interface:  testdata.IPMI1.Interface,
-					MacAddress: testdata.IPMI1.MacAddress,
-					Fru: v1.MachineFru{
-						ChassisPartNumber:   &testdata.IPMI1.Fru.ChassisPartNumber,
-						ChassisPartSerial:   &testdata.IPMI1.Fru.ChassisPartSerial,
-						BoardMfg:            &testdata.IPMI1.Fru.BoardMfg,
-						BoardMfgSerial:      &testdata.IPMI1.Fru.BoardMfgSerial,
-						BoardPartNumber:     &testdata.IPMI1.Fru.BoardPartNumber,
-						ProductManufacturer: &testdata.IPMI1.Fru.ProductManufacturer,
-						ProductPartNumber:   &testdata.IPMI1.Fru.ProductPartNumber,
-						ProductSerial:       &testdata.IPMI1.Fru.ProductSerial,
-					},
-				},
-				Hardware: v1.MachineHardware{
-					MachineHardwareBase: v1.MachineHardwareBase{
-						CPUCores: tt.numcores,
-						Memory:   uint64(tt.memory),
-					},
-					Nics: v1.MachineNics{
-						v1.MachineNic{
-							Neighbors: v1.MachineNics{
-								v1.MachineNic{
-									MacAddress: string(tt.neighbormac1),
-								},
-							},
-						},
-						v1.MachineNic{
-							Neighbors: v1.MachineNics{
-								v1.MachineNic{
-									MacAddress: string(tt.neighbormac2),
-								},
-							},
-						},
-					},
-				},
-			}
-
-			js, err := json.Marshal(registerRequest)
-			require.NoError(t, err)
-			body := bytes.NewBuffer(js)
-			machineservice, err := NewMachine(log, ds, &emptyPublisher{}, bus.DirectEndpoints(), ipam.New(goipam.New()), nil, nil, nil, 0)
-			require.NoError(t, err)
-			container := restful.NewContainer().Add(machineservice)
-			req := httptest.NewRequest("POST", "/v1/machine/register", body)
-			req.Header.Add("Content-Type", "application/json")
-			container = injectEditor(log, container, req)
-			w := httptest.NewRecorder()
-			container.ServeHTTP(w, req)
-
-			resp := w.Result()
-			defer resp.Body.Close()
-			require.Equal(t, tt.expectedStatus, resp.StatusCode, w.Body.String())
-
-			if tt.expectedStatus > 300 {
-				var result httperrors.HTTPErrorResponse
-				err := json.NewDecoder(resp.Body).Decode(&result)
-
-				require.NoError(t, err)
-				require.Regexp(t, tt.expectedErrorMessage, result.Message)
-			} else {
-				var result v1.MachineResponse
-				err := json.NewDecoder(resp.Body).Decode(&result)
-
-				require.NoError(t, err)
-				expectedid := "0"
-				if len(tt.dbmachines) > 0 {
-					expectedid = tt.dbmachines[0].ID
-				}
-				require.Equal(t, expectedid, result.ID)
-				require.Equal(t, "1", result.RackID)
-				require.Equal(t, tt.expectedSizeName, *result.Size.Name)
-				require.Equal(t, testdata.Partition1.Name, *result.Partition.Name)
-			}
-		})
-	}
-}
-
->>>>>>> 1336fd82
 func TestMachineIPMIReport(t *testing.T) {
 	ds, mock := datastore.InitMockDB(t)
 	testdata.InitMockDBData(mock)
@@ -421,86 +217,6 @@
 	}
 }
 
-<<<<<<< HEAD
-=======
-// FIXME move to boot-service_test.go
-
-func TestFinalizeMachineAllocation(t *testing.T) {
-	ds, mock := datastore.InitMockDB(t)
-	testdata.InitMockDBData(mock)
-	log := zaptest.NewLogger(t).Sugar()
-
-	tests := []struct {
-		name           string
-		machineID      string
-		wantStatusCode int
-		wantErr        bool
-		wantErrMessage string
-	}{
-		{
-			name:           "finalize successfully",
-			machineID:      "1",
-			wantStatusCode: http.StatusOK,
-		},
-		{
-			name:           "finalize unknown machine",
-			machineID:      "999",
-			wantStatusCode: http.StatusNotFound,
-			wantErr:        true,
-		},
-		{
-			name:           "finalize unallocated machine",
-			machineID:      "3",
-			wantStatusCode: http.StatusUnprocessableEntity,
-			wantErr:        true,
-			wantErrMessage: "the machine \"3\" is not allocated",
-		},
-	}
-
-	for i := range tests {
-		tt := tests[i]
-		t.Run(tt.name, func(t *testing.T) {
-			machineservice, err := NewMachine(log, ds, &emptyPublisher{}, bus.DirectEndpoints(), ipam.New(goipam.New()), nil, nil, nil, 0)
-			require.NoError(t, err)
-			container := restful.NewContainer().Add(machineservice)
-
-			finalizeRequest := v1.MachineFinalizeAllocationRequest{
-				Kernel: "vmlinuz",
-			}
-
-			js, err := json.Marshal(finalizeRequest)
-			require.NoError(t, err)
-			body := bytes.NewBuffer(js)
-			req := httptest.NewRequest("POST", fmt.Sprintf("/v1/machine/%s/finalize-allocation", tt.machineID), body)
-			req.Header.Add("Content-Type", "application/json")
-			container = injectEditor(log, container, req)
-			w := httptest.NewRecorder()
-			container.ServeHTTP(w, req)
-
-			resp := w.Result()
-			defer resp.Body.Close()
-			require.Equal(t, tt.wantStatusCode, resp.StatusCode, w.Body.String())
-
-			if tt.wantErr {
-				var result httperrors.HTTPErrorResponse
-				err := json.NewDecoder(resp.Body).Decode(&result)
-
-				require.NoError(t, err)
-				require.Equal(t, tt.wantStatusCode, result.StatusCode)
-				if tt.wantErrMessage != "" {
-					require.Regexp(t, tt.wantErrMessage, result.Message)
-				}
-			} else {
-				var result v1.MachineResponse
-				err := json.NewDecoder(resp.Body).Decode(&result)
-
-				require.NoError(t, err)
-			}
-		})
-	}
-}
-
->>>>>>> 1336fd82
 func TestSetMachineState(t *testing.T) {
 	ds, mock := datastore.InitMockDB(t)
 	testdata.InitMockDBData(mock)
@@ -704,85 +420,6 @@
 	require.Equal(t, testdata.Partition1.Name, *result.Partition.Name)
 }
 
-<<<<<<< HEAD
-=======
-// FIXME move to event-service_test.go
-func TestAddProvisioningEvent(t *testing.T) {
-	ds, mock := datastore.InitMockDB(t)
-	testdata.InitMockDBData(mock)
-	log := zaptest.NewLogger(t).Sugar()
-
-	machineservice, err := NewMachine(log, ds, &emptyPublisher{}, bus.DirectEndpoints(), ipam.New(goipam.New()), nil, nil, nil, 0)
-	require.NoError(t, err)
-
-	container := restful.NewContainer().Add(machineservice)
-	event := &metal.ProvisioningEvent{
-		Event:   metal.ProvisioningEventPreparing,
-		Message: "starting metal-hammer",
-	}
-	js, err := json.Marshal(event)
-	require.NoError(t, err)
-	body := bytes.NewBuffer(js)
-	req := httptest.NewRequest("POST", "/v1/machine/1/event", body)
-	container = injectEditor(log, container, req)
-	req.Header.Add("Content-Type", "application/json")
-	w := httptest.NewRecorder()
-	container.ServeHTTP(w, req)
-
-	resp := w.Result()
-	defer resp.Body.Close()
-	require.Equal(t, http.StatusOK, resp.StatusCode, w.Body.String())
-	var result v1.MachineRecentProvisioningEvents
-	err = json.NewDecoder(resp.Body).Decode(&result)
-
-	require.NoError(t, err)
-	require.False(t, result.CrashLoop)
-	require.False(t, result.FailedMachineReclaim)
-	require.Len(t, result.Events, 1)
-	if len(result.Events) > 0 {
-		require.Equal(t, "starting metal-hammer", result.Events[0].Message)
-		require.Equal(t, string(metal.ProvisioningEventPreparing), result.Events[0].Event)
-	}
-}
-
-// FIXME move to event-service_test.go
-func TestAddProvisioningEvents(t *testing.T) {
-	ds, mock := datastore.InitMockDB(t)
-	testdata.InitMockDBData(mock)
-	log := zaptest.NewLogger(t).Sugar()
-
-	machineservice, err := NewMachine(log, ds, &emptyPublisher{}, bus.DirectEndpoints(), ipam.New(goipam.New()), nil, nil, nil, 0)
-	require.NoError(t, err)
-
-	machineID := "2"
-	container := restful.NewContainer().Add(machineservice)
-	preparing := string(metal.ProvisioningEventPreparing)
-	events := v1.MachineProvisioningEvents{}
-	events[machineID] = v1.MachineProvisioningEvent{
-		Event:   preparing,
-		Message: "starting metal-hammer",
-	}
-	js, err := json.Marshal(events)
-	require.NoError(t, err)
-	body := bytes.NewBuffer(js)
-	req := httptest.NewRequest("POST", "/v1/machine/event", body)
-	container = injectEditor(log, container, req)
-	req.Header.Add("Content-Type", "application/json")
-	w := httptest.NewRecorder()
-	container.ServeHTTP(w, req)
-
-	resp := w.Result()
-	defer resp.Body.Close()
-	require.Equal(t, http.StatusOK, resp.StatusCode, w.Body.String())
-	var result v1.MachineRecentProvisioningEventsResponse
-	err = json.NewDecoder(resp.Body).Decode(&result)
-
-	require.NoError(t, err)
-	require.Equal(t, uint64(1), result.Events)
-	require.Equal(t, []string(nil), result.Failed)
-}
-
->>>>>>> 1336fd82
 func TestOnMachine(t *testing.T) {
 	log := zaptest.NewLogger(t).Sugar()
 
