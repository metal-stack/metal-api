package service

import (
	"context"
	"errors"
	"fmt"
	"net"
	"net/http"
	"strconv"
	"strings"
	"time"

	"github.com/avast/retry-go/v4"
	"github.com/aws/aws-sdk-go/service/s3"
	s3server "github.com/metal-stack/metal-api/cmd/metal-api/internal/service/s3client"
	"github.com/metal-stack/security"

	"golang.org/x/crypto/ssh"

	"github.com/metal-stack/metal-lib/httperrors"
	"github.com/metal-stack/metal-lib/pkg/tag"
<<<<<<< HEAD
	"github.com/metal-stack/metal-lib/zapup"
=======
	"go.uber.org/multierr"
>>>>>>> 1336fd82
	"go.uber.org/zap"

	mdmv1 "github.com/metal-stack/masterdata-api/api/v1"
	mdm "github.com/metal-stack/masterdata-api/pkg/client"

	"github.com/metal-stack/metal-api/cmd/metal-api/internal/datastore"
	"github.com/metal-stack/metal-api/cmd/metal-api/internal/ipam"
	"github.com/metal-stack/metal-api/cmd/metal-api/internal/metal"
	v1 "github.com/metal-stack/metal-api/cmd/metal-api/internal/service/v1"
	"github.com/metal-stack/metal-api/cmd/metal-api/internal/utils"

	restfulspec "github.com/emicklei/go-restful-openapi/v2"
	"github.com/emicklei/go-restful/v3"
	"github.com/metal-stack/metal-lib/bus"
)

type machineResource struct {
	webResource
	bus.Publisher
	ipamer          ipam.IPAMer
	mdc             mdm.Client
	actor           *asyncActor
	s3Client        *s3server.Client
	userGetter      security.UserGetter
	reasonMinLength uint
}

// machineAllocationSpec is a specification for a machine allocation
type machineAllocationSpec struct {
	Creator            string
	UUID               string
	Name               string
	Description        string
	Hostname           string
	ProjectID          string
	PartitionID        string
	Machine            *metal.Machine
	Size               *metal.Size
	Image              *metal.Image
	FilesystemLayoutID *string
	SSHPubKeys         []string
	UserData           string
	Tags               []string
	Networks           v1.MachineAllocationNetworks
	IPs                []string
	Role               metal.Role
	VPN                *metal.MachineVPN
}

// allocationNetwork is intermediate struct to create machine networks from regular networks during machine allocation
type allocationNetwork struct {
	network *metal.Network
	ips     []metal.IP
	auto    bool

	networkType metal.NetworkType
}

// allocationNetworkMap is a map of allocationNetworks with the network id as the key
type allocationNetworkMap map[string]*allocationNetwork

// The MachineAllocation contains the allocated machine or an error.
type MachineAllocation struct {
	Machine *metal.Machine
	Err     error
}

// An Allocation is a queue of allocated machines. You can read the machines
// to get the next allocated one.
type Allocation <-chan MachineAllocation

// An Allocator is a callback for some piece of code if this wants to read
// allocated machines.
type Allocator func(Allocation) error

// NewMachine returns a webservice for machine specific endpoints.
func NewMachine(
	log *zap.SugaredLogger,
	ds *datastore.RethinkStore,
	pub bus.Publisher,
	ep *bus.Endpoints,
	ipamer ipam.IPAMer,
	mdc mdm.Client,
	s3Client *s3server.Client,
	userGetter security.UserGetter,
	reasonMinLength uint,
) (*restful.WebService, error) {
	r := machineResource{
		webResource: webResource{
			log: log,
			ds:  ds,
		},
		Publisher:       pub,
		ipamer:          ipamer,
		mdc:             mdc,
		s3Client:        s3Client,
		userGetter:      userGetter,
		reasonMinLength: reasonMinLength,
	}
	var err error
	r.actor, err = newAsyncActor(log, ep, ds, ipamer)
	if err != nil {
		return nil, fmt.Errorf("cannot create async actor: %w", err)
	}

	return r.webService(), nil
}

// webService creates the webservice endpoint
func (r *machineResource) webService() *restful.WebService {
	ws := new(restful.WebService)
	ws.
		Path(BasePath + "v1/machine").
		Consumes(restful.MIME_JSON).
		Produces(restful.MIME_JSON)

	tags := []string{"machine"}

	ws.Route(ws.GET("/{id}").
		To(viewer(r.findMachine)).
		Operation("findMachine").
		Doc("get machine by id").
		Param(ws.PathParameter("id", "identifier of the machine").DataType("string")).
		Metadata(restfulspec.KeyOpenAPITags, tags).
		Writes(v1.MachineResponse{}).
		Returns(http.StatusOK, "OK", v1.MachineResponse{}).
		DefaultReturns("Error", httperrors.HTTPErrorResponse{}))

	ws.Route(ws.GET("/consolepassword").
		To(editor(r.getMachineConsolePassword)).
		Operation("getMachineConsolePassword").
		Doc("get consolepassword for machine by id").
		Reads(v1.MachineConsolePasswordRequest{}).
		Metadata(restfulspec.KeyOpenAPITags, tags).
		Writes(v1.MachineConsolePasswordResponse{}).
		Returns(http.StatusOK, "OK", v1.MachineConsolePasswordResponse{}).
		DefaultReturns("Error", httperrors.HTTPErrorResponse{}))

	ws.Route(ws.GET("/").
		To(viewer(r.listMachines)).
		Operation("listMachines").
		Doc("get all known machines").
		Metadata(restfulspec.KeyOpenAPITags, tags).
		Writes([]v1.MachineResponse{}).
		Returns(http.StatusOK, "OK", []v1.MachineResponse{}).
		DefaultReturns("Error", httperrors.HTTPErrorResponse{}))

	ws.Route(ws.POST("/find").
		To(viewer(r.findMachines)).
		Operation("findMachines").
		Doc("find machines by multiple criteria").
		Metadata(restfulspec.KeyOpenAPITags, tags).
		Reads(v1.MachineFindRequest{}).
		Writes([]v1.MachineResponse{}).
		Returns(http.StatusOK, "OK", []v1.MachineResponse{}).
		DefaultReturns("Error", httperrors.HTTPErrorResponse{}))

	ws.Route(ws.POST("/").
		To(admin(r.updateMachine)).
		Operation("updateMachine").
		Doc("updates a machine. if the machine was changed since this one was read, a conflict is returned").
		Metadata(restfulspec.KeyOpenAPITags, tags).
		Reads(v1.MachineUpdateRequest{}).
		Writes(v1.MachineResponse{}).
		Returns(http.StatusOK, "OK", v1.MachineResponse{}).
		Returns(http.StatusConflict, "Conflict", httperrors.HTTPErrorResponse{}).
		DefaultReturns("Error", httperrors.HTTPErrorResponse{}))

	ws.Route(ws.POST("/allocate").
		To(editor(r.allocateMachine)).
		Operation("allocateMachine").
		Doc("allocate a machine").
		Metadata(restfulspec.KeyOpenAPITags, tags).
		Reads(v1.MachineAllocateRequest{}).
		Writes(v1.MachineResponse{}).
		Returns(http.StatusOK, "OK", v1.MachineResponse{}).
		DefaultReturns("Error", httperrors.HTTPErrorResponse{}))

	ws.Route(ws.POST("/{id}/state").
		To(editor(r.setMachineState)).
		Operation("setMachineState").
		Doc("set the state of a machine").
		Param(ws.PathParameter("id", "identifier of the machine").DataType("string")).
		Metadata(restfulspec.KeyOpenAPITags, tags).
		Reads(v1.MachineState{}).
		Writes(v1.MachineResponse{}).
		Returns(http.StatusOK, "OK", v1.MachineResponse{}).
		DefaultReturns("Error", httperrors.HTTPErrorResponse{}))

	ws.Route(ws.DELETE("/{id}/free").
		To(editor(r.freeMachine)).
		Operation("freeMachine").
		Doc("free a machine").
		Param(ws.PathParameter("id", "identifier of the machine").DataType("string")).
		Metadata(restfulspec.KeyOpenAPITags, tags).
		Writes(v1.MachineResponse{}).
		Returns(http.StatusOK, "OK", v1.MachineResponse{}).
		DefaultReturns("Error", httperrors.HTTPErrorResponse{}))

	ws.Route(ws.DELETE("/{id}").
		To(admin(r.deleteMachine)).
		Operation("deleteMachine").
		Doc("deletes a machine from the database").
		Param(ws.PathParameter("id", "identifier of the machine").DataType("string")).
		Metadata(restfulspec.KeyOpenAPITags, tags).
		Writes(v1.MachineResponse{}).
		Returns(http.StatusOK, "OK", v1.MachineResponse{}).
		DefaultReturns("Error", httperrors.HTTPErrorResponse{}))

	ws.Route(ws.POST("/ipmi").
		To(editor(r.ipmiReport)).
		Operation("ipmiReport").
		Doc("reports IPMI ip addresses leased by a management server for machines").
		Metadata(restfulspec.KeyOpenAPITags, tags).
		Reads(v1.MachineIpmiReports{}).
		Writes(v1.MachineIpmiReportResponse{}).
		Returns(http.StatusOK, "OK", v1.MachineIpmiReportResponse{}).
		DefaultReturns("Error", httperrors.HTTPErrorResponse{}))

	ws.Route(ws.GET("/{id}/ipmi").
		To(viewer(r.findIPMIMachine)).
		Operation("findIPMIMachine").
		Doc("returns a machine including the ipmi connection data").
		Param(ws.PathParameter("id", "identifier of the machine").DataType("string")).
		Metadata(restfulspec.KeyOpenAPITags, tags).
		Writes(v1.MachineIPMIResponse{}).
		Returns(http.StatusOK, "OK", v1.MachineIPMIResponse{}).
		DefaultReturns("Error", httperrors.HTTPErrorResponse{}))

	ws.Route(ws.POST("/ipmi/find").
		To(viewer(r.findIPMIMachines)).
		Operation("findIPMIMachines").
		Doc("returns machines including the ipmi connection data").
		Metadata(restfulspec.KeyOpenAPITags, tags).
		Reads(v1.MachineFindRequest{}).
		Writes([]v1.MachineIPMIResponse{}).
		Returns(http.StatusOK, "OK", []v1.MachineIPMIResponse{}).
		DefaultReturns("Error", httperrors.HTTPErrorResponse{}))

	ws.Route(ws.POST("/{id}/reinstall").
		To(editor(r.reinstallMachine)).
		Operation("reinstallMachine").
		Doc("reinstall this machine").
		Param(ws.PathParameter("id", "identifier of the machine").DataType("string")).
		Metadata(restfulspec.KeyOpenAPITags, tags).
		Reads(v1.MachineReinstallRequest{}).
		Writes(v1.MachineResponse{}).
		Returns(http.StatusOK, "OK", v1.MachineResponse{}).
		Returns(http.StatusBadRequest, "Bad Request", httperrors.HTTPErrorResponse{}).
		DefaultReturns("Error", httperrors.HTTPErrorResponse{}))

	ws.Route(ws.POST("/{id}/power/on").
		To(editor(r.machineOn)).
		Operation("machineOn").
		Doc("sends a power-on to the machine").
		Param(ws.PathParameter("id", "identifier of the machine").DataType("string")).
		Metadata(restfulspec.KeyOpenAPITags, tags).
		Reads(v1.EmptyBody{}).
		Writes(v1.MachineResponse{}).
		Returns(http.StatusOK, "OK", v1.MachineResponse{}).
		DefaultReturns("Error", httperrors.HTTPErrorResponse{}))

	ws.Route(ws.POST("/{id}/power/off").
		To(editor(r.machineOff)).
		Operation("machineOff").
		Doc("sends a power-off to the machine").
		Param(ws.PathParameter("id", "identifier of the machine").DataType("string")).
		Metadata(restfulspec.KeyOpenAPITags, tags).
		Reads(v1.EmptyBody{}).
		Writes(v1.MachineResponse{}).
		Returns(http.StatusOK, "OK", v1.MachineResponse{}).
		DefaultReturns("Error", httperrors.HTTPErrorResponse{}))

	ws.Route(ws.POST("/{id}/power/reset").
		To(editor(r.machineReset)).
		Operation("machineReset").
		Doc("sends a reset to the machine").
		Param(ws.PathParameter("id", "identifier of the machine").DataType("string")).
		Metadata(restfulspec.KeyOpenAPITags, tags).
		Reads(v1.EmptyBody{}).
		Writes(v1.MachineResponse{}).
		Returns(http.StatusOK, "OK", v1.MachineResponse{}).
		DefaultReturns("Error", httperrors.HTTPErrorResponse{}))

	ws.Route(ws.POST("/{id}/power/cycle").
		To(editor(r.machineCycle)).
		Operation("machineCycle").
		Doc("sends a power cycle to the machine").
		Param(ws.PathParameter("id", "identifier of the machine").DataType("string")).
		Metadata(restfulspec.KeyOpenAPITags, tags).
		Reads(v1.EmptyBody{}).
		Writes(v1.MachineResponse{}).
		Returns(http.StatusOK, "OK", v1.MachineResponse{}).
		DefaultReturns("Error", httperrors.HTTPErrorResponse{}))

	ws.Route(ws.POST("/{id}/power/bios").
		To(editor(r.machineBios)).
		Operation("machineBios").
		Doc("boots machine into BIOS").
		Param(ws.PathParameter("id", "identifier of the machine").DataType("string")).
		Metadata(restfulspec.KeyOpenAPITags, tags).
		Reads(v1.EmptyBody{}).
		Writes(v1.MachineResponse{}).
		Returns(http.StatusOK, "OK", v1.MachineResponse{}).
		DefaultReturns("Error", httperrors.HTTPErrorResponse{}))

	ws.Route(ws.POST("/{id}/power/disk").
		To(editor(r.machineDisk)).
		Operation("machineDisk").
		Doc("boots machine from disk").
		Param(ws.PathParameter("id", "identifier of the machine").DataType("string")).
		Metadata(restfulspec.KeyOpenAPITags, tags).
		Reads(v1.EmptyBody{}).
		Writes(v1.MachineResponse{}).
		Returns(http.StatusOK, "OK", v1.MachineResponse{}).
		DefaultReturns("Error", httperrors.HTTPErrorResponse{}))

	ws.Route(ws.POST("/{id}/power/pxe").
		To(editor(r.machinePxe)).
		Operation("machinePxe").
		Doc("boots machine from PXE").
		Param(ws.PathParameter("id", "identifier of the machine").DataType("string")).
		Metadata(restfulspec.KeyOpenAPITags, tags).
		Reads(v1.EmptyBody{}).
		Writes(v1.MachineResponse{}).
		Returns(http.StatusOK, "OK", v1.MachineResponse{}).
		DefaultReturns("Error", httperrors.HTTPErrorResponse{}))

	ws.Route(ws.POST("/{id}/power/chassis-identify-led-on").
		To(editor(r.chassisIdentifyLEDOn)).
		Operation("chassisIdentifyLEDOn").
		Doc("sends a power-on to the chassis identify LED").
		Param(ws.PathParameter("id", "identifier of the machine").DataType("string")).
		Param(ws.QueryParameter("description", "identifier of the machine").DataType("string")).
		Metadata(restfulspec.KeyOpenAPITags, tags).
		Reads(v1.EmptyBody{}).
		Writes(v1.MachineResponse{}).
		Returns(http.StatusOK, "OK", v1.MachineResponse{}).
		DefaultReturns("Error", httperrors.HTTPErrorResponse{}))

	ws.Route(ws.POST("/{id}/power/chassis-identify-led-off").
		To(editor(r.chassisIdentifyLEDOff)).
		Operation("chassisIdentifyLEDOff").
		Doc("sends a power-off to the chassis identify LED").
		Param(ws.PathParameter("id", "identifier of the machine").DataType("string")).
		Param(ws.QueryParameter("description", "reason why the chassis identify LED has been turned off").DataType("string")).
		Metadata(restfulspec.KeyOpenAPITags, tags).
		Reads(v1.EmptyBody{}).
		Writes(v1.MachineResponse{}).
		Returns(http.StatusOK, "OK", v1.MachineResponse{}).
		DefaultReturns("Error", httperrors.HTTPErrorResponse{}))

	ws.Route(ws.POST("/update-firmware/{id}").
		To(admin(r.updateFirmware)).
		Operation("updateFirmware").
		Doc("sends a firmware command to the machine").
		Param(ws.PathParameter("id", "identifier of the machine").DataType("string")).
		Metadata(restfulspec.KeyOpenAPITags, tags).
		Reads(v1.MachineUpdateFirmwareRequest{}).
		Writes(v1.MachineResponse{}).
		Returns(http.StatusOK, "OK", v1.MachineResponse{}).
		DefaultReturns("Error", httperrors.HTTPErrorResponse{}))

	return ws
}

func (r *machineResource) listMachines(request *restful.Request, response *restful.Response) {
	ms, err := r.ds.ListMachines()
	if err != nil {
		r.sendError(request, response, defaultError(err))
		return
	}

	resp, err := makeMachineResponseList(ms, r.ds)
	if err != nil {
		r.sendError(request, response, defaultError(err))
		return
	}

	r.send(request, response, http.StatusOK, resp)
}

func (r *machineResource) findMachine(request *restful.Request, response *restful.Response) {
	id := request.PathParameter("id")

	m, err := r.ds.FindMachineByID(id)
	if err != nil {
		r.sendError(request, response, defaultError(err))
		return
	}

	resp, err := makeMachineResponse(m, r.ds)
	if err != nil {
		r.sendError(request, response, defaultError(err))
		return
	}

	r.send(request, response, http.StatusOK, resp)
}

func (r *machineResource) updateMachine(request *restful.Request, response *restful.Response) {
	var requestPayload v1.MachineUpdateRequest
	err := request.ReadEntity(&requestPayload)
	if err != nil {
		r.sendError(request, response, httperrors.BadRequest(err))
		return
	}

	oldMachine, err := r.ds.FindMachineByID(requestPayload.ID)
	if err != nil {
		r.sendError(request, response, defaultError(err))
		return
	}

	if oldMachine.Allocation == nil {
		r.sendError(request, response, httperrors.BadRequest(fmt.Errorf("only allocated machines can be updated")))
		return
	}

	newMachine := *oldMachine

	if requestPayload.Description != nil {
		newMachine.Allocation.Description = *requestPayload.Description
	}

	newMachine.Tags = makeMachineTags(&newMachine, requestPayload.Tags)

	err = r.ds.UpdateMachine(oldMachine, &newMachine)
	if err != nil {
		r.sendError(request, response, defaultError(err))
		return
	}

	resp, err := makeMachineResponse(&newMachine, r.ds)
	if err != nil {
		r.sendError(request, response, defaultError(err))
		return
	}

	r.send(request, response, http.StatusOK, resp)
}

func (r *machineResource) getMachineConsolePassword(request *restful.Request, response *restful.Response) {
	var requestPayload v1.MachineConsolePasswordRequest
	err := request.ReadEntity(&requestPayload)
	if err != nil {
		r.sendError(request, response, httperrors.BadRequest(err))
		return
	}

	if uint(len(requestPayload.Reason)) < r.reasonMinLength {
		r.sendError(request, response, httperrors.BadRequest(fmt.Errorf("reason must be at least %d characters long", r.reasonMinLength)))
		return
	}

	user, err := r.userGetter.User(request.Request)
	if err != nil {
		r.sendError(request, response, defaultError(err))
		return
	}

	m, err := r.ds.FindMachineByID(requestPayload.ID)
	if err != nil {
		r.sendError(request, response, defaultError(err))
		return
	}

	if m.Allocation == nil {
		r.sendError(request, response, defaultError(fmt.Errorf("machine is not allocated, no consolepassword present")))
		return
	}

	resp := v1.MachineConsolePasswordResponse{
		Common:          v1.Common{Identifiable: v1.Identifiable{ID: m.ID}, Describable: v1.Describable{Name: &m.Name, Description: &m.Description}},
		ConsolePassword: m.Allocation.ConsolePassword,
	}

	r.log.Infow("consolepassword requested", "machine", m.ID, "user", user.Name, "email", user.EMail, "tenant", user.Tenant, "reason", requestPayload.Reason)

	r.send(request, response, http.StatusOK, resp)
}

func (r *machineResource) findMachines(request *restful.Request, response *restful.Response) {
	var requestPayload datastore.MachineSearchQuery
	err := request.ReadEntity(&requestPayload)
	if err != nil {
		r.sendError(request, response, httperrors.BadRequest(err))
		return
	}

	ms := metal.Machines{}
	err = r.ds.SearchMachines(&requestPayload, &ms)
	if err != nil {
		r.sendError(request, response, defaultError(err))
		return
	}

	resp, err := makeMachineResponseList(ms, r.ds)
	if err != nil {
		r.sendError(request, response, defaultError(err))
		return
	}

	r.send(request, response, http.StatusOK, resp)
}

func (r *machineResource) setMachineState(request *restful.Request, response *restful.Response) {
	var requestPayload v1.MachineState
	err := request.ReadEntity(&requestPayload)
	if err != nil {
		r.sendError(request, response, httperrors.BadRequest(err))
		return
	}

	machineState, err := metal.MachineStateFrom(requestPayload.Value)
	if err != nil {
		r.sendError(request, response, httperrors.BadRequest(err))
		return
	}

	if machineState != metal.AvailableState && requestPayload.Description == "" {
		// we want a cause why this machine is not available
		r.sendError(request, response, httperrors.BadRequest(errors.New("you must supply a description")))
		return
	}

	user, err := r.userGetter.User(request.Request)
	if err != nil {
		r.sendError(request, response, defaultError(err))
		return
	}
	userEMail := user.EMail
	if machineState == metal.AvailableState {
		userEMail = ""
	}

	id := request.PathParameter("id")
	oldMachine, err := r.ds.FindMachineByID(id)
	if err != nil {
		r.sendError(request, response, defaultError(err))
		return
	}

	newMachine := *oldMachine

	newMachine.State = metal.MachineState{
		Value:       machineState,
		Description: requestPayload.Description,
		Issuer:      userEMail,
	}

	err = r.ds.UpdateMachine(oldMachine, &newMachine)
	if err != nil {
		r.sendError(request, response, defaultError(err))
		return
	}

	resp, err := makeMachineResponse(&newMachine, r.ds)
	if err != nil {
		r.sendError(request, response, defaultError(err))
		return
	}

	r.send(request, response, http.StatusOK, resp)
}

<<<<<<< HEAD
func (r machineResource) findIPMIMachine(request *restful.Request, response *restful.Response) {
=======
func (r *machineResource) setChassisIdentifyLEDState(request *restful.Request, response *restful.Response) {
	var requestPayload v1.ChassisIdentifyLEDState
	err := request.ReadEntity(&requestPayload)
	if err != nil {
		r.sendError(request, response, httperrors.BadRequest(err))
		return
	}

	ledState, err := metal.LEDStateFrom(requestPayload.Value)
	if err != nil {
		r.sendError(request, response, httperrors.BadRequest(err))
		return
	}

	if ledState == metal.LEDStateOff && requestPayload.Description == "" {
		// we want a cause why this chassis identify LED is off
		r.sendError(request, response, httperrors.BadRequest(errors.New("you must supply a description")))
		return
	}

	id := request.PathParameter("id")
	oldMachine, err := r.ds.FindMachineByID(id)
	if err != nil {
		r.sendError(request, response, defaultError(err))
		return
	}

	newMachine := *oldMachine

	newMachine.LEDState = metal.ChassisIdentifyLEDState{
		Value:       ledState,
		Description: requestPayload.Description,
	}

	err = r.ds.UpdateMachine(oldMachine, &newMachine)
	if err != nil {
		r.sendError(request, response, defaultError(err))
		return
	}

	resp, err := makeMachineResponse(&newMachine, r.ds)
	if err != nil {
		r.sendError(request, response, defaultError(err))
		return
	}

	r.send(request, response, http.StatusOK, resp)
}

func (r *machineResource) registerMachine(request *restful.Request, response *restful.Response) {
	var requestPayload v1.MachineRegisterRequest
	err := request.ReadEntity(&requestPayload)
	if err != nil {
		r.sendError(request, response, httperrors.BadRequest(err))
		return
	}

	if requestPayload.UUID == "" {
		r.sendError(request, response, httperrors.BadRequest(errors.New("uuid cannot be empty")))
		return
	}

	partition, err := r.ds.FindPartition(requestPayload.PartitionID)
	if err != nil {
		r.sendError(request, response, defaultError(err))
		return
	}

	machineHardware := v1.NewMetalMachineHardware(&requestPayload.Hardware)
	size, _, err := r.ds.FromHardware(machineHardware)
	if err != nil {
		size = metal.UnknownSize
		r.log.Errorw("no size found for hardware, defaulting to unknown size", "hardware", machineHardware, "error", err)
	}

	m, err := r.ds.FindMachineByID(requestPayload.UUID)
	if err != nil && !metal.IsNotFound(err) {
		r.sendError(request, response, defaultError(err))
		return
	}

	returnCode := http.StatusOK

	if m == nil {
		// machine is not in the database, create it
		name := fmt.Sprintf("%d-core/%s", machineHardware.CPUCores, humanize.Bytes(machineHardware.Memory))
		descr := fmt.Sprintf("a machine with %d core(s) and %s of RAM", machineHardware.CPUCores, humanize.Bytes(machineHardware.Memory))
		m = &metal.Machine{
			Base: metal.Base{
				ID:          requestPayload.UUID,
				Name:        name,
				Description: descr,
			},
			Allocation:  nil,
			SizeID:      size.ID,
			PartitionID: partition.ID,
			Hardware:    machineHardware,
			BIOS: metal.BIOS{
				Version: requestPayload.BIOS.Version,
				Vendor:  requestPayload.BIOS.Vendor,
				Date:    requestPayload.BIOS.Date,
			},
			State: metal.MachineState{
				Value: metal.AvailableState,
			},
			LEDState: metal.ChassisIdentifyLEDState{
				Value:       metal.LEDStateOff,
				Description: "Machine registered",
			},
			Tags: requestPayload.Tags,
			IPMI: v1.NewMetalIPMI(&requestPayload.IPMI),
		}

		err = r.ds.CreateMachine(m)
		if err != nil {
			r.sendError(request, response, defaultError(err))
			return
		}

		returnCode = http.StatusCreated
	} else {
		// machine has already registered, update it
		old := *m

		m.SizeID = size.ID
		m.PartitionID = partition.ID
		m.Hardware = machineHardware
		m.BIOS.Version = requestPayload.BIOS.Version
		m.BIOS.Vendor = requestPayload.BIOS.Vendor
		m.BIOS.Date = requestPayload.BIOS.Date
		m.IPMI = v1.NewMetalIPMI(&requestPayload.IPMI)

		err = r.ds.UpdateMachine(&old, m)
		if err != nil {
			r.sendError(request, response, defaultError(err))
			return
		}
	}

	ec, err := r.ds.FindProvisioningEventContainer(m.ID)
	if err != nil && !metal.IsNotFound(err) {
		r.sendError(request, response, defaultError(err))
		return
	}

	if ec == nil {
		err = r.ds.CreateProvisioningEventContainer(&metal.ProvisioningEventContainer{
			Base:       metal.Base{ID: m.ID},
			Liveliness: metal.MachineLivelinessAlive,
		},
		)
		if err != nil {
			r.sendError(request, response, defaultError(err))
			return
		}
	}

	old := *m
	err = retry.Do(
		func() error {
			err := r.ds.ConnectMachineWithSwitches(m)
			if err != nil {
				return err
			}
			return r.ds.UpdateMachine(&old, m)
		},
		retry.Attempts(10),
		retry.RetryIf(func(err error) bool {
			return metal.IsConflict(err)
		}),
		retry.DelayType(retry.CombineDelay(retry.BackOffDelay, retry.RandomDelay)),
		retry.LastErrorOnly(true),
	)

	if err != nil {
		r.sendError(request, response, defaultError(err))
		return
	}

	resp, err := makeMachineResponse(m, r.ds)
	if err != nil {
		r.sendError(request, response, defaultError(err))
		return
	}

	r.send(request, response, returnCode, resp)
}

func (r *machineResource) findIPMIMachine(request *restful.Request, response *restful.Response) {
>>>>>>> 1336fd82
	id := request.PathParameter("id")

	m, err := r.ds.FindMachineByID(id)
	if err != nil {
		r.sendError(request, response, defaultError(err))
		return
	}

	resp, err := makeMachineIPMIResponse(m, r.ds)
	if err != nil {
		r.sendError(request, response, defaultError(err))
		return
	}

	r.send(request, response, http.StatusOK, resp)
}

func (r *machineResource) findIPMIMachines(request *restful.Request, response *restful.Response) {
	var requestPayload datastore.MachineSearchQuery
	err := request.ReadEntity(&requestPayload)
	if err != nil {
		r.sendError(request, response, httperrors.BadRequest(err))
		return
	}

	ms := metal.Machines{}
	err = r.ds.SearchMachines(&requestPayload, &ms)
	if err != nil {
		r.sendError(request, response, defaultError(err))
		return
	}

	resp, err := makeMachineIPMIResponseList(ms, r.ds)
	if err != nil {
		r.sendError(request, response, defaultError(err))
		return
	}

	r.send(request, response, http.StatusOK, resp)
}

func (r *machineResource) ipmiReport(request *restful.Request, response *restful.Response) {
	var requestPayload v1.MachineIpmiReports
	logger := r.logger(request)

	err := request.ReadEntity(&requestPayload)
	if err != nil {
		r.sendError(request, response, httperrors.BadRequest(err))
		return
	}

	if requestPayload.PartitionID == "" {
		r.sendError(request, response, httperrors.BadRequest(errors.New("partition id must not be empty")))
		return
	}

	p, err := r.ds.FindPartition(requestPayload.PartitionID)
	if err != nil {
		r.sendError(request, response, defaultError(err))
		return
	}

	var ms metal.Machines
	err = r.ds.SearchMachines(&datastore.MachineSearchQuery{
		PartitionID: &p.ID,
	}, &ms)
	if err != nil {
		r.sendError(request, response, defaultError(err))
		return
	}

	known := make(map[string]string)
	for _, m := range ms {
		uuid := m.ID
		if uuid == "" {
			continue
		}
		known[uuid] = m.IPMI.Address
	}
	resp := v1.MachineIpmiReportResponse{
		Updated: []string{},
		Created: []string{},
	}
	// create empty machines for uuids that are not yet known to the metal-api
	const defaultIPMIPort = "623"
	for uuid, report := range requestPayload.Reports {
		if uuid == "" {
			continue
		}
		if _, ok := known[uuid]; ok {
			continue
		}
		m := &metal.Machine{
			Base: metal.Base{
				ID: uuid,
			},
			PartitionID: p.ID,
			IPMI: metal.IPMI{
				Address: report.BMCIp + ":" + defaultIPMIPort,
			},
		}
		ledstate, err := metal.LEDStateFrom(report.IndicatorLEDState)
		if err == nil {
			m.LEDState = metal.ChassisIdentifyLEDState{
				Value: ledstate,
			}
		} else {
			logger.Errorw("unable to decode ledstate", "id", uuid, "ledstate", report.IndicatorLEDState, "error", err)
		}
		err = r.ds.CreateMachine(m)
		if err != nil {
			logger.Errorw("could not create machine", "id", uuid, "ipmi-ip", report.BMCIp, "m", m, "err", err)
			continue
		}
		resp.Created = append(resp.Created, uuid)
	}
	// update machine ipmi data if ipmi ip changed
	for i := range ms {
		oldMachine := ms[i]
		uuid := oldMachine.ID
		if uuid == "" {
			continue
		}
		// if oldmachine.uuid is not part of this update cycle skip it
		report, ok := requestPayload.Reports[uuid]
		if !ok {
			continue
		}
		newMachine := oldMachine

		// Replace host part of ipmi address with the ip from the ipmicatcher
		hostAndPort := strings.Split(oldMachine.IPMI.Address, ":")
		if len(hostAndPort) == 2 {
			newMachine.IPMI.Address = report.BMCIp + ":" + hostAndPort[1]
		} else if len(hostAndPort) < 2 {
			newMachine.IPMI.Address = report.BMCIp + ":" + defaultIPMIPort
		} else {
			logger.Errorw("not updating ipmi, address is garbage", "id", uuid, "ip", report.BMCIp, "machine", newMachine, "address", newMachine.IPMI.Address)
			continue
		}

		// machine was created by a PXE boot event and has no partition set.
		if oldMachine.PartitionID == "" {
			newMachine.PartitionID = p.ID
		}

		if newMachine.PartitionID != p.ID {
			logger.Errorw("could not update machine because overlapping id found", "id", uuid, "machine", newMachine, "partition", requestPayload.PartitionID)
			continue
		}

		updateFru(&newMachine, report.FRU)

		if report.BIOSVersion != "" {
			newMachine.BIOS.Version = report.BIOSVersion
		}
		if report.BMCVersion != "" {
			newMachine.IPMI.BMCVersion = report.BMCVersion
		}

		if report.PowerState != "" {
			newMachine.IPMI.PowerState = report.PowerState
		}

		ledstate, err := metal.LEDStateFrom(report.IndicatorLEDState)
		if err == nil {
			newMachine.LEDState = metal.ChassisIdentifyLEDState{
				Value:       ledstate,
				Description: newMachine.LEDState.Description,
			}
		} else {
			logger.Errorw("unable to decode ledstate", "id", uuid, "ledstate", report.IndicatorLEDState, "error", err)
		}

		err = r.ds.UpdateMachine(&oldMachine, &newMachine)
		if err != nil {
			logger.Errorw("could not update machine", "id", uuid, "ip", report.BMCIp, "machine", newMachine, "err", err)
			continue
		}
		resp.Updated = append(resp.Updated, uuid)
	}

	r.send(request, response, http.StatusOK, resp)
}

func updateFru(m *metal.Machine, fru *v1.MachineFru) {
	if fru == nil {
		return
	}

	m.IPMI.Fru.ChassisPartSerial = utils.StrValueDefault(fru.ChassisPartSerial, m.IPMI.Fru.ChassisPartSerial)
	m.IPMI.Fru.ChassisPartNumber = utils.StrValueDefault(fru.ChassisPartNumber, m.IPMI.Fru.ChassisPartNumber)
	m.IPMI.Fru.BoardMfg = utils.StrValueDefault(fru.BoardMfg, m.IPMI.Fru.BoardMfg)
	m.IPMI.Fru.BoardMfgSerial = utils.StrValueDefault(fru.BoardMfgSerial, m.IPMI.Fru.BoardMfgSerial)
	m.IPMI.Fru.BoardPartNumber = utils.StrValueDefault(fru.BoardPartNumber, m.IPMI.Fru.BoardPartNumber)
	m.IPMI.Fru.ProductManufacturer = utils.StrValueDefault(fru.ProductManufacturer, m.IPMI.Fru.ProductManufacturer)
	m.IPMI.Fru.ProductSerial = utils.StrValueDefault(fru.ProductSerial, m.IPMI.Fru.ProductSerial)
	m.IPMI.Fru.ProductPartNumber = utils.StrValueDefault(fru.ProductPartNumber, m.IPMI.Fru.ProductPartNumber)
}

func (r *machineResource) allocateMachine(request *restful.Request, response *restful.Response) {
	var requestPayload v1.MachineAllocateRequest
	err := request.ReadEntity(&requestPayload)
	if err != nil {
		r.sendError(request, response, httperrors.BadRequest(err))
		return
	}

	user, err := r.userGetter.User(request.Request)
	if err != nil {
		r.sendError(request, response, defaultError(err))
		return
	}

	spec, err := createMachineAllocationSpec(r.ds, requestPayload, metal.RoleMachine, user)
	if err != nil {
		r.sendError(request, response, httperrors.BadRequest(err))
		return
	}

	m, err := allocateMachine(r.logger(request), r.ds, r.ipamer, spec, r.mdc, r.actor, r.Publisher)
	if err != nil {
		r.sendError(request, response, defaultError(err))
		return
	}

	resp, err := makeMachineResponse(m, r.ds)
	if err != nil {
		r.sendError(request, response, defaultError(err))
		return
	}

	r.send(request, response, http.StatusOK, resp)
}

func createMachineAllocationSpec(ds *datastore.RethinkStore, requestPayload v1.MachineAllocateRequest, role metal.Role, user *security.User) (*machineAllocationSpec, error) {
	var uuid string
	if requestPayload.UUID != nil {
		uuid = *requestPayload.UUID
	}
	var name string
	if requestPayload.Name != nil {
		name = *requestPayload.Name
	}
	var description string
	if requestPayload.Description != nil {
		description = *requestPayload.Description
	}
	hostname := "metal"
	if requestPayload.Hostname != nil {
		hostname = *requestPayload.Hostname
	}
	var userdata string
	if requestPayload.UserData != nil {
		userdata = *requestPayload.UserData
	}
	if requestPayload.Networks == nil {
		return nil, errors.New("network ids cannot be nil")
	}
	if len(requestPayload.Networks) <= 0 {
		return nil, errors.New("network ids cannot be empty")
	}

	image, err := ds.FindImage(requestPayload.ImageID)
	if err != nil {
		return nil, err
	}

	imageFeatureType := metal.ImageFeatureMachine
	if role == metal.RoleFirewall {
		imageFeatureType = metal.ImageFeatureFirewall
	}

	if !image.HasFeature(imageFeatureType) {
		return nil, fmt.Errorf("given image is not usable for a %s, features: %s", imageFeatureType, image.ImageFeatureString())
	}

	partitionID := requestPayload.PartitionID
	sizeID := requestPayload.SizeID

	if uuid == "" && partitionID == "" {
		return nil, errors.New("when no machine id is given, a partition id must be specified")
	}

	if uuid == "" && sizeID == "" {
		return nil, errors.New("when no machine id is given, a size id must be specified")
	}

	var m *metal.Machine
	// Allocation of a specific machine is requested, therefore size and partition are not given, fetch them
	if uuid != "" {
		m, err = ds.FindMachineByID(uuid)
		if err != nil {
			return nil, fmt.Errorf("uuid given but no machine found with uuid:%s err:%w", uuid, err)
		}
		sizeID = m.SizeID
		partitionID = m.PartitionID
	}

	size, err := ds.FindSize(sizeID)
	if err != nil {
		return nil, fmt.Errorf("size:%s not found err:%w", sizeID, err)
	}

	return &machineAllocationSpec{
		Creator:            user.EMail,
		UUID:               uuid,
		Name:               name,
		Description:        description,
		Hostname:           hostname,
		ProjectID:          requestPayload.ProjectID,
		PartitionID:        partitionID,
		Machine:            m,
		Size:               size,
		Image:              image,
		SSHPubKeys:         requestPayload.SSHPubKeys,
		UserData:           userdata,
		Tags:               requestPayload.Tags,
		Networks:           requestPayload.Networks,
		IPs:                requestPayload.IPs,
		Role:               role,
		FilesystemLayoutID: requestPayload.FilesystemLayoutID,
	}, nil
}

func allocateMachine(logger *zap.SugaredLogger, ds *datastore.RethinkStore, ipamer ipam.IPAMer, allocationSpec *machineAllocationSpec, mdc mdm.Client, actor *asyncActor, publisher bus.Publisher) (*metal.Machine, error) {
	err := validateAllocationSpec(allocationSpec)
	if err != nil {
		return nil, err
	}

	err = isSizeAndImageCompatible(ds, *allocationSpec.Size, *allocationSpec.Image)
	if err != nil {
		return nil, err
	}

	projectID := allocationSpec.ProjectID
	p, err := mdc.Project().Get(context.Background(), &mdmv1.ProjectGetRequest{Id: projectID})
	if err != nil {
		return nil, err
	}

	// Check if more machine would be allocated than project quota permits
	if p.GetProject() != nil && p.GetProject().GetQuotas() != nil && p.GetProject().GetQuotas().GetMachine() != nil {
		mq := p.GetProject().GetQuotas().GetMachine()
		maxMachines := mq.GetQuota().GetValue()
		var actualMachines metal.Machines
		err := ds.SearchMachines(&datastore.MachineSearchQuery{AllocationProject: &projectID, AllocationRole: &metal.RoleFirewall}, &actualMachines)
		if err != nil {
			return nil, err
		}
		if len(actualMachines) >= int(maxMachines) {
			return nil, fmt.Errorf("project quota for machines reached max:%d", maxMachines)
		}
	}

	var fsl *metal.FilesystemLayout
	if allocationSpec.FilesystemLayoutID == nil {
		fsls, err := ds.ListFilesystemLayouts()
		if err != nil {
			return nil, err
		}

		fsl, err = fsls.From(allocationSpec.Size.ID, allocationSpec.Image.ID)
		if err != nil {
			return nil, err
		}
	} else {
		fsl, err = ds.FindFilesystemLayout(*allocationSpec.FilesystemLayoutID)
		if err != nil {
			return nil, err
		}
	}

	var machineCandidate *metal.Machine
	err = retry.Do(
		func() error {
			var err2 error
			machineCandidate, err2 = findMachineCandidate(ds, allocationSpec)
			return err2
		},
		retry.Attempts(10),
		retry.RetryIf(func(err error) bool {
			return metal.IsConflict(err)
		}),
		retry.DelayType(retry.CombineDelay(retry.BackOffDelay, retry.RandomDelay)),
		retry.LastErrorOnly(true),
	)
	if err != nil {
		return nil, err
	}
	// as some fields in the allocation spec are optional, they will now be clearly defined by the machine candidate
	allocationSpec.UUID = machineCandidate.ID

	alloc := &metal.MachineAllocation{
		Creator:         allocationSpec.Creator,
		Created:         time.Now(),
		Name:            allocationSpec.Name,
		Description:     allocationSpec.Description,
		Hostname:        allocationSpec.Hostname,
		Project:         projectID,
		ImageID:         allocationSpec.Image.ID,
		UserData:        allocationSpec.UserData,
		SSHPubKeys:      allocationSpec.SSHPubKeys,
		MachineNetworks: []*metal.MachineNetwork{},
		Role:            allocationSpec.Role,
		VPN:             allocationSpec.VPN,
	}
	rollbackOnError := func(err error) error {
		if err != nil {
			cleanupMachine := &metal.Machine{
				Base: metal.Base{
					ID: allocationSpec.UUID,
				},
				Allocation: alloc,
			}
			rollbackError := actor.machineNetworkReleaser(cleanupMachine)
			if rollbackError != nil {
				logger.Errorw("cannot call async machine cleanup", "error", rollbackError)
			}
			old := *machineCandidate
			machineCandidate.Allocation = nil
			machineCandidate.Tags = nil
			machineCandidate.PreAllocated = false

			rollbackError = ds.UpdateMachine(&old, machineCandidate)
			if rollbackError != nil {
				logger.Errorw("cannot update machinecandidate to reset allocation", "error", rollbackError)
			}
		}
		return err
	}

	err = fsl.Matches(machineCandidate.Hardware)
	if err != nil {
		return nil, rollbackOnError(fmt.Errorf("unable to check for fsl match:%w", err))
	}
	alloc.FilesystemLayout = fsl

	networks, err := gatherNetworks(ds, allocationSpec)
	if err != nil {
		return nil, rollbackOnError(fmt.Errorf("unable to gather networks:%w", err))
	}
	err = makeNetworks(ds, ipamer, allocationSpec, networks, alloc)
	if err != nil {
		return nil, rollbackOnError(fmt.Errorf("unable to make networks:%w", err))
	}

	// refetch the machine to catch possible updates after dealing with the network...
	machine, err := ds.FindMachineByID(machineCandidate.ID)
	if err != nil {
		return nil, rollbackOnError(fmt.Errorf("unable to find machine:%w", err))
	}
	if machine.Allocation != nil {
		return nil, rollbackOnError(fmt.Errorf("machine %q already allocated", machine.ID))
	}

	old := *machine
	machine.Allocation = alloc
	machine.Tags = makeMachineTags(machine, allocationSpec.Tags)
	machine.PreAllocated = false

	err = ds.UpdateMachine(&old, machine)
	if err != nil {
		return nil, rollbackOnError(fmt.Errorf("error when allocating machine %q, %w", machine.ID, err))
	}

	// TODO: can be removed after metal-core refactoring
	err = publisher.Publish(metal.TopicAllocation.Name, &metal.AllocationEvent{MachineID: machine.ID})
	if err != nil {
		logger.Errorw("failed to publish machine allocation event, fallback should trigger on metal-hammer", "topic", metal.TopicAllocation.Name, "machineID", machine.ID, "error", err)
	} else {
		logger.Debugw("published machine allocation event", "topic", metal.TopicAllocation.Name, "machineID", machine.ID)
	}

	return machine, nil
}

func validateAllocationSpec(allocationSpec *machineAllocationSpec) error {
	if allocationSpec.ProjectID == "" {
		return errors.New("project id must be specified")
	}

	if allocationSpec.Creator == "" {
		return errors.New("creator should be specified")
	}

	if !metal.AllRoles[allocationSpec.Role] {
		return fmt.Errorf("role does not exist: %s", allocationSpec.Role)
	}

	for _, ip := range allocationSpec.IPs {
		if net.ParseIP(ip) == nil {
			return fmt.Errorf("%q is not a valid IP address", ip)
		}
	}

	for _, pubKey := range allocationSpec.SSHPubKeys {
		_, _, _, _, err := ssh.ParseAuthorizedKey([]byte(pubKey))
		if err != nil {
			return fmt.Errorf("invalid public SSH key: %s", pubKey)
		}
	}

	// A firewall must have either IP or Network with auto IP acquire specified.
	if allocationSpec.Role == metal.RoleFirewall {
		if len(allocationSpec.IPs) == 0 && allocationSpec.autoNetworkN() == 0 {
			return errors.New("when no ip is given at least one auto acquire network must be specified")
		}
	}

	if noautoNetN := allocationSpec.noautoNetworkN(); noautoNetN > len(allocationSpec.IPs) {
		return errors.New("missing ip(s) for network(s) without automatic ip allocation")
	}

	return nil
}

func findMachineCandidate(ds *datastore.RethinkStore, allocationSpec *machineAllocationSpec) (*metal.Machine, error) {
	var err error
	var machine *metal.Machine
	if allocationSpec.Machine == nil {
		// requesting allocation of an arbitrary ready machine in partition with given size
		machine, err = findWaitingMachine(ds, allocationSpec.PartitionID, allocationSpec.Size.ID)
		if err != nil {
			return nil, err
		}
	} else {
		// requesting allocation of a specific, existing machine
		machine = allocationSpec.Machine
		if machine.Allocation != nil {
			return nil, errors.New("machine is already allocated")
		}
		if allocationSpec.PartitionID != "" && machine.PartitionID != allocationSpec.PartitionID {
			return nil, fmt.Errorf("machine %q is not in the requested partition: %s", machine.ID, allocationSpec.PartitionID)
		}

		if allocationSpec.Size != nil && machine.SizeID != allocationSpec.Size.ID {
			return nil, fmt.Errorf("machine %q does not have the requested size: %s", machine.ID, allocationSpec.Size.ID)
		}
	}
	return machine, err
}

func findWaitingMachine(ds *datastore.RethinkStore, partitionID, sizeID string) (*metal.Machine, error) {
	size, err := ds.FindSize(sizeID)
	if err != nil {
		return nil, fmt.Errorf("size cannot be found: %w", err)
	}
	partition, err := ds.FindPartition(partitionID)
	if err != nil {
		return nil, fmt.Errorf("partition cannot be found: %w", err)
	}
	machine, err := ds.FindWaitingMachine(partition.ID, size.ID)
	if err != nil {
		return nil, err
	}
	return machine, nil
}

// makeNetworks creates network entities and ip addresses as specified in the allocation network map.
// created networks are added to the machine allocation directly after their creation. This way, the rollback mechanism
// is enabled to clean up networks that were already created.
func makeNetworks(ds *datastore.RethinkStore, ipamer ipam.IPAMer, allocationSpec *machineAllocationSpec, networks allocationNetworkMap, alloc *metal.MachineAllocation) error {
	for _, n := range networks {
		machineNetwork, err := makeMachineNetwork(ds, ipamer, allocationSpec, n)
		if err != nil {
			return err
		}
		alloc.MachineNetworks = append(alloc.MachineNetworks, machineNetwork)
	}

	// the metal-networker expects to have the same unique ASN on all networks of this machine
	asn, err := acquireASN(ds)
	if err != nil {
		return err
	}
	for _, n := range alloc.MachineNetworks {
		n.ASN = *asn
	}

	return nil
}

func gatherNetworks(ds *datastore.RethinkStore, allocationSpec *machineAllocationSpec) (allocationNetworkMap, error) {
	partition, err := ds.FindPartition(allocationSpec.PartitionID)
	if err != nil {
		return nil, fmt.Errorf("partition cannot be found: %w", err)
	}

	var privateSuperNetworks metal.Networks
	boolTrue := true
	err = ds.SearchNetworks(&datastore.NetworkSearchQuery{PrivateSuper: &boolTrue}, &privateSuperNetworks)
	if err != nil {
		return nil, fmt.Errorf("partition has no private super network: %w", err)
	}

	specNetworks, err := gatherNetworksFromSpec(ds, allocationSpec, partition, privateSuperNetworks)
	if err != nil {
		return nil, err
	}

	var underlayNetwork *allocationNetwork
	if allocationSpec.Role == metal.RoleFirewall {
		underlayNetwork, err = gatherUnderlayNetwork(ds, partition)
		if err != nil {
			return nil, err
		}
	}

	// assemble result
	result := specNetworks
	if underlayNetwork != nil {
		result[underlayNetwork.network.ID] = underlayNetwork
	}

	return result, nil
}

func gatherNetworksFromSpec(ds *datastore.RethinkStore, allocationSpec *machineAllocationSpec, partition *metal.Partition, privateSuperNetworks metal.Networks) (allocationNetworkMap, error) {
	var partitionPrivateSuperNetwork *metal.Network
	for i := range privateSuperNetworks {
		psn := privateSuperNetworks[i]
		if partition.ID == psn.PartitionID {
			partitionPrivateSuperNetwork = &psn
			break
		}
	}
	if partitionPrivateSuperNetwork == nil {
		return nil, fmt.Errorf("partition %s does not have a private super network", partition.ID)
	}

	// what do we have to prevent:
	// - user wants to place his machine in a network that does not belong to the project in which the machine is being placed
	// - user wants a machine with a private network that is not in the partition of the machine
	// - user specifies no private network
	// - user specifies multiple, unshared private networks
	// - user specifies a shared private network in addition to an unshared one for a machine
	// - user specifies administrative networks, i.e. underlay or privatesuper networks
	// - user's private network is specified with noauto but no specific IPs are given: this would yield a machine with no ip address

	specNetworks := make(map[string]*allocationNetwork)
	var primaryPrivateNetwork *allocationNetwork
	var privateNetworks []*allocationNetwork
	var privateSharedNetworks []*allocationNetwork

	for _, networkSpec := range allocationSpec.Networks {
		auto := true
		if networkSpec.AutoAcquireIP != nil {
			auto = *networkSpec.AutoAcquireIP
		}

		network, err := ds.FindNetworkByID(networkSpec.NetworkID)
		if err != nil {
			return nil, err
		}

		if network.Underlay {
			return nil, fmt.Errorf("underlay networks are not allowed to be set explicitly: %s", network.ID)
		}
		if network.PrivateSuper {
			return nil, fmt.Errorf("private super networks are not allowed to be set explicitly: %s", network.ID)
		}

		n := &allocationNetwork{
			network:     network,
			auto:        auto,
			ips:         []metal.IP{},
			networkType: metal.External,
		}

		for _, privateSuperNetwork := range privateSuperNetworks {
			if network.ParentNetworkID != privateSuperNetwork.ID {
				continue
			}
			if network.Shared {
				n.networkType = metal.PrivateSecondaryShared
				privateSharedNetworks = append(privateSharedNetworks, n)
			} else {
				if primaryPrivateNetwork != nil {
					return nil, errors.New("multiple private networks are specified but there must be only one primary private network that must not be shared")
				}
				n.networkType = metal.PrivatePrimaryUnshared
				primaryPrivateNetwork = n
			}
			privateNetworks = append(privateNetworks, n)
		}

		specNetworks[network.ID] = n
	}

	if len(specNetworks) != len(allocationSpec.Networks) {
		return nil, errors.New("given network ids are not unique")
	}

	if len(privateNetworks) == 0 {
		return nil, errors.New("no private network given")
	}

	// if there is no unshared private network we try to determine a shared one as primary
	if primaryPrivateNetwork == nil {
		// this means that this is a machine of a shared private network
		// this is an exception where the primary private network is a shared one.
		// it must be the only private network
		if len(privateSharedNetworks) == 0 {
			return nil, errors.New("no private shared network found that could be used as primary private network")
		}
		if len(privateSharedNetworks) > 1 {
			return nil, errors.New("machines and firewalls are not allowed to be placed into multiple private, shared networks (firewall needs an unshared private network and machines may only reside in one private network)")
		}

		primaryPrivateNetwork = privateSharedNetworks[0]
		primaryPrivateNetwork.networkType = metal.PrivatePrimaryShared
	}

	if allocationSpec.Role == metal.RoleMachine && len(privateNetworks) > 1 {
		return nil, errors.New("machines are not allowed to be placed into multiple private networks")
	}

	if primaryPrivateNetwork.network.ProjectID != allocationSpec.ProjectID {
		return nil, errors.New("the given private network does not belong to the project, which is not allowed")
	}

	for _, ipString := range allocationSpec.IPs {
		ip, err := ds.FindIPByID(ipString)
		if err != nil {
			return nil, err
		}
		if ip.ProjectID != allocationSpec.ProjectID {
			return nil, fmt.Errorf("given ip %q with project id %q does not belong to the project of this allocation: %s", ip.IPAddress, ip.ProjectID, allocationSpec.ProjectID)
		}
		network, ok := specNetworks[ip.NetworkID]
		if !ok {
			return nil, fmt.Errorf("given ip %q is not in any of the given networks, which is required", ip.IPAddress)
		}
		s := ip.GetScope()
		if s != metal.ScopeMachine && s != metal.ScopeProject {
			return nil, fmt.Errorf("given ip %q is not available for direct attachment to machine because it is already in use", ip.IPAddress)
		}

		network.auto = false
		network.ips = append(network.ips, *ip)
	}

	for _, pn := range privateNetworks {
		if pn.network.PartitionID != partitionPrivateSuperNetwork.PartitionID {
			return nil, fmt.Errorf("private network %q must be located in the partition where the machine is going to be placed", pn.network.ID)
		}

		if !pn.auto && len(pn.ips) == 0 {
			return nil, fmt.Errorf("the private network %q has no auto ip acquisition, but no suitable IPs were provided, which would lead into a machine having no ip address", pn.network.ID)
		}
	}

	return specNetworks, nil
}

func gatherUnderlayNetwork(ds *datastore.RethinkStore, partition *metal.Partition) (*allocationNetwork, error) {
	boolTrue := true
	var underlays metal.Networks
	err := ds.SearchNetworks(&datastore.NetworkSearchQuery{PartitionID: &partition.ID, Underlay: &boolTrue}, &underlays)
	if err != nil {
		return nil, err
	}
	if len(underlays) == 0 {
		return nil, fmt.Errorf("no underlay found in the given partition:%s", partition.ID)
	}
	if len(underlays) > 1 {
		return nil, fmt.Errorf("more than one underlay network in partition %s in the database, which should not be the case", partition.ID)
	}
	underlay := &underlays[0]

	return &allocationNetwork{
		network:     underlay,
		auto:        true,
		networkType: metal.Underlay,
	}, nil
}

func makeMachineNetwork(ds *datastore.RethinkStore, ipamer ipam.IPAMer, allocationSpec *machineAllocationSpec, n *allocationNetwork) (*metal.MachineNetwork, error) {
	if n.auto {
		ipAddress, ipParentCidr, err := allocateIP(n.network, "", ipamer)
		if err != nil {
			return nil, fmt.Errorf("unable to allocate an ip in network: %s %w", n.network.ID, err)
		}
		ip := &metal.IP{
			IPAddress:        ipAddress,
			ParentPrefixCidr: ipParentCidr,
			Name:             allocationSpec.Name,
			Description:      "autoassigned",
			NetworkID:        n.network.ID,
			Type:             metal.Ephemeral,
			ProjectID:        allocationSpec.ProjectID,
		}
		ip.AddMachineId(allocationSpec.UUID)
		err = ds.CreateIP(ip)
		if err != nil {
			return nil, err
		}
		n.ips = append(n.ips, *ip)
	}

	// from the makeNetworks call, a lot of ips might be set in this network
	// add a machine tag to all of them
	ipAddresses := []string{}
	for i := range n.ips {
		ip := n.ips[i]
		newIP := ip
		newIP.AddMachineId(allocationSpec.UUID)
		err := ds.UpdateIP(&ip, &newIP)
		if err != nil {
			return nil, err
		}
		ipAddresses = append(ipAddresses, ip.IPAddress)
	}

	machineNetwork := metal.MachineNetwork{
		NetworkID:           n.network.ID,
		Prefixes:            n.network.Prefixes.String(),
		IPs:                 ipAddresses,
		DestinationPrefixes: n.network.DestinationPrefixes.String(),
		PrivatePrimary:      n.networkType.PrivatePrimary,
		Private:             n.networkType.Private,
		Shared:              n.networkType.Shared,
		Underlay:            n.networkType.Underlay,
		Nat:                 n.network.Nat,
		Vrf:                 n.network.Vrf,
	}

	return &machineNetwork, nil
}

// makeMachineTags constructs the tags of the machine.
// following tags are added in the following precedence (from lowest to highest in case of duplication):
// - user given tags (from allocation spec)
// - system tags (immutable information from the metal-api that are useful for the end user, e.g. machine rack and chassis)
func makeMachineTags(m *metal.Machine, userTags []string) []string {
	labels := make(map[string]string)

	// as user labels are given as an array, we need to figure out if label-like tags were provided.
	// otherwise the user could provide confusing information like:
	// - machine.metal-stack.io/chassis=123
	// - machine.metal-stack.io/chassis=789
	userLabels := make(map[string]string)
	actualUserTags := []string{}
	for _, tag := range userTags {
		if strings.Contains(tag, "=") {
			parts := strings.SplitN(tag, "=", 2)
			userLabels[parts[0]] = parts[1]
		} else {
			actualUserTags = append(actualUserTags, tag)
		}
	}
	for k, v := range userLabels {
		labels[k] = v
	}

	for k, v := range makeMachineSystemLabels(m) {
		labels[k] = v
	}

	tags := actualUserTags
	for k, v := range labels {
		tags = append(tags, fmt.Sprintf("%s=%s", k, v))
	}

	return uniqueTags(tags)
}

func makeMachineSystemLabels(m *metal.Machine) map[string]string {
	labels := make(map[string]string)
	for _, n := range m.Allocation.MachineNetworks {
		if n.Private {
			if n.ASN != 0 {
				labels[tag.MachineNetworkPrimaryASN] = strconv.FormatInt(int64(n.ASN), 10)
				break
			}
		}
	}
	if m.RackID != "" {
		labels[tag.MachineRack] = m.RackID
	}
	if m.IPMI.Fru.ChassisPartSerial != "" {
		labels[tag.MachineChassis] = m.IPMI.Fru.ChassisPartSerial
	}
	return labels
}

// uniqueTags the last added tags will be kept!
func uniqueTags(tags []string) []string {
	tagSet := make(map[string]bool)
	for _, t := range tags {
		tagSet[t] = true
	}
	uniqueTags := []string{}
	for k := range tagSet {
		uniqueTags = append(uniqueTags, k)
	}
	return uniqueTags
}

<<<<<<< HEAD
func (r machineResource) freeMachine(request *restful.Request, response *restful.Response) {
=======
func (r *machineResource) finalizeAllocation(request *restful.Request, response *restful.Response) {
	var requestPayload v1.MachineFinalizeAllocationRequest
	err := request.ReadEntity(&requestPayload)
	if err != nil {
		r.sendError(request, response, httperrors.BadRequest(err))
		return
	}

	id := request.PathParameter("id")
	m, err := r.ds.FindMachineByID(id)
	if err != nil {
		r.sendError(request, response, defaultError(err))
		return
	}

	if m.Allocation == nil {
		r.sendError(request, response, defaultError(fmt.Errorf("the machine %q is not allocated", id)))
		return
	}

	old := *m

	m.Allocation.ConsolePassword = requestPayload.ConsolePassword
	m.Allocation.MachineSetup = &metal.MachineSetup{
		ImageID:      m.Allocation.ImageID,
		PrimaryDisk:  requestPayload.PrimaryDisk,
		OSPartition:  requestPayload.OSPartition,
		Initrd:       requestPayload.Initrd,
		Cmdline:      requestPayload.Cmdline,
		Kernel:       requestPayload.Kernel,
		BootloaderID: requestPayload.BootloaderID,
	}
	m.Allocation.Reinstall = false

	err = r.ds.UpdateMachine(&old, m)
	if err != nil {
		r.sendError(request, response, defaultError(err))
		return
	}

	vrf := ""
	if m.IsFirewall() {
		// if a machine has multiple networks, it serves as firewall, so it can not be enslaved into the tenant vrf
		vrf = "default"
	} else {
		for _, mn := range m.Allocation.MachineNetworks {
			if mn.Private {
				vrf = fmt.Sprintf("vrf%d", mn.Vrf)
				break
			}
		}
	}

	err = retry.Do(
		func() error {
			_, err := r.ds.SetVrfAtSwitches(m, vrf)
			return err
		},
		retry.Attempts(10),
		retry.RetryIf(func(err error) bool {
			return metal.IsConflict(err)
		}),
		retry.DelayType(retry.CombineDelay(retry.BackOffDelay, retry.RandomDelay)),
		retry.LastErrorOnly(true),
	)
	if err != nil {
		r.sendError(request, response, defaultError(err))
		return
	}

	resp, err := makeMachineResponse(m, r.ds)
	if err != nil {
		r.sendError(request, response, defaultError(err))
		return
	}

	r.send(request, response, http.StatusOK, resp)
}

func (r *machineResource) freeMachine(request *restful.Request, response *restful.Response) {
>>>>>>> 1336fd82
	id := request.PathParameter("id")
	m, err := r.ds.FindMachineByID(id)
	if err != nil {
		r.sendError(request, response, defaultError(err))
		return
	}

	logger := r.logger(request)

	err = publishMachineCmd(logger, m, r.Publisher, metal.ChassisIdentifyLEDOffCmd)
	if err != nil {
		logger.Error("unable to publish machine command", zap.String("command", string(metal.ChassisIdentifyLEDOffCmd)), zap.String("machineID", m.ID), zap.Error(err))
	}

	err = r.actor.freeMachine(r.Publisher, m)
	if err != nil {
		r.sendError(request, response, defaultError(err))
		return
	}

	resp, err := makeMachineResponse(m, r.ds)
	if err != nil {
		r.sendError(request, response, defaultError(err))
		return
	}

	r.send(request, response, http.StatusOK, resp)

	ev := metal.ProvisioningEvent{
		Time:    time.Now(),
		Event:   metal.ProvisioningEventMachineReclaim,
		Message: "free machine called",
	}
	_, err = r.ds.ProvisioningEventForMachine(logger, &ev, id)
	if err != nil {
		r.log.Errorw("error sending provisioning event after machine free", "error", err)
	}
}

func (r *machineResource) deleteMachine(request *restful.Request, response *restful.Response) {
	id := request.PathParameter("id")
	m, err := r.ds.FindMachineByID(id)
	if err != nil {
		r.sendError(request, response, defaultError(err))
		return
	}

	if m.Allocation != nil {
		r.sendError(request, response, defaultError(errors.New("cannot delete machine that is allocated")))
		return
	}

	ec, err := r.ds.FindProvisioningEventContainer(id)

	// when there's no event container, we delete the machine anyway
	if err != nil && !metal.IsNotFound(err) {
		r.sendError(request, response, defaultError(err))
		return
	}
	if err == nil && !ec.Liveliness.Is(string(metal.MachineLivelinessDead)) {
		r.sendError(request, response, defaultError(errors.New("can only delete dead machines")))
		return
	}

	switches, err := r.ds.SearchSwitchesConnectedToMachine(m)
	if err != nil {
		r.sendError(request, response, defaultError(err))
		return
	}

	for i := range switches {
		old := switches[i]
		_, ok := old.MachineConnections[m.ID]
		if !ok {
			continue
		}

		newIP := old
		newIP.MachineConnections = metal.ConnectionMap{}

		for id, connection := range old.MachineConnections {
			newIP.MachineConnections[id] = connection
		}
		delete(newIP.MachineConnections, m.ID)

		err = r.ds.UpdateSwitch(&old, &newIP)
		if err != nil {
			r.sendError(request, response, defaultError(err))
			return
		}

	}

	err = r.ds.DeleteMachine(m)
	if err != nil {
		r.sendError(request, response, defaultError(err))
		return
	}

	resp, err := makeMachineResponse(m, r.ds)
	if err != nil {
		r.sendError(request, response, defaultError(err))
		return
	}

	r.send(request, response, http.StatusOK, resp)
}

// reinstallMachine reinstalls the requested machine with given image by either allocating
// the machine if not yet allocated or not modifying any other allocation parameter than 'ImageID'
// and 'Reinstall' set to true.
// If the given image ID is nil, it deletes the machine instead.
func (r *machineResource) reinstallMachine(request *restful.Request, response *restful.Response) {
	var requestPayload v1.MachineReinstallRequest
	err := request.ReadEntity(&requestPayload)
	if err != nil {
		r.sendError(request, response, httperrors.BadRequest(err))
		return
	}

	id := request.PathParameter("id")
	m, err := r.ds.FindMachineByID(id)
	if err != nil {
		r.sendError(request, response, defaultError(err))
		return
	}

	logger := r.logger(request)

	if m.Allocation != nil && m.State.Value != metal.LockedState {
		old := *m

		if m.Allocation.FilesystemLayout == nil {
			fsls, err := r.ds.ListFilesystemLayouts()
			if err != nil {
				r.sendError(request, response, defaultError(err))
				return
			}

			fsl, err := fsls.From(m.SizeID, m.Allocation.ImageID)
			if err != nil {
				r.sendError(request, response, defaultError(err))
				return
			}

			m.Allocation.FilesystemLayout = fsl
		}

		if !m.Allocation.FilesystemLayout.IsReinstallable() {
			r.sendError(request, response, defaultError(fmt.Errorf("filesystemlayout:%s is not reinstallable, abort reinstallation", m.Allocation.FilesystemLayout.ID)))
			return
		}
		m.Allocation.Reinstall = true
		m.Allocation.ImageID = requestPayload.ImageID

		resp, err := makeMachineResponse(m, r.ds)
		if err != nil {
			r.sendError(request, response, defaultError(err))
			return
		}

		if resp.Allocation.Image != nil {
			err = r.ds.UpdateMachine(&old, m)
			if err != nil {
				r.sendError(request, response, defaultError(err))
				return
			}

			logger.Info("marked machine to get reinstalled", zap.String("machineID", m.ID))

			err = deleteVRFSwitches(r.ds, m, logger.Desugar())
			if err != nil {
				r.sendError(request, response, defaultError(err))
				return
			}

			err = publishDeleteEvent(r.Publisher, m, logger.Desugar())
			if err != nil {
				r.sendError(request, response, defaultError(err))
				return
			}

			err = publishMachineCmd(logger, m, r.Publisher, metal.MachineReinstallCmd)
			if err != nil {
				logger.Error("unable to publish machine command", zap.String("command", string(metal.MachineReinstallCmd)), zap.String("machineID", m.ID), zap.Error(err))
			}

			r.send(request, response, http.StatusOK, resp)

			return
		}
	}

	r.sendError(request, response, httperrors.BadRequest(errors.New("machine either locked, not allocated yet or invalid image ID specified")))
}

<<<<<<< HEAD
=======
func (r *machineResource) abortReinstallMachine(request *restful.Request, response *restful.Response) {
	var requestPayload v1.MachineAbortReinstallRequest
	err := request.ReadEntity(&requestPayload)
	if err != nil {
		r.sendError(request, response, httperrors.BadRequest(err))
		return
	}

	id := request.PathParameter("id")
	m, err := r.ds.FindMachineByID(id)
	if err != nil {
		r.sendError(request, response, defaultError(err))
		return
	}

	logger := r.logger(request)

	var bootInfo *v1.BootInfo

	if m.Allocation != nil && !requestPayload.PrimaryDiskWiped {
		old := *m

		m.Allocation.Reinstall = false
		if m.Allocation.MachineSetup != nil {
			m.Allocation.ImageID = m.Allocation.MachineSetup.ImageID
		}

		err = r.ds.UpdateMachine(&old, m)
		if err != nil {
			r.sendError(request, response, defaultError(err))
			return
		}

		logger.Infow("removed reinstall mark", "machineID", m.ID)

		if m.Allocation.MachineSetup != nil {
			bootInfo = &v1.BootInfo{
				ImageID:      m.Allocation.MachineSetup.ImageID,
				PrimaryDisk:  m.Allocation.MachineSetup.PrimaryDisk,
				OSPartition:  m.Allocation.MachineSetup.OSPartition,
				Initrd:       m.Allocation.MachineSetup.Initrd,
				Cmdline:      m.Allocation.MachineSetup.Cmdline,
				Kernel:       m.Allocation.MachineSetup.Kernel,
				BootloaderID: m.Allocation.MachineSetup.BootloaderID,
			}
		}
	}

	r.send(request, response, http.StatusOK, bootInfo)
}

>>>>>>> 1336fd82
func deleteVRFSwitches(ds *datastore.RethinkStore, m *metal.Machine, logger *zap.Logger) error {
	logger.Info("set VRF at switch", zap.String("machineID", m.ID))
	err := retry.Do(
		func() error {
			_, err := ds.SetVrfAtSwitches(m, "")
			return err
		},
		retry.Attempts(10),
		retry.RetryIf(func(err error) bool {
			return metal.IsConflict(err)
		}),
		retry.DelayType(retry.CombineDelay(retry.BackOffDelay, retry.RandomDelay)),
		retry.LastErrorOnly(true),
	)
	if err != nil {
		logger.Error("cannot delete vrf switches", zap.String("machineID", m.ID), zap.Error(err))
		return fmt.Errorf("cannot delete vrf switches: %w", err)
	}
	return nil
}

func publishDeleteEvent(publisher bus.Publisher, m *metal.Machine, logger *zap.Logger) error {
	logger.Info("publish machine delete event", zap.String("machineID", m.ID))
	deleteEvent := metal.MachineEvent{Type: metal.DELETE, OldMachineID: m.ID, Cmd: &metal.MachineExecCommand{TargetMachineID: m.ID, IPMI: &m.IPMI}}
	err := publisher.Publish(metal.TopicMachine.GetFQN(m.PartitionID), deleteEvent)
	if err != nil {
		logger.Error("cannot publish delete event", zap.String("machineID", m.ID), zap.Error(err))
		return fmt.Errorf("cannot publish delete event: %w", err)
	}
	return nil
}

<<<<<<< HEAD
=======
func (r *machineResource) getProvisioningEventContainer(request *restful.Request, response *restful.Response) {
	id := request.PathParameter("id")

	// check for existence of the machine
	_, err := r.ds.FindMachineByID(id)
	if err != nil {
		r.sendError(request, response, defaultError(err))
		return
	}

	ec, err := r.ds.FindProvisioningEventContainer(id)
	if err != nil {
		r.sendError(request, response, defaultError(err))
		return
	}

	r.send(request, response, http.StatusOK, v1.NewMachineRecentProvisioningEvents(ec))
}

func (r *machineResource) addProvisioningEvents(request *restful.Request, response *restful.Response) {
	var requestPayload v1.MachineProvisioningEvents
	err := request.ReadEntity(&requestPayload)
	if err != nil {
		r.sendError(request, response, httperrors.BadRequest(err))
		return
	}

	log := r.logger(request)
	var provisionError error
	result := v1.MachineRecentProvisioningEventsResponse{}
	for machineID, event := range requestPayload {
		_, err := r.addProvisionEventForMachine(log, machineID, event)
		if err != nil {
			result.Failed = append(result.Failed, machineID)
			provisionError = multierr.Append(provisionError, fmt.Errorf("unable to add provisioning event for machine:%s %w", machineID, err))
			continue
		}
		result.Events++
	}
	if err != nil {
		r.sendError(request, response, httperrors.InternalServerError(provisionError))
		return
	}

	r.send(request, response, http.StatusOK, result)
}

func (r *machineResource) addProvisioningEvent(request *restful.Request, response *restful.Response) {
	var requestPayload v1.MachineProvisioningEvent
	err := request.ReadEntity(&requestPayload)
	if err != nil {
		r.sendError(request, response, httperrors.BadRequest(err))
		return
	}

	id := request.PathParameter("id")

	ec, err := r.addProvisionEventForMachine(r.log, id, requestPayload)
	if err != nil {
		r.sendError(request, response, defaultError(err))
		return
	}

	r.send(request, response, http.StatusOK, v1.NewMachineRecentProvisioningEvents(ec))
}

func (r *machineResource) addProvisionEventForMachine(log *zap.SugaredLogger, machineID string, e v1.MachineProvisioningEvent) (*metal.ProvisioningEventContainer, error) {
	m, err := r.ds.FindMachineByID(machineID)
	if err != nil && !metal.IsNotFound(err) {
		return nil, err
	}

	// an event can actually create an empty machine. This enables us to also catch the very first PXE Booting event
	// in a machine lifecycle
	if m == nil {
		m = &metal.Machine{
			Base: metal.Base{
				ID: machineID,
			},
		}
		err = r.ds.CreateMachine(m)
		if err != nil {
			return nil, err
		}
	}

	ok := metal.AllProvisioningEventTypes[metal.ProvisioningEventType(e.Event)]
	if !ok {
		return nil, errors.New("unknown provisioning event")
	}

	ev := metal.ProvisioningEvent{
		Time:    time.Now(),
		Event:   metal.ProvisioningEventType(e.Event),
		Message: e.Message,
	}

	return r.ds.ProvisioningEventForMachine(log, &ev, machineID)
}

>>>>>>> 1336fd82
// MachineLiveliness evaluates whether machines are still alive or if they have died
func MachineLiveliness(ds *datastore.RethinkStore, logger *zap.SugaredLogger) error {
	logger.Info("machine liveliness was requested")

	machines, err := ds.ListMachines()
	if err != nil {
		return err
	}

	unknown := 0
	alive := 0
	dead := 0
	errs := 0
	for _, m := range machines {
		lvlness, err := evaluateMachineLiveliness(ds, m)
		if err != nil {
			logger.Errorw("cannot update liveliness", "error", err, "machine", m)
			errs++
			// fall through, so the rest of the machines is getting evaluated
		}
		switch lvlness {
		case metal.MachineLivelinessAlive:
			alive++
		case metal.MachineLivelinessDead:
			dead++
		case metal.MachineLivelinessUnknown:
			unknown++
		}
	}

	logger.Infow("machine liveliness evaluated", "alive", alive, "dead", dead, "unknown", unknown, "errors", errs)

	return nil
}

func evaluateMachineLiveliness(ds *datastore.RethinkStore, m metal.Machine) (metal.MachineLiveliness, error) {
	provisioningEvents, err := ds.FindProvisioningEventContainer(m.ID)
	if err != nil {
		// we have no provisioning events... we cannot tell
		return metal.MachineLivelinessUnknown, fmt.Errorf("no provisioningEvents found for ID: %s", m.ID)
	}

	old := *provisioningEvents

	if provisioningEvents.LastEventTime != nil {
		if time.Since(*provisioningEvents.LastEventTime) > metal.MachineDeadAfter {
			if m.Allocation != nil {
				// the machine is either dead or the customer did turn off the phone home service
				provisioningEvents.Liveliness = metal.MachineLivelinessUnknown
			} else {
				// the machine is just dead
				provisioningEvents.Liveliness = metal.MachineLivelinessDead
			}
		} else {
			provisioningEvents.Liveliness = metal.MachineLivelinessAlive
		}
		err = ds.UpdateProvisioningEventContainer(&old, provisioningEvents)
		if err != nil {
			return provisioningEvents.Liveliness, err
		}
	}

	return provisioningEvents.Liveliness, nil
}

// ResurrectMachines attempts to resurrect machines that are obviously dead
func ResurrectMachines(ds *datastore.RethinkStore, publisher bus.Publisher, ep *bus.Endpoints, ipamer ipam.IPAMer, logger *zap.SugaredLogger) error {
	logger.Info("machine resurrection was requested")

	machines, err := ds.ListMachines()
	if err != nil {
		return err
	}

	act, err := newAsyncActor(logger, ep, ds, ipamer)
	if err != nil {
		return err
	}

	for i := range machines {
		m := machines[i]
		if m.Allocation != nil {
			continue
		}

		provisioningEvents, err := ds.FindProvisioningEventContainer(m.ID)
		if err != nil {
			// we have no provisioning events... we cannot tell
			logger.Debugw("no provisioningEvents found for resurrection", "machineID", m.ID, "error", err)
			continue
		}

		if provisioningEvents.LastEventTime == nil {
			continue
		}

		if provisioningEvents.Liveliness == metal.MachineLivelinessDead && time.Since(*provisioningEvents.LastEventTime) > metal.MachineResurrectAfter {
			logger.Infow("resurrecting dead machine", "machineID", m.ID, "liveliness", provisioningEvents.Liveliness, "since", time.Since(*provisioningEvents.LastEventTime).String())
			err = act.freeMachine(publisher, &m)
			if err != nil {
				logger.Errorw("error during machine resurrection", "machineID", m.ID, "error", err)
			}
			continue
		}

		if provisioningEvents.FailedMachineReclaim {
			logger.Infow("resurrecting machine with failed reclaim", "machineID", m.ID, "liveliness", provisioningEvents.Liveliness, "since", time.Since(*provisioningEvents.LastEventTime).String())
			err = act.freeMachine(publisher, &m)
			if err != nil {
				logger.Errorw("error during machine resurrection", "machineID", m.ID, "error", err)
			}
			continue
		}

	}

	logger.Info("finished machine resurrection")

	return nil
}

func (r *machineResource) machineOn(request *restful.Request, response *restful.Response) {
	r.machineCmd(metal.MachineOnCmd, request, response)
}

func (r *machineResource) machineOff(request *restful.Request, response *restful.Response) {
	r.machineCmd(metal.MachineOffCmd, request, response)
}

func (r *machineResource) machineReset(request *restful.Request, response *restful.Response) {
	r.machineCmd(metal.MachineResetCmd, request, response)
}

func (r *machineResource) machineCycle(request *restful.Request, response *restful.Response) {
	r.machineCmd(metal.MachineCycleCmd, request, response)
}

func (r *machineResource) machineBios(request *restful.Request, response *restful.Response) {
	r.machineCmd(metal.MachineBiosCmd, request, response)
}

func (r *machineResource) machineDisk(request *restful.Request, response *restful.Response) {
	r.machineCmd(metal.MachineDiskCmd, request, response)
}

func (r *machineResource) machinePxe(request *restful.Request, response *restful.Response) {
	r.machineCmd(metal.MachinePxeCmd, request, response)
}

func (r *machineResource) chassisIdentifyLEDOn(request *restful.Request, response *restful.Response) {
	r.machineCmd(metal.ChassisIdentifyLEDOnCmd, request, response)
}

func (r *machineResource) chassisIdentifyLEDOff(request *restful.Request, response *restful.Response) {
	r.machineCmd(metal.ChassisIdentifyLEDOffCmd, request, response)
}

func (r *machineResource) updateFirmware(request *restful.Request, response *restful.Response) {
	if r.s3Client == nil {
		r.sendError(request, response, httperrors.InternalServerError(featureDisabledErr))
		return
	}

	var p v1.MachineUpdateFirmwareRequest
	err := request.ReadEntity(&p)
	if err != nil {
		r.sendError(request, response, httperrors.BadRequest(err))
		return
	}

	id := request.PathParameter("id")
	m, f, err := getFirmware(r.ds, id)
	if err != nil {
		r.sendError(request, response, defaultError(err))
		return
	}

	alreadyInstalled := false
	switch p.Kind {
	case metal.FirmwareBIOS:
		alreadyInstalled = f.BiosVersion == p.Revision
	case metal.FirmwareBMC:
		alreadyInstalled = f.BmcVersion == p.Revision
	}
	if alreadyInstalled {
		r.sendError(request, response, defaultError(fmt.Errorf("machine's %s version is already equal %s", p.Kind, p.Revision)))
		return
	}

	rr, err := getFirmwareRevisions(r.s3Client, p.Kind, f.Vendor, f.Board)
	if err != nil {
		r.sendError(request, response, httperrors.InternalServerError(err))
		return
	}

	notAvailable := true
	for _, rev := range rr {
		if rev == p.Revision {
			notAvailable = false
			break
		}
	}
	if notAvailable {
		r.sendError(request, response, defaultError(fmt.Errorf("machine's %s firmware in version %s is not available", p.Kind, p.Revision)))
		return
	}

	key := fmt.Sprintf("%s/%s/%s/%s", p.Kind, strings.ToLower(f.Vendor), strings.ToUpper(f.Board), p.Revision)
	req, _ := r.s3Client.GetObjectRequest(&s3.GetObjectInput{
		Bucket: &r.s3Client.FirmwareBucket,
		Key:    &key,
	})
	downloadableURL, err := req.Presign(2 * time.Hour)
	if err != nil {
		r.sendError(request, response, httperrors.InternalServerError(err))
		return
	}

	evt := metal.MachineEvent{
		Type: metal.COMMAND,
		Cmd: &metal.MachineExecCommand{
			Command:         metal.UpdateFirmwareCmd,
			TargetMachineID: m.ID,
			IPMI:            &m.IPMI,
			FirmwareUpdate: &metal.FirmwareUpdate{
				Kind: p.Kind,
				URL:  downloadableURL,
			},
		},
	}

	r.logger(request).Infow("publish event", "event", evt, "command", *evt.Cmd)
	err = r.Publish(metal.TopicMachine.GetFQN(m.PartitionID), evt)
	if err != nil {
		r.sendError(request, response, httperrors.InternalServerError(err))
		return
	}

	resp, err := makeMachineResponse(m, r.ds)
	if err != nil {
		r.sendError(request, response, defaultError(err))
		return
	}

	r.send(request, response, http.StatusOK, resp)
}

func (r *machineResource) machineCmd(cmd metal.MachineCommand, request *restful.Request, response *restful.Response) {
	logger := r.logger(request)

	id := request.PathParameter("id")
	description := request.QueryParameter("description")

	newMachine, err := r.ds.FindMachineByID(id)
	if err != nil {
		r.sendError(request, response, defaultError(err))
		return
	}

	old := *newMachine
	needsUpdate := false
	switch cmd { // nolint:exhaustive
	case metal.MachineResetCmd, metal.MachineOffCmd, metal.MachineCycleCmd:
		ev := metal.ProvisioningEvent{
			Time:    time.Now(),
			Event:   metal.ProvisioningEventPlannedReboot,
			Message: string(cmd),
		}
		_, err = r.ds.ProvisioningEventForMachine(logger, &ev, id)
		if err != nil {
			r.sendError(request, response, defaultError(err))
			return
		}
	case metal.ChassisIdentifyLEDOnCmd:
		newMachine.LEDState = metal.ChassisIdentifyLEDState{
			Value:       metal.LEDStateOn,
			Description: description,
		}
		needsUpdate = true
	case metal.ChassisIdentifyLEDOffCmd:
		newMachine.LEDState = metal.ChassisIdentifyLEDState{
			Value:       metal.LEDStateOff,
			Description: description,
		}
		needsUpdate = true
	}

	if needsUpdate {
		err = r.ds.UpdateMachine(&old, newMachine)
		if err != nil {
			r.sendError(request, response, defaultError(err))
			return
		}
	}

	err = publishMachineCmd(logger, newMachine, r.Publisher, cmd)
	if err != nil {
		r.sendError(request, response, defaultError(err))
		return
	}

	resp, err := makeMachineResponse(newMachine, r.ds)
	if err != nil {
		r.sendError(request, response, defaultError(err))
		return
	}

	r.send(request, response, http.StatusOK, resp)
}

func publishMachineCmd(logger *zap.SugaredLogger, m *metal.Machine, publisher bus.Publisher, cmd metal.MachineCommand) error {
	evt := metal.MachineEvent{
		Type: metal.COMMAND,
		Cmd: &metal.MachineExecCommand{
			Command:         cmd,
			TargetMachineID: m.ID,
			IPMI:            &m.IPMI,
		},
	}

	logger.Infow("publish event", "event", evt, "command", *evt.Cmd)
	err := publisher.Publish(metal.TopicMachine.GetFQN(m.PartitionID), evt)
	if err != nil {
		return err
	}

	return nil
}

func machineHasIssues(m *v1.MachineResponse) bool {
	if m.Partition == nil {
		return true
	}
	if !metal.MachineLivelinessAlive.Is(m.Liveliness) {
		return true
	}
	if m.Allocation == nil && len(m.RecentProvisioningEvents.Events) > 0 && metal.ProvisioningEventPhonedHome.Is(m.RecentProvisioningEvents.Events[0].Event) {
		// not allocated, but phones home
		return true
	}
	if m.RecentProvisioningEvents.CrashLoop || m.RecentProvisioningEvents.FailedMachineReclaim {
		// Machines with incomplete cycles but in "Waiting" state are considered available
		if len(m.RecentProvisioningEvents.Events) > 0 && !metal.ProvisioningEventWaiting.Is(m.RecentProvisioningEvents.Events[0].Event) {
			return true
		}
	}

	return false
}

func makeMachineResponse(m *metal.Machine, ds *datastore.RethinkStore) (*v1.MachineResponse, error) {
	s, p, i, ec, err := findMachineReferencedEntities(m, ds)
	if err != nil {
		return nil, err
	}
	return v1.NewMachineResponse(m, s, p, i, ec), nil
}

func makeMachineResponseList(ms metal.Machines, ds *datastore.RethinkStore) ([]*v1.MachineResponse, error) {
	sMap, pMap, iMap, ecMap, err := getMachineReferencedEntityMaps(ds)
	if err != nil {
		return nil, err
	}

	result := []*v1.MachineResponse{}

	for index := range ms {
		var s *metal.Size
		if ms[index].SizeID != "" {
			sizeEntity := sMap[ms[index].SizeID]
			s = &sizeEntity
		}
		var p *metal.Partition
		if ms[index].PartitionID != "" {
			partitionEntity := pMap[ms[index].PartitionID]
			p = &partitionEntity
		}
		var i *metal.Image
		if ms[index].Allocation != nil {
			if ms[index].Allocation.ImageID != "" {
				imageEntity := iMap[ms[index].Allocation.ImageID]
				i = &imageEntity
			}
		}
		ec := ecMap[ms[index].ID]
		result = append(result, v1.NewMachineResponse(&ms[index], s, p, i, &ec))
	}

	return result, nil
}

func makeMachineIPMIResponse(m *metal.Machine, ds *datastore.RethinkStore) (*v1.MachineIPMIResponse, error) {
	s, p, i, ec, err := findMachineReferencedEntities(m, ds)
	if err != nil {
		return nil, err
	}
	return v1.NewMachineIPMIResponse(m, s, p, i, ec), nil
}

func makeMachineIPMIResponseList(ms metal.Machines, ds *datastore.RethinkStore) ([]*v1.MachineIPMIResponse, error) {
	sMap, pMap, iMap, ecMap, err := getMachineReferencedEntityMaps(ds)
	if err != nil {
		return nil, err
	}

	result := []*v1.MachineIPMIResponse{}

	for index := range ms {
		var s *metal.Size
		if ms[index].SizeID != "" {
			sizeEntity := sMap[ms[index].SizeID]
			s = &sizeEntity
		}
		var p *metal.Partition
		if ms[index].PartitionID != "" {
			partitionEntity := pMap[ms[index].PartitionID]
			p = &partitionEntity
		}
		var i *metal.Image
		if ms[index].Allocation != nil {
			if ms[index].Allocation.ImageID != "" {
				imageEntity := iMap[ms[index].Allocation.ImageID]
				i = &imageEntity
			}
		}
		ec := ecMap[ms[index].ID]
		result = append(result, v1.NewMachineIPMIResponse(&ms[index], s, p, i, &ec))
	}

	return result, nil
}

func findMachineReferencedEntities(m *metal.Machine, ds *datastore.RethinkStore) (*metal.Size, *metal.Partition, *metal.Image, *metal.ProvisioningEventContainer, error) {
	var err error

	var s *metal.Size
	if m.SizeID != "" {
		if m.SizeID == metal.UnknownSize.GetID() {
			s = metal.UnknownSize
		} else {
			s, err = ds.FindSize(m.SizeID)
			if err != nil {
				return nil, nil, nil, nil, fmt.Errorf("error finding size %q for machine %q: %w", m.SizeID, m.ID, err)
			}
		}
	}

	var p *metal.Partition
	if m.PartitionID != "" {
		p, err = ds.FindPartition(m.PartitionID)
		if err != nil {
			return nil, nil, nil, nil, fmt.Errorf("error finding partition %q for machine %q: %w", m.PartitionID, m.ID, err)
		}
	}

	var i *metal.Image
	if m.Allocation != nil {
		if m.Allocation.ImageID != "" {
			i, err = ds.GetImage(m.Allocation.ImageID)
			if err != nil {
				return nil, nil, nil, nil, fmt.Errorf("error finding image %q for machine %q: %w", m.Allocation.ImageID, m.ID, err)
			}
		}
	}

	var ec *metal.ProvisioningEventContainer
	try, err := ds.FindProvisioningEventContainer(m.ID)
	if err != nil {
		return nil, nil, nil, nil, fmt.Errorf("error finding provisioning event container for machine %q: %w", m.ID, err)
	} else {
		ec = try
	}

	return s, p, i, ec, nil
}

func getMachineReferencedEntityMaps(ds *datastore.RethinkStore) (metal.SizeMap, metal.PartitionMap, metal.ImageMap, metal.ProvisioningEventContainerMap, error) {
	s, err := ds.ListSizes()
	if err != nil {
		return nil, nil, nil, nil, fmt.Errorf("sizes could not be listed: %w", err)
	}

	p, err := ds.ListPartitions()
	if err != nil {
		return nil, nil, nil, nil, fmt.Errorf("partitions could not be listed: %w", err)
	}

	i, err := ds.ListImages()
	if err != nil {
		return nil, nil, nil, nil, fmt.Errorf("images could not be listed: %w", err)
	}

	ec, err := ds.ListProvisioningEventContainers()
	if err != nil {
		return nil, nil, nil, nil, fmt.Errorf("provisioning event containers could not be listed: %w", err)
	}

	return s.ByID(), p.ByID(), i.ByID(), ec.ByID(), nil
}

func (s machineAllocationSpec) noautoNetworkN() int {
	result := 0
	for _, n := range s.Networks {
		if n.AutoAcquireIP != nil && !*n.AutoAcquireIP {
			result++
		}
	}
	return result
}

func (s machineAllocationSpec) autoNetworkN() int {
	return len(s.Networks) - s.noautoNetworkN()
}<|MERGE_RESOLUTION|>--- conflicted
+++ resolved
@@ -19,11 +19,7 @@
 
 	"github.com/metal-stack/metal-lib/httperrors"
 	"github.com/metal-stack/metal-lib/pkg/tag"
-<<<<<<< HEAD
 	"github.com/metal-stack/metal-lib/zapup"
-=======
-	"go.uber.org/multierr"
->>>>>>> 1336fd82
 	"go.uber.org/zap"
 
 	mdmv1 "github.com/metal-stack/masterdata-api/api/v1"
@@ -590,199 +586,7 @@
 	r.send(request, response, http.StatusOK, resp)
 }
 
-<<<<<<< HEAD
 func (r machineResource) findIPMIMachine(request *restful.Request, response *restful.Response) {
-=======
-func (r *machineResource) setChassisIdentifyLEDState(request *restful.Request, response *restful.Response) {
-	var requestPayload v1.ChassisIdentifyLEDState
-	err := request.ReadEntity(&requestPayload)
-	if err != nil {
-		r.sendError(request, response, httperrors.BadRequest(err))
-		return
-	}
-
-	ledState, err := metal.LEDStateFrom(requestPayload.Value)
-	if err != nil {
-		r.sendError(request, response, httperrors.BadRequest(err))
-		return
-	}
-
-	if ledState == metal.LEDStateOff && requestPayload.Description == "" {
-		// we want a cause why this chassis identify LED is off
-		r.sendError(request, response, httperrors.BadRequest(errors.New("you must supply a description")))
-		return
-	}
-
-	id := request.PathParameter("id")
-	oldMachine, err := r.ds.FindMachineByID(id)
-	if err != nil {
-		r.sendError(request, response, defaultError(err))
-		return
-	}
-
-	newMachine := *oldMachine
-
-	newMachine.LEDState = metal.ChassisIdentifyLEDState{
-		Value:       ledState,
-		Description: requestPayload.Description,
-	}
-
-	err = r.ds.UpdateMachine(oldMachine, &newMachine)
-	if err != nil {
-		r.sendError(request, response, defaultError(err))
-		return
-	}
-
-	resp, err := makeMachineResponse(&newMachine, r.ds)
-	if err != nil {
-		r.sendError(request, response, defaultError(err))
-		return
-	}
-
-	r.send(request, response, http.StatusOK, resp)
-}
-
-func (r *machineResource) registerMachine(request *restful.Request, response *restful.Response) {
-	var requestPayload v1.MachineRegisterRequest
-	err := request.ReadEntity(&requestPayload)
-	if err != nil {
-		r.sendError(request, response, httperrors.BadRequest(err))
-		return
-	}
-
-	if requestPayload.UUID == "" {
-		r.sendError(request, response, httperrors.BadRequest(errors.New("uuid cannot be empty")))
-		return
-	}
-
-	partition, err := r.ds.FindPartition(requestPayload.PartitionID)
-	if err != nil {
-		r.sendError(request, response, defaultError(err))
-		return
-	}
-
-	machineHardware := v1.NewMetalMachineHardware(&requestPayload.Hardware)
-	size, _, err := r.ds.FromHardware(machineHardware)
-	if err != nil {
-		size = metal.UnknownSize
-		r.log.Errorw("no size found for hardware, defaulting to unknown size", "hardware", machineHardware, "error", err)
-	}
-
-	m, err := r.ds.FindMachineByID(requestPayload.UUID)
-	if err != nil && !metal.IsNotFound(err) {
-		r.sendError(request, response, defaultError(err))
-		return
-	}
-
-	returnCode := http.StatusOK
-
-	if m == nil {
-		// machine is not in the database, create it
-		name := fmt.Sprintf("%d-core/%s", machineHardware.CPUCores, humanize.Bytes(machineHardware.Memory))
-		descr := fmt.Sprintf("a machine with %d core(s) and %s of RAM", machineHardware.CPUCores, humanize.Bytes(machineHardware.Memory))
-		m = &metal.Machine{
-			Base: metal.Base{
-				ID:          requestPayload.UUID,
-				Name:        name,
-				Description: descr,
-			},
-			Allocation:  nil,
-			SizeID:      size.ID,
-			PartitionID: partition.ID,
-			Hardware:    machineHardware,
-			BIOS: metal.BIOS{
-				Version: requestPayload.BIOS.Version,
-				Vendor:  requestPayload.BIOS.Vendor,
-				Date:    requestPayload.BIOS.Date,
-			},
-			State: metal.MachineState{
-				Value: metal.AvailableState,
-			},
-			LEDState: metal.ChassisIdentifyLEDState{
-				Value:       metal.LEDStateOff,
-				Description: "Machine registered",
-			},
-			Tags: requestPayload.Tags,
-			IPMI: v1.NewMetalIPMI(&requestPayload.IPMI),
-		}
-
-		err = r.ds.CreateMachine(m)
-		if err != nil {
-			r.sendError(request, response, defaultError(err))
-			return
-		}
-
-		returnCode = http.StatusCreated
-	} else {
-		// machine has already registered, update it
-		old := *m
-
-		m.SizeID = size.ID
-		m.PartitionID = partition.ID
-		m.Hardware = machineHardware
-		m.BIOS.Version = requestPayload.BIOS.Version
-		m.BIOS.Vendor = requestPayload.BIOS.Vendor
-		m.BIOS.Date = requestPayload.BIOS.Date
-		m.IPMI = v1.NewMetalIPMI(&requestPayload.IPMI)
-
-		err = r.ds.UpdateMachine(&old, m)
-		if err != nil {
-			r.sendError(request, response, defaultError(err))
-			return
-		}
-	}
-
-	ec, err := r.ds.FindProvisioningEventContainer(m.ID)
-	if err != nil && !metal.IsNotFound(err) {
-		r.sendError(request, response, defaultError(err))
-		return
-	}
-
-	if ec == nil {
-		err = r.ds.CreateProvisioningEventContainer(&metal.ProvisioningEventContainer{
-			Base:       metal.Base{ID: m.ID},
-			Liveliness: metal.MachineLivelinessAlive,
-		},
-		)
-		if err != nil {
-			r.sendError(request, response, defaultError(err))
-			return
-		}
-	}
-
-	old := *m
-	err = retry.Do(
-		func() error {
-			err := r.ds.ConnectMachineWithSwitches(m)
-			if err != nil {
-				return err
-			}
-			return r.ds.UpdateMachine(&old, m)
-		},
-		retry.Attempts(10),
-		retry.RetryIf(func(err error) bool {
-			return metal.IsConflict(err)
-		}),
-		retry.DelayType(retry.CombineDelay(retry.BackOffDelay, retry.RandomDelay)),
-		retry.LastErrorOnly(true),
-	)
-
-	if err != nil {
-		r.sendError(request, response, defaultError(err))
-		return
-	}
-
-	resp, err := makeMachineResponse(m, r.ds)
-	if err != nil {
-		r.sendError(request, response, defaultError(err))
-		return
-	}
-
-	r.send(request, response, returnCode, resp)
-}
-
-func (r *machineResource) findIPMIMachine(request *restful.Request, response *restful.Response) {
->>>>>>> 1336fd82
 	id := request.PathParameter("id")
 
 	m, err := r.ds.FindMachineByID(id)
@@ -1684,90 +1488,7 @@
 	return uniqueTags
 }
 
-<<<<<<< HEAD
 func (r machineResource) freeMachine(request *restful.Request, response *restful.Response) {
-=======
-func (r *machineResource) finalizeAllocation(request *restful.Request, response *restful.Response) {
-	var requestPayload v1.MachineFinalizeAllocationRequest
-	err := request.ReadEntity(&requestPayload)
-	if err != nil {
-		r.sendError(request, response, httperrors.BadRequest(err))
-		return
-	}
-
-	id := request.PathParameter("id")
-	m, err := r.ds.FindMachineByID(id)
-	if err != nil {
-		r.sendError(request, response, defaultError(err))
-		return
-	}
-
-	if m.Allocation == nil {
-		r.sendError(request, response, defaultError(fmt.Errorf("the machine %q is not allocated", id)))
-		return
-	}
-
-	old := *m
-
-	m.Allocation.ConsolePassword = requestPayload.ConsolePassword
-	m.Allocation.MachineSetup = &metal.MachineSetup{
-		ImageID:      m.Allocation.ImageID,
-		PrimaryDisk:  requestPayload.PrimaryDisk,
-		OSPartition:  requestPayload.OSPartition,
-		Initrd:       requestPayload.Initrd,
-		Cmdline:      requestPayload.Cmdline,
-		Kernel:       requestPayload.Kernel,
-		BootloaderID: requestPayload.BootloaderID,
-	}
-	m.Allocation.Reinstall = false
-
-	err = r.ds.UpdateMachine(&old, m)
-	if err != nil {
-		r.sendError(request, response, defaultError(err))
-		return
-	}
-
-	vrf := ""
-	if m.IsFirewall() {
-		// if a machine has multiple networks, it serves as firewall, so it can not be enslaved into the tenant vrf
-		vrf = "default"
-	} else {
-		for _, mn := range m.Allocation.MachineNetworks {
-			if mn.Private {
-				vrf = fmt.Sprintf("vrf%d", mn.Vrf)
-				break
-			}
-		}
-	}
-
-	err = retry.Do(
-		func() error {
-			_, err := r.ds.SetVrfAtSwitches(m, vrf)
-			return err
-		},
-		retry.Attempts(10),
-		retry.RetryIf(func(err error) bool {
-			return metal.IsConflict(err)
-		}),
-		retry.DelayType(retry.CombineDelay(retry.BackOffDelay, retry.RandomDelay)),
-		retry.LastErrorOnly(true),
-	)
-	if err != nil {
-		r.sendError(request, response, defaultError(err))
-		return
-	}
-
-	resp, err := makeMachineResponse(m, r.ds)
-	if err != nil {
-		r.sendError(request, response, defaultError(err))
-		return
-	}
-
-	r.send(request, response, http.StatusOK, resp)
-}
-
-func (r *machineResource) freeMachine(request *restful.Request, response *restful.Response) {
->>>>>>> 1336fd82
 	id := request.PathParameter("id")
 	m, err := r.ds.FindMachineByID(id)
 	if err != nil {
@@ -1964,60 +1685,6 @@
 	r.sendError(request, response, httperrors.BadRequest(errors.New("machine either locked, not allocated yet or invalid image ID specified")))
 }
 
-<<<<<<< HEAD
-=======
-func (r *machineResource) abortReinstallMachine(request *restful.Request, response *restful.Response) {
-	var requestPayload v1.MachineAbortReinstallRequest
-	err := request.ReadEntity(&requestPayload)
-	if err != nil {
-		r.sendError(request, response, httperrors.BadRequest(err))
-		return
-	}
-
-	id := request.PathParameter("id")
-	m, err := r.ds.FindMachineByID(id)
-	if err != nil {
-		r.sendError(request, response, defaultError(err))
-		return
-	}
-
-	logger := r.logger(request)
-
-	var bootInfo *v1.BootInfo
-
-	if m.Allocation != nil && !requestPayload.PrimaryDiskWiped {
-		old := *m
-
-		m.Allocation.Reinstall = false
-		if m.Allocation.MachineSetup != nil {
-			m.Allocation.ImageID = m.Allocation.MachineSetup.ImageID
-		}
-
-		err = r.ds.UpdateMachine(&old, m)
-		if err != nil {
-			r.sendError(request, response, defaultError(err))
-			return
-		}
-
-		logger.Infow("removed reinstall mark", "machineID", m.ID)
-
-		if m.Allocation.MachineSetup != nil {
-			bootInfo = &v1.BootInfo{
-				ImageID:      m.Allocation.MachineSetup.ImageID,
-				PrimaryDisk:  m.Allocation.MachineSetup.PrimaryDisk,
-				OSPartition:  m.Allocation.MachineSetup.OSPartition,
-				Initrd:       m.Allocation.MachineSetup.Initrd,
-				Cmdline:      m.Allocation.MachineSetup.Cmdline,
-				Kernel:       m.Allocation.MachineSetup.Kernel,
-				BootloaderID: m.Allocation.MachineSetup.BootloaderID,
-			}
-		}
-	}
-
-	r.send(request, response, http.StatusOK, bootInfo)
-}
-
->>>>>>> 1336fd82
 func deleteVRFSwitches(ds *datastore.RethinkStore, m *metal.Machine, logger *zap.Logger) error {
 	logger.Info("set VRF at switch", zap.String("machineID", m.ID))
 	err := retry.Do(
@@ -2050,109 +1717,6 @@
 	return nil
 }
 
-<<<<<<< HEAD
-=======
-func (r *machineResource) getProvisioningEventContainer(request *restful.Request, response *restful.Response) {
-	id := request.PathParameter("id")
-
-	// check for existence of the machine
-	_, err := r.ds.FindMachineByID(id)
-	if err != nil {
-		r.sendError(request, response, defaultError(err))
-		return
-	}
-
-	ec, err := r.ds.FindProvisioningEventContainer(id)
-	if err != nil {
-		r.sendError(request, response, defaultError(err))
-		return
-	}
-
-	r.send(request, response, http.StatusOK, v1.NewMachineRecentProvisioningEvents(ec))
-}
-
-func (r *machineResource) addProvisioningEvents(request *restful.Request, response *restful.Response) {
-	var requestPayload v1.MachineProvisioningEvents
-	err := request.ReadEntity(&requestPayload)
-	if err != nil {
-		r.sendError(request, response, httperrors.BadRequest(err))
-		return
-	}
-
-	log := r.logger(request)
-	var provisionError error
-	result := v1.MachineRecentProvisioningEventsResponse{}
-	for machineID, event := range requestPayload {
-		_, err := r.addProvisionEventForMachine(log, machineID, event)
-		if err != nil {
-			result.Failed = append(result.Failed, machineID)
-			provisionError = multierr.Append(provisionError, fmt.Errorf("unable to add provisioning event for machine:%s %w", machineID, err))
-			continue
-		}
-		result.Events++
-	}
-	if err != nil {
-		r.sendError(request, response, httperrors.InternalServerError(provisionError))
-		return
-	}
-
-	r.send(request, response, http.StatusOK, result)
-}
-
-func (r *machineResource) addProvisioningEvent(request *restful.Request, response *restful.Response) {
-	var requestPayload v1.MachineProvisioningEvent
-	err := request.ReadEntity(&requestPayload)
-	if err != nil {
-		r.sendError(request, response, httperrors.BadRequest(err))
-		return
-	}
-
-	id := request.PathParameter("id")
-
-	ec, err := r.addProvisionEventForMachine(r.log, id, requestPayload)
-	if err != nil {
-		r.sendError(request, response, defaultError(err))
-		return
-	}
-
-	r.send(request, response, http.StatusOK, v1.NewMachineRecentProvisioningEvents(ec))
-}
-
-func (r *machineResource) addProvisionEventForMachine(log *zap.SugaredLogger, machineID string, e v1.MachineProvisioningEvent) (*metal.ProvisioningEventContainer, error) {
-	m, err := r.ds.FindMachineByID(machineID)
-	if err != nil && !metal.IsNotFound(err) {
-		return nil, err
-	}
-
-	// an event can actually create an empty machine. This enables us to also catch the very first PXE Booting event
-	// in a machine lifecycle
-	if m == nil {
-		m = &metal.Machine{
-			Base: metal.Base{
-				ID: machineID,
-			},
-		}
-		err = r.ds.CreateMachine(m)
-		if err != nil {
-			return nil, err
-		}
-	}
-
-	ok := metal.AllProvisioningEventTypes[metal.ProvisioningEventType(e.Event)]
-	if !ok {
-		return nil, errors.New("unknown provisioning event")
-	}
-
-	ev := metal.ProvisioningEvent{
-		Time:    time.Now(),
-		Event:   metal.ProvisioningEventType(e.Event),
-		Message: e.Message,
-	}
-
-	return r.ds.ProvisioningEventForMachine(log, &ev, machineID)
-}
-
->>>>>>> 1336fd82
 // MachineLiveliness evaluates whether machines are still alive or if they have died
 func MachineLiveliness(ds *datastore.RethinkStore, logger *zap.SugaredLogger) error {
 	logger.Info("machine liveliness was requested")
