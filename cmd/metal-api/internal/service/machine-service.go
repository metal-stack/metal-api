--- conflicted
+++ resolved
@@ -1212,8 +1212,6 @@
 		return nil, err
 	}
 
-<<<<<<< HEAD
-=======
 	var firewallRules *metal.FirewallRules
 	if len(allocationSpec.EgressRules) > 0 || len(allocationSpec.IngressRules) > 0 {
 		firewallRules = &metal.FirewallRules{
@@ -1222,7 +1220,6 @@
 		}
 	}
 
->>>>>>> 405ad429
 	// as some fields in the allocation spec are optional, they will now be clearly defined by the machine candidate
 	allocationSpec.UUID = machineCandidate.ID
 
