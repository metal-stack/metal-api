--- conflicted
+++ resolved
@@ -508,17 +508,13 @@
 }
 
 func (r machineResource) reinstallMachine(request *restful.Request, response *restful.Response) {
-	log := utils.Logger(request).Sugar()
 	var requestPayload v1.MachineReinstallRequest
 	err := request.ReadEntity(&requestPayload)
 	if checkError(request, response, utils.CurrentFuncName(), err) {
 		return
 	}
 
-	err = r.reinstallOrDeleteMachine(request, response, &requestPayload.ImageID)
-	if err != nil {
-		sendError(log.Desugar(), response, utils.CurrentFuncName(), httperrors.InternalServerError(err))
-	}
+	r.reinstallOrDeleteMachine(request, response, &requestPayload.ImageID)
 }
 
 func (r machineResource) setMachineState(request *restful.Request, response *restful.Response) {
@@ -1528,142 +1524,96 @@
 }
 
 func (r machineResource) freeMachine(request *restful.Request, response *restful.Response) {
-	err := r.reinstallOrDeleteMachine(request, response, nil)
-	checkError(request, response, utils.CurrentFuncName(), err)
+	r.reinstallOrDeleteMachine(request, response, nil)
 }
 
 // reinstallOrDeleteMachine (re)installs the requested machine with given image by either allocating
 // the machine if not yet allocated or not modifying any other allocation parameter than 'ImageID'
 // and 'Reinstall' set to true.
 // If the given image ID is nil, it deletes the machine instead.
-func (r machineResource) reinstallOrDeleteMachine(request *restful.Request, response *restful.Response, imageID *string) error {
+func (r machineResource) reinstallOrDeleteMachine(request *restful.Request, response *restful.Response, imageID *string) {
 	id := request.PathParameter("id")
 	m, err := r.ds.FindMachineByID(id)
 	if err != nil {
-		return err
+		return
 	}
 	logger := utils.Logger(request).Sugar()
 
-	err = freeMachine(r.ds, r, r.ipamer, m, logger)
-	if checkError(request, response, utils.CurrentFuncName(), err) {
-		return
-	}
-
-	err = response.WriteHeaderAndEntity(http.StatusOK, makeMachineResponse(m, r.ds, logger))
+	err = reinstallOrDeleteMachine(r.ds, r, r.ipamer, m, imageID, logger)
+	if checkError(request, response, utils.CurrentFuncName(), err) {
+		return
+	}
+
+	err = response.WriteHeaderAndEntity(http.StatusOK, makeMachineResponse(m, r.ds, utils.Logger(request).Sugar()))
 	if err != nil {
 		logger.Error("Failed to send response", zap.Error(err))
-		return
-	}
-}
-
-func freeMachine(ds *datastore.RethinkStore, publisher bus.Publisher, ipamer ipam.IPAMer, m *metal.Machine, logger *zap.SugaredLogger) error {
+	}
+}
+
+func reinstallOrDeleteMachine(ds *datastore.RethinkStore, publisher bus.Publisher, ipamer ipam.IPAMer, m *metal.Machine, imageID *string, logger *zap.SugaredLogger) error {
 	if m.State.Value == metal.LockedState {
 		return fmt.Errorf("machine is locked")
 	}
 
-<<<<<<< HEAD
-	log := utils.Logger(request).Sugar()
-
-	// do the next steps in any case, so a client can call this function multiple times to
-	// fire of the needed events
-
-	sw, err := setVrfAtSwitches(r.ds, m, "")
-	log.Infow("set VRF at switch", "machineID", id, "error", err)
-=======
-	// free machine should be callable even many times in a row (such that events can be fired multiple times if necessary)
+	// reinstallOrDeleteMachine should be callable even many times in a row (such that events can be fired multiple times if necessary)
 
 	_, err := setVrfAtSwitches(ds, m, "")
 	logger.Infow("set VRF at switch", "machineID", m.ID, "error", err)
->>>>>>> b8c08954
 	if err != nil {
 		return err
 	}
 
 	deleteEvent := metal.MachineEvent{Type: metal.DELETE, Old: m}
-<<<<<<< HEAD
-	err = r.Publish(metal.TopicMachine.GetFQN(m.PartitionID), deleteEvent)
-	log.Infow("published machine delete event", "machineID", id, "error", err)
-=======
 	err = publisher.Publish(metal.TopicMachine.GetFQN(m.PartitionID), deleteEvent)
 	logger.Infow("published machine delete event", "machineID", m.ID, "error", err)
->>>>>>> b8c08954
 	if err != nil {
 		return err
 	}
 
-	if m.Allocation != nil {
-<<<<<<< HEAD
-		old := *m
-
-		if imageID == nil {
-			// we drop networks of allocated machines from our database
-			err = r.releaseMachineNetworks(m, m.Allocation.MachineNetworks)
-			if err != nil {
-				// TODO: Trigger network garbage collection
-				// TODO: Check if all IPs in rethinkdb are in the IPAM and vice versa, cleanup if this is not the case
-				// TODO: Check if there are network prefixes in the IPAM that are not in any of our networks
-				log.Errorf("an error during releasing machine networks occurred, scheduled network garbage collection", "error", err)
-				return err
-			}
-
-			m.Allocation = nil
-			m.Tags = nil
-
-			log.Infow("free machine", "machineID", id)
-		} else {
-			m.Allocation.ImageID = *imageID
-			m.Allocation.Reinstall = true
-
-			log.Infow("reinstall machine", "machineID", id, "imageID", *imageID)
-=======
+	if m.Allocation == nil {
+		return nil
+	}
+
+	old := *m
+
+	var action string
+	if imageID == nil {
 		// if the machine is allocated, we free it in our database
 		err = releaseMachineNetworks(ds, ipamer, m)
 		if err != nil {
 			// TODO: Trigger network garbage collection
 			// TODO: Check if all IPs in rethinkdb are in the IPAM and vice versa, cleanup if this is not the case
 			// TODO: Check if there are network prefixes in the IPAM that are not in any of our networks
-			logger.Errorw("an error during releasing machine networks occurred, scheduled network garbage collection", "error", err)
->>>>>>> b8c08954
-		}
-
-<<<<<<< HEAD
-		err = r.ds.UpdateMachine(&old, m)
-		if checkError(request, response, utils.CurrentFuncName(), err) {
+			logger.Errorf("an error during releasing machine networks occurred, scheduled network garbage collection", "error", err)
 			return err
 		}
 
-		if imageID != nil {
-			err = publishMachineCmd(log, m, r, metal.MachineReinstall)
-			if err != nil {
-				log.Errorw("unable to publish ’Reinstall' command", "machineID", m.ID, "error", err)
-			}
-		}
-	}
-
-	switchEvent := metal.SwitchEvent{Type: metal.UPDATE, Machine: *m, Switches: sw}
-	err = r.Publish(metal.TopicSwitch.GetFQN(m.PartitionID), switchEvent)
-	log.Infow("published switch update event", "machineID", id, "error", err)
+		m.Allocation = nil
+		m.Tags = nil
+
+		action = "freed machine"
+	} else {
+		m.Allocation.ImageID = *imageID
+		m.Allocation.Reinstall = true
+
+		action = "reinstalled machine"
+	}
+
+	err = ds.UpdateMachine(&old, m)
 	if err != nil {
 		return err
 	}
 
-	err = response.WriteHeaderAndEntity(http.StatusOK, makeMachineResponse(m, r.ds, utils.Logger(request).Sugar()))
-	if err != nil {
-		log.Error("Failed to send response", zap.Error(err))
-	}
+	logger.Infow(action, "machineID", m.ID)
+
+	if imageID != nil {
+		err = publishMachineCmd(logger, m, publisher, metal.MachineReinstall)
+		if err != nil {
+			logger.Errorw("unable to publish ’Reinstall' command", "machineID", m.ID, "error", err)
+		}
+	}
+
 	return err
-=======
-	old := *m
-	m.Allocation = nil
-	m.Tags = nil
-	err = ds.UpdateMachine(&old, m)
-	if err != nil {
-		return err
-	}
-	logger.Infow("freed machine", "machineID", m.ID)
-
-	return nil
->>>>>>> b8c08954
 }
 
 func releaseMachineNetworks(ds *datastore.RethinkStore, ipamer ipam.IPAMer, machine *metal.Machine) error {
@@ -1678,15 +1628,9 @@
 				continue
 			}
 			// disassociate machine from ip
-<<<<<<< HEAD
 			newIP := *ip
 			newIP.RemoveMachineId(machine.GetID())
-			err = r.ds.UpdateIP(ip, &newIP)
-=======
-			new := *ip
-			new.RemoveMachineId(machine.GetID())
-			err = ds.UpdateIP(ip, &new)
->>>>>>> b8c08954
+			err = ds.UpdateIP(ip, &newIP)
 			if err != nil {
 				return err
 			}
@@ -1820,7 +1764,6 @@
 	return ec, err
 }
 
-<<<<<<< HEAD
 func (r machineResource) machineAbortReinstall(machineID string) {
 	log := zapup.MustRootLogger().Sugar()
 
@@ -1845,18 +1788,9 @@
 	}
 }
 
-// EvaluateMachineLiveliness evaluates the liveliness of a given machine
-func (r machineResource) evaluateMachineLiveliness(m metal.Machine) (metal.MachineLiveliness, error) {
-	provisioningEvents, err := r.ds.FindProvisioningEventContainer(m.ID)
-	if err != nil {
-		// we have no provisioning events... we cannot tell
-		return metal.MachineLivelinessUnknown, fmt.Errorf("no provisioningEvents found for ID: %s", m.ID)
-	}
-=======
 // MachineLiveliness evaluates whether machines are still alive or if they have died
 func MachineLiveliness(ds *datastore.RethinkStore, logger *zap.SugaredLogger) error {
 	logger.Info("machine liveliness was requested")
->>>>>>> b8c08954
 
 	machines, err := ds.ListMachines()
 	if err != nil {
@@ -1962,7 +1896,7 @@
 		}
 
 		logger.Infow("resurrecting dead machine", "machineID", m.ID, "liveliness", provisioningEvents.Liveliness, "since", time.Since(*provisioningEvents.LastEventTime).String())
-		err = freeMachine(ds, publisher, ipamer, &m, logger)
+		err = reinstallOrDeleteMachine(ds, publisher, ipamer, &m, nil, logger)
 		if err != nil {
 			logger.Errorw("error during machine resurrection", "machineID", m.ID, "error", err)
 		}
