package service

import (
	"context"
	"errors"
	"fmt"
	"net"
	"net/http"
	"strconv"
	"strings"
	"time"

	"github.com/google/uuid"
	"github.com/metal-stack/metal-api/cmd/metal-api/internal/headscale"
	"github.com/metal-stack/metal-api/cmd/metal-api/internal/issues"
	"github.com/metal-stack/metal-lib/auditing"

	"github.com/avast/retry-go/v4"
	"github.com/aws/aws-sdk-go/service/s3"

	s3server "github.com/metal-stack/metal-api/cmd/metal-api/internal/service/s3client"
	"github.com/metal-stack/security"

	"golang.org/x/crypto/ssh"

	"go.uber.org/zap"

	"github.com/metal-stack/metal-lib/httperrors"
	"github.com/metal-stack/metal-lib/pkg/tag"

	mdmv1 "github.com/metal-stack/masterdata-api/api/v1"
	mdm "github.com/metal-stack/masterdata-api/pkg/client"

	"github.com/metal-stack/metal-api/cmd/metal-api/internal/datastore"
	"github.com/metal-stack/metal-api/cmd/metal-api/internal/ipam"
	"github.com/metal-stack/metal-api/cmd/metal-api/internal/metal"
	v1 "github.com/metal-stack/metal-api/cmd/metal-api/internal/service/v1"
	"github.com/metal-stack/metal-api/cmd/metal-api/internal/utils"

	restfulspec "github.com/emicklei/go-restful-openapi/v2"
	"github.com/emicklei/go-restful/v3"

	"github.com/metal-stack/metal-lib/bus"
)

type machineResource struct {
	webResource
	bus.Publisher
	ipamer          ipam.IPAMer
	mdc             mdm.Client
	actor           *asyncActor
	s3Client        *s3server.Client
	userGetter      security.UserGetter
	reasonMinLength uint
	headscaleClient *headscale.HeadscaleClient
	ipmiSuperUser   metal.MachineIPMISuperUser
}

// machineAllocationSpec is a specification for a machine allocation
type machineAllocationSpec struct {
	Creator            string
	UUID               string
	Name               string
	Description        string
	Hostname           string
	ProjectID          string
	PartitionID        string
	Machine            *metal.Machine
	Size               *metal.Size
	Image              *metal.Image
	FilesystemLayoutID *string
	SSHPubKeys         []string
	UserData           string
	Tags               []string
	Networks           v1.MachineAllocationNetworks
	IPs                []string
	Role               metal.Role
	VPN                *metal.MachineVPN
	PlacementTags      []string
	EgressRules        []metal.EgressRule
	IngressRules       []metal.IngressRule
}

// allocationNetwork is intermediate struct to create machine networks from regular networks during machine allocation
type allocationNetwork struct {
	network *metal.Network
	ips     []metal.IP
	auto    bool

	networkType metal.NetworkType
}

// allocationNetworkMap is a map of allocationNetworks with the network id as the key
type allocationNetworkMap map[string]*allocationNetwork

// The MachineAllocation contains the allocated machine or an error.
type MachineAllocation struct {
	Machine *metal.Machine
	Err     error
}

// An Allocation is a queue of allocated machines. You can read the machines
// to get the next allocated one.
type Allocation <-chan MachineAllocation

// An Allocator is a callback for some piece of code if this wants to read
// allocated machines.
type Allocator func(Allocation) error

// NewMachine returns a webservice for machine specific endpoints.
func NewMachine(
	log *zap.SugaredLogger,
	ds *datastore.RethinkStore,
	pub bus.Publisher,
	ep *bus.Endpoints,
	ipamer ipam.IPAMer,
	mdc mdm.Client,
	s3Client *s3server.Client,
	userGetter security.UserGetter,
	reasonMinLength uint,
	headscaleClient *headscale.HeadscaleClient,
	ipmiSuperUser metal.MachineIPMISuperUser,
) (*restful.WebService, error) {
	r := machineResource{
		webResource: webResource{
			log: log,
			ds:  ds,
		},
		Publisher:       pub,
		ipamer:          ipamer,
		mdc:             mdc,
		s3Client:        s3Client,
		userGetter:      userGetter,
		reasonMinLength: reasonMinLength,
		headscaleClient: headscaleClient,
		ipmiSuperUser:   ipmiSuperUser,
	}

	var err error
	r.actor, err = newAsyncActor(log, ep, ds, ipamer)
	if err != nil {
		return nil, fmt.Errorf("cannot create async actor: %w", err)
	}

	return r.webService(), nil
}

// webService creates the webservice endpoint
func (r *machineResource) webService() *restful.WebService {
	ws := new(restful.WebService)
	ws.
		Path(BasePath + "v1/machine").
		Consumes(restful.MIME_JSON).
		Produces(restful.MIME_JSON)

	tags := []string{"machine"}

	ws.Route(ws.GET("/{id}").
		To(viewer(r.findMachine)).
		Operation("findMachine").
		Doc("get machine by id").
		Param(ws.PathParameter("id", "identifier of the machine").DataType("string")).
		Metadata(restfulspec.KeyOpenAPITags, tags).
		Writes(v1.MachineResponse{}).
		Returns(http.StatusOK, "OK", v1.MachineResponse{}).
		DefaultReturns("Error", httperrors.HTTPErrorResponse{}))

	ws.Route(ws.GET("/consolepassword").
		To(editor(r.getMachineConsolePassword)).
		Operation("getMachineConsolePassword").
		Doc("get consolepassword for machine by id").
		Reads(v1.MachineConsolePasswordRequest{}).
		Metadata(restfulspec.KeyOpenAPITags, tags).
		Writes(v1.MachineConsolePasswordResponse{}).
		Returns(http.StatusOK, "OK", v1.MachineConsolePasswordResponse{}).
		DefaultReturns("Error", httperrors.HTTPErrorResponse{}))

	ws.Route(ws.GET("/").
		To(viewer(r.listMachines)).
		Operation("listMachines").
		Doc("get all known machines").
		Metadata(restfulspec.KeyOpenAPITags, tags).
		Writes([]v1.MachineResponse{}).
		Returns(http.StatusOK, "OK", []v1.MachineResponse{}).
		DefaultReturns("Error", httperrors.HTTPErrorResponse{}))

	ws.Route(ws.POST("/find").
		To(viewer(r.findMachines)).
		Operation("findMachines").
		Doc("find machines by multiple criteria").
		Metadata(restfulspec.KeyOpenAPITags, tags).
		Metadata(auditing.Exclude, true).
		Reads(v1.MachineFindRequest{}).
		Writes([]v1.MachineResponse{}).
		Returns(http.StatusOK, "OK", []v1.MachineResponse{}).
		DefaultReturns("Error", httperrors.HTTPErrorResponse{}))

	ws.Route(ws.POST("/").
		To(admin(r.updateMachine)).
		Operation("updateMachine").
		Doc("updates a machine. if the machine was changed since this one was read, a conflict is returned").
		Metadata(restfulspec.KeyOpenAPITags, tags).
		Reads(v1.MachineUpdateRequest{}).
		Writes(v1.MachineResponse{}).
		Returns(http.StatusOK, "OK", v1.MachineResponse{}).
		Returns(http.StatusConflict, "Conflict", httperrors.HTTPErrorResponse{}).
		DefaultReturns("Error", httperrors.HTTPErrorResponse{}))

	ws.Route(ws.POST("/allocate").
		To(editor(r.allocateMachine)).
		Operation("allocateMachine").
		Doc("allocate a machine").
		Metadata(restfulspec.KeyOpenAPITags, tags).
		Reads(v1.MachineAllocateRequest{}).
		Writes(v1.MachineResponse{}).
		Returns(http.StatusOK, "OK", v1.MachineResponse{}).
		DefaultReturns("Error", httperrors.HTTPErrorResponse{}))

	ws.Route(ws.POST("/{id}/state").
		To(editor(r.setMachineState)).
		Operation("setMachineState").
		Doc("set the state of a machine").
		Param(ws.PathParameter("id", "identifier of the machine").DataType("string")).
		Metadata(restfulspec.KeyOpenAPITags, tags).
		Reads(v1.MachineState{}).
		Writes(v1.MachineResponse{}).
		Returns(http.StatusOK, "OK", v1.MachineResponse{}).
		DefaultReturns("Error", httperrors.HTTPErrorResponse{}))

	ws.Route(ws.DELETE("/{id}/free").
		To(editor(r.freeMachine)).
		Operation("freeMachine").
		Doc("free a machine").
		Param(ws.PathParameter("id", "identifier of the machine").DataType("string")).
		Metadata(restfulspec.KeyOpenAPITags, tags).
		Writes(v1.MachineResponse{}).
		Returns(http.StatusOK, "OK", v1.MachineResponse{}).
		DefaultReturns("Error", httperrors.HTTPErrorResponse{}))

	ws.Route(ws.DELETE("/{id}").
		To(admin(r.deleteMachine)).
		Operation("deleteMachine").
		Doc("deletes a machine from the database").
		Param(ws.PathParameter("id", "identifier of the machine").DataType("string")).
		Metadata(restfulspec.KeyOpenAPITags, tags).
		Writes(v1.MachineResponse{}).
		Returns(http.StatusOK, "OK", v1.MachineResponse{}).
		DefaultReturns("Error", httperrors.HTTPErrorResponse{}))

	ws.Route(ws.GET("/issues").
		To(viewer(r.listIssues)).
		Operation("listIssues").
		Doc("returns the list of issues that exist in the API").
		Metadata(restfulspec.KeyOpenAPITags, tags).
		Metadata(auditing.Exclude, true).
		Writes([]v1.MachineIssue{}).
		Returns(http.StatusOK, "OK", []v1.MachineIssue{}).
		DefaultReturns("Error", httperrors.HTTPErrorResponse{}))

	ws.Route(ws.POST("/issues/evaluate").
		To(viewer(r.issues)).
		Operation("issues").
		Doc("returns machine issues").
		Metadata(restfulspec.KeyOpenAPITags, tags).
		// is an expensive call so we audit this as well even if it does not change anything
		Reads(v1.MachineIssuesRequest{}).
		Writes([]v1.MachineIssueResponse{}).
		Returns(http.StatusOK, "OK", []v1.MachineIssueResponse{}).
		DefaultReturns("Error", httperrors.HTTPErrorResponse{}))

	ws.Route(ws.POST("/ipmi").
		To(editor(r.ipmiReport)).
		Operation("ipmiReport").
		Doc("reports IPMI ip addresses leased by a management server for machines").
		Metadata(restfulspec.KeyOpenAPITags, tags).
		Reads(v1.MachineIpmiReports{}).
		Writes(v1.MachineIpmiReportResponse{}).
		Returns(http.StatusOK, "OK", v1.MachineIpmiReportResponse{}).
		DefaultReturns("Error", httperrors.HTTPErrorResponse{}))

	ws.Route(ws.GET("/{id}/ipmi").
		To(viewer(r.findIPMIMachine)).
		Operation("findIPMIMachine").
		Doc("returns a machine including the ipmi connection data").
		Param(ws.PathParameter("id", "identifier of the machine").DataType("string")).
		Metadata(restfulspec.KeyOpenAPITags, tags).
		Writes(v1.MachineIPMIResponse{}).
		Returns(http.StatusOK, "OK", v1.MachineIPMIResponse{}).
		DefaultReturns("Error", httperrors.HTTPErrorResponse{}))

	ws.Route(ws.POST("/ipmi/find").
		To(viewer(r.findIPMIMachines)).
		Operation("findIPMIMachines").
		Doc("returns machines including the ipmi connection data").
		Metadata(restfulspec.KeyOpenAPITags, tags).
		Metadata(auditing.Exclude, true).
		Reads(v1.MachineFindRequest{}).
		Writes([]v1.MachineIPMIResponse{}).
		Returns(http.StatusOK, "OK", []v1.MachineIPMIResponse{}).
		DefaultReturns("Error", httperrors.HTTPErrorResponse{}))

	ws.Route(ws.POST("/{id}/reinstall").
		To(editor(r.reinstallMachine)).
		Operation("reinstallMachine").
		Doc("reinstall this machine").
		Param(ws.PathParameter("id", "identifier of the machine").DataType("string")).
		Metadata(restfulspec.KeyOpenAPITags, tags).
		Reads(v1.MachineReinstallRequest{}).
		Writes(v1.MachineResponse{}).
		Returns(http.StatusOK, "OK", v1.MachineResponse{}).
		Returns(http.StatusBadRequest, "Bad Request", httperrors.HTTPErrorResponse{}).
		DefaultReturns("Error", httperrors.HTTPErrorResponse{}))

	ws.Route(ws.POST("/{id}/power/on").
		To(editor(r.machineOn)).
		Operation("machineOn").
		Doc("sends a power-on to the machine").
		Param(ws.PathParameter("id", "identifier of the machine").DataType("string")).
		Metadata(restfulspec.KeyOpenAPITags, tags).
		Reads(v1.EmptyBody{}).
		Writes(v1.MachineResponse{}).
		Returns(http.StatusOK, "OK", v1.MachineResponse{}).
		DefaultReturns("Error", httperrors.HTTPErrorResponse{}))

	ws.Route(ws.POST("/{id}/power/off").
		To(editor(r.machineOff)).
		Operation("machineOff").
		Doc("sends a power-off to the machine").
		Param(ws.PathParameter("id", "identifier of the machine").DataType("string")).
		Metadata(restfulspec.KeyOpenAPITags, tags).
		Reads(v1.EmptyBody{}).
		Writes(v1.MachineResponse{}).
		Returns(http.StatusOK, "OK", v1.MachineResponse{}).
		DefaultReturns("Error", httperrors.HTTPErrorResponse{}))

	ws.Route(ws.POST("/{id}/power/reset").
		To(editor(r.machineReset)).
		Operation("machineReset").
		Doc("sends a reset to the machine").
		Param(ws.PathParameter("id", "identifier of the machine").DataType("string")).
		Metadata(restfulspec.KeyOpenAPITags, tags).
		Reads(v1.EmptyBody{}).
		Writes(v1.MachineResponse{}).
		Returns(http.StatusOK, "OK", v1.MachineResponse{}).
		DefaultReturns("Error", httperrors.HTTPErrorResponse{}))

	ws.Route(ws.POST("/{id}/power/cycle").
		To(editor(r.machineCycle)).
		Operation("machineCycle").
		Doc("sends a power cycle to the machine").
		Param(ws.PathParameter("id", "identifier of the machine").DataType("string")).
		Metadata(restfulspec.KeyOpenAPITags, tags).
		Reads(v1.EmptyBody{}).
		Writes(v1.MachineResponse{}).
		Returns(http.StatusOK, "OK", v1.MachineResponse{}).
		DefaultReturns("Error", httperrors.HTTPErrorResponse{}))

	ws.Route(ws.POST("/{id}/power/bios").
		To(editor(r.machineBios)).
		Operation("machineBios").
		Doc("boots machine into BIOS").
		Param(ws.PathParameter("id", "identifier of the machine").DataType("string")).
		Metadata(restfulspec.KeyOpenAPITags, tags).
		Reads(v1.EmptyBody{}).
		Writes(v1.MachineResponse{}).
		Returns(http.StatusOK, "OK", v1.MachineResponse{}).
		DefaultReturns("Error", httperrors.HTTPErrorResponse{}))

	ws.Route(ws.POST("/{id}/power/disk").
		To(editor(r.machineDisk)).
		Operation("machineDisk").
		Doc("boots machine from disk").
		Param(ws.PathParameter("id", "identifier of the machine").DataType("string")).
		Metadata(restfulspec.KeyOpenAPITags, tags).
		Reads(v1.EmptyBody{}).
		Writes(v1.MachineResponse{}).
		Returns(http.StatusOK, "OK", v1.MachineResponse{}).
		DefaultReturns("Error", httperrors.HTTPErrorResponse{}))

	ws.Route(ws.POST("/{id}/power/pxe").
		To(editor(r.machinePxe)).
		Operation("machinePxe").
		Doc("boots machine from PXE").
		Param(ws.PathParameter("id", "identifier of the machine").DataType("string")).
		Metadata(restfulspec.KeyOpenAPITags, tags).
		Reads(v1.EmptyBody{}).
		Writes(v1.MachineResponse{}).
		Returns(http.StatusOK, "OK", v1.MachineResponse{}).
		DefaultReturns("Error", httperrors.HTTPErrorResponse{}))

	ws.Route(ws.POST("/{id}/power/chassis-identify-led-on").
		To(editor(r.chassisIdentifyLEDOn)).
		Operation("chassisIdentifyLEDOn").
		Doc("sends a power-on to the chassis identify LED").
		Param(ws.PathParameter("id", "identifier of the machine").DataType("string")).
		Param(ws.QueryParameter("description", "identifier of the machine").DataType("string")).
		Metadata(restfulspec.KeyOpenAPITags, tags).
		Reads(v1.EmptyBody{}).
		Writes(v1.MachineResponse{}).
		Returns(http.StatusOK, "OK", v1.MachineResponse{}).
		DefaultReturns("Error", httperrors.HTTPErrorResponse{}))

	ws.Route(ws.POST("/{id}/power/chassis-identify-led-off").
		To(editor(r.chassisIdentifyLEDOff)).
		Operation("chassisIdentifyLEDOff").
		Doc("sends a power-off to the chassis identify LED").
		Param(ws.PathParameter("id", "identifier of the machine").DataType("string")).
		Param(ws.QueryParameter("description", "reason why the chassis identify LED has been turned off").DataType("string")).
		Metadata(restfulspec.KeyOpenAPITags, tags).
		Reads(v1.EmptyBody{}).
		Writes(v1.MachineResponse{}).
		Returns(http.StatusOK, "OK", v1.MachineResponse{}).
		DefaultReturns("Error", httperrors.HTTPErrorResponse{}))

	ws.Route(ws.POST("/update-firmware/{id}").
		To(admin(r.updateFirmware)).
		Operation("updateFirmware").
		Doc("sends a firmware command to the machine").
		Param(ws.PathParameter("id", "identifier of the machine").DataType("string")).
		Metadata(restfulspec.KeyOpenAPITags, tags).
		Reads(v1.MachineUpdateFirmwareRequest{}).
		Writes(v1.MachineResponse{}).
		Returns(http.StatusOK, "OK", v1.MachineResponse{}).
		DefaultReturns("Error", httperrors.HTTPErrorResponse{}))

	return ws
}

func (r *machineResource) listMachines(request *restful.Request, response *restful.Response) {
	ms, err := r.ds.ListMachines()
	if err != nil {
		r.sendError(request, response, defaultError(err))
		return
	}

	resp, err := makeMachineResponseList(ms, r.ds)
	if err != nil {
		r.sendError(request, response, defaultError(err))
		return
	}

	r.send(request, response, http.StatusOK, resp)
}

func (r *machineResource) findMachine(request *restful.Request, response *restful.Response) {
	id := request.PathParameter("id")

	m, err := r.ds.FindMachineByID(id)
	if err != nil {
		r.sendError(request, response, defaultError(err))
		return
	}

	resp, err := makeMachineResponse(m, r.ds)
	if err != nil {
		r.sendError(request, response, defaultError(err))
		return
	}

	r.send(request, response, http.StatusOK, resp)
}

func (r *machineResource) updateMachine(request *restful.Request, response *restful.Response) {
	var requestPayload v1.MachineUpdateRequest
	err := request.ReadEntity(&requestPayload)
	if err != nil {
		r.sendError(request, response, httperrors.BadRequest(err))
		return
	}

	oldMachine, err := r.ds.FindMachineByID(requestPayload.ID)
	if err != nil {
		r.sendError(request, response, defaultError(err))
		return
	}

	if oldMachine.Allocation == nil {
		r.sendError(request, response, httperrors.BadRequest(fmt.Errorf("only allocated machines can be updated")))
		return
	}

	newMachine := *oldMachine

	if requestPayload.Description != nil {
		newMachine.Allocation.Description = *requestPayload.Description
	}

	if len(requestPayload.Tags) > 0 {
		newMachine.Tags = makeMachineTags(&newMachine, requestPayload.Tags)
	}

	if len(requestPayload.SSHPubKeys) > 0 {
		newMachine.Allocation.SSHPubKeys = requestPayload.SSHPubKeys
	}

	err = r.ds.UpdateMachine(oldMachine, &newMachine)
	if err != nil {
		r.sendError(request, response, defaultError(err))
		return
	}

	resp, err := makeMachineResponse(&newMachine, r.ds)
	if err != nil {
		r.sendError(request, response, defaultError(err))
		return
	}

	r.send(request, response, http.StatusOK, resp)
}

func (r *machineResource) listIssues(request *restful.Request, response *restful.Response) {
	issues := issues.All()

	var issueResponse []v1.MachineIssue
	for _, issue := range issues {
		issue := issue

		issueResponse = append(issueResponse, v1.MachineIssue{
			ID:          string(issue.Type),
			Severity:    string(issue.Severity),
			Description: issue.Description,
			RefURL:      issue.RefURL,
			Details:     issue.Details,
		})
	}

	r.send(request, response, http.StatusOK, issueResponse)
}

func (r *machineResource) issues(request *restful.Request, response *restful.Response) {
	var requestPayload v1.MachineIssuesRequest
	err := request.ReadEntity(&requestPayload)
	if err != nil {
		r.sendError(request, response, httperrors.BadRequest(err))
		return
	}

	var (
		ms = metal.Machines{}

		severity           = issues.SeverityMinor
		only               []issues.Type
		omit               []issues.Type
		lastErrorThreshold = issues.DefaultLastErrorThreshold()
	)

	if requestPayload.Severity != "" {
		severity, err = issues.SeverityFromString(requestPayload.Severity)
		if err != nil {
			r.sendError(request, response, httperrors.BadRequest(err))
			return
		}
	}

	if len(requestPayload.Omit) > 0 {
		for _, o := range requestPayload.Omit {
			o := o

			_, err := issues.NewIssueFromType(o)
			if err != nil {
				r.sendError(request, response, httperrors.BadRequest(err))
				return
			}

			omit = append(omit, o)
		}
	}

	if len(requestPayload.Only) > 0 {
		for _, o := range requestPayload.Only {
			o := o

			_, err := issues.NewIssueFromType(o)
			if err != nil {
				r.sendError(request, response, httperrors.BadRequest(err))
				return
			}

			only = append(only, o)
		}
	}

	if requestPayload.LastErrorThreshold > 0 {
		lastErrorThreshold = requestPayload.LastErrorThreshold
	}

	err = r.ds.SearchMachines(&requestPayload.MachineSearchQuery, &ms)
	if err != nil {
		r.sendError(request, response, defaultError(err))
		return
	}

	ecs, err := r.ds.ListProvisioningEventContainers()
	if err != nil {
		r.sendError(request, response, defaultError(err))
		return
	}

	machinesWithIssues, err := issues.Find(&issues.Config{
		Machines:           ms,
		EventContainers:    ecs,
		Severity:           severity,
		Only:               only,
		Omit:               omit,
		LastErrorThreshold: lastErrorThreshold,
	})
	if err != nil {
		r.sendError(request, response, defaultError(err))
		return
	}

	var issueResponse []*v1.MachineIssueResponse
	for _, machineWithIssues := range machinesWithIssues.ToList() {
		machineWithIssues := machineWithIssues

		entry := &v1.MachineIssueResponse{
			MachineID: machineWithIssues.Machine.ID,
		}

		for _, issue := range machineWithIssues.Issues {
			issue := issue

			entry.Issues = append(entry.Issues, string(issue.Type))
		}

		issueResponse = append(issueResponse, entry)
	}

	r.send(request, response, http.StatusOK, issueResponse)
}

func (r *machineResource) getMachineConsolePassword(request *restful.Request, response *restful.Response) {
	var requestPayload v1.MachineConsolePasswordRequest
	err := request.ReadEntity(&requestPayload)
	if err != nil {
		r.sendError(request, response, httperrors.BadRequest(err))
		return
	}

	if uint(len(requestPayload.Reason)) < r.reasonMinLength {
		r.sendError(request, response, httperrors.BadRequest(fmt.Errorf("reason must be at least %d characters long", r.reasonMinLength)))
		return
	}

	user, err := r.userGetter.User(request.Request)
	if err != nil {
		r.sendError(request, response, defaultError(err))
		return
	}

	m, err := r.ds.FindMachineByID(requestPayload.ID)
	if err != nil {
		r.sendError(request, response, defaultError(err))
		return
	}

	if m.Allocation == nil {
		r.sendError(request, response, defaultError(fmt.Errorf("machine is not allocated, no consolepassword present")))
		return
	}

	resp := v1.MachineConsolePasswordResponse{
		Common:          v1.Common{Identifiable: v1.Identifiable{ID: m.ID}, Describable: v1.Describable{Name: &m.Name, Description: &m.Description}},
		ConsolePassword: m.Allocation.ConsolePassword,
	}

	r.log.Infow("consolepassword requested", "machine", m.ID, "user", user.Name, "email", user.EMail, "tenant", user.Tenant, "reason", requestPayload.Reason)

	r.send(request, response, http.StatusOK, resp)
}

func (r *machineResource) findMachines(request *restful.Request, response *restful.Response) {
	var requestPayload datastore.MachineSearchQuery
	err := request.ReadEntity(&requestPayload)
	if err != nil {
		r.sendError(request, response, httperrors.BadRequest(err))
		return
	}

	ms := metal.Machines{}
	err = r.ds.SearchMachines(&requestPayload, &ms)
	if err != nil {
		r.sendError(request, response, defaultError(err))
		return
	}

	resp, err := makeMachineResponseList(ms, r.ds)
	if err != nil {
		r.sendError(request, response, defaultError(err))
		return
	}

	r.send(request, response, http.StatusOK, resp)
}

func (r *machineResource) setMachineState(request *restful.Request, response *restful.Response) {
	var requestPayload v1.MachineState
	err := request.ReadEntity(&requestPayload)
	if err != nil {
		r.sendError(request, response, httperrors.BadRequest(err))
		return
	}

	machineState, err := metal.MachineStateFrom(requestPayload.Value)
	if err != nil {
		r.sendError(request, response, httperrors.BadRequest(err))
		return
	}

	if machineState != metal.AvailableState && requestPayload.Description == "" {
		// we want a cause why this machine is not available
		r.sendError(request, response, httperrors.BadRequest(errors.New("you must supply a description")))
		return
	}

	user, err := r.userGetter.User(request.Request)
	if err != nil {
		r.sendError(request, response, defaultError(err))
		return
	}
	userEMail := user.EMail
	if machineState == metal.AvailableState {
		userEMail = ""
	}

	id := request.PathParameter("id")
	oldMachine, err := r.ds.FindMachineByID(id)
	if err != nil {
		r.sendError(request, response, defaultError(err))
		return
	}

	newMachine := *oldMachine

	newMachine.State = metal.MachineState{
		Value:       machineState,
		Description: requestPayload.Description,
		Issuer:      userEMail,
	}

	err = r.ds.UpdateMachine(oldMachine, &newMachine)
	if err != nil {
		r.sendError(request, response, defaultError(err))
		return
	}

	resp, err := makeMachineResponse(&newMachine, r.ds)
	if err != nil {
		r.sendError(request, response, defaultError(err))
		return
	}

	r.send(request, response, http.StatusOK, resp)
}

func (r machineResource) findIPMIMachine(request *restful.Request, response *restful.Response) {
	id := request.PathParameter("id")

	m, err := r.ds.FindMachineByID(id)
	if err != nil {
		r.sendError(request, response, defaultError(err))
		return
	}

	resp, err := makeMachineIPMIResponse(m, r.ds)
	if err != nil {
		r.sendError(request, response, defaultError(err))
		return
	}

	r.send(request, response, http.StatusOK, resp)
}

func (r *machineResource) findIPMIMachines(request *restful.Request, response *restful.Response) {
	var requestPayload datastore.MachineSearchQuery
	err := request.ReadEntity(&requestPayload)
	if err != nil {
		r.sendError(request, response, httperrors.BadRequest(err))
		return
	}

	ms := metal.Machines{}
	err = r.ds.SearchMachines(&requestPayload, &ms)
	if err != nil {
		r.sendError(request, response, defaultError(err))
		return
	}

	resp, err := makeMachineIPMIResponseList(ms, r.ds)
	if err != nil {
		r.sendError(request, response, defaultError(err))
		return
	}

	r.send(request, response, http.StatusOK, resp)
}

// FIXME move to grpc as well
func (r *machineResource) ipmiReport(request *restful.Request, response *restful.Response) {
	var requestPayload v1.MachineIpmiReports
	logger := r.logger(request)

	err := request.ReadEntity(&requestPayload)
	if err != nil {
		r.sendError(request, response, httperrors.BadRequest(err))
		return
	}

	if requestPayload.PartitionID == "" {
		r.sendError(request, response, httperrors.BadRequest(errors.New("partition id must not be empty")))
		return
	}

	p, err := r.ds.FindPartition(requestPayload.PartitionID)
	if err != nil {
		r.sendError(request, response, defaultError(err))
		return
	}

	var ms metal.Machines
	err = r.ds.SearchMachines(&datastore.MachineSearchQuery{
		PartitionID: &p.ID,
	}, &ms)
	if err != nil {
		r.sendError(request, response, defaultError(err))
		return
	}

	known := make(map[string]string)
	for _, m := range ms {
		uuid := m.ID
		if uuid == "" {
			continue
		}
		known[uuid] = m.IPMI.Address
	}
	resp := v1.MachineIpmiReportResponse{
		Updated: []string{},
		Created: []string{},
	}
	// create empty machines for uuids that are not yet known to the metal-api
	const defaultIPMIPort = "623"
	for uuid, report := range requestPayload.Reports {
		if uuid == "" {
			continue
		}
		if _, ok := known[uuid]; ok {
			continue
		}
		m := &metal.Machine{
			Base: metal.Base{
				ID: uuid,
			},
			PartitionID: p.ID,
			IPMI: metal.IPMI{
				Address:     report.BMCIp + ":" + defaultIPMIPort,
				LastUpdated: time.Now(),
			},
		}
		ledstate, err := metal.LEDStateFrom(report.IndicatorLEDState)
		if err == nil {
			m.LEDState = metal.ChassisIdentifyLEDState{
				Value: ledstate,
			}
		} else {
			logger.Errorw("unable to decode ledstate", "id", uuid, "ledstate", report.IndicatorLEDState, "error", err)
		}
		err = r.ds.CreateMachine(m)
		if err != nil {
			logger.Errorw("could not create machine", "id", uuid, "ipmi-ip", report.BMCIp, "m", m, "err", err)
			continue
		}
		resp.Created = append(resp.Created, uuid)
	}
	// update machine ipmi data if ipmi ip changed
	for i := range ms {
		oldMachine := ms[i]
		uuid := oldMachine.ID
		if uuid == "" {
			continue
		}
		// if oldmachine.uuid is not part of this update cycle skip it
		report, ok := requestPayload.Reports[uuid]
		if !ok {
			continue
		}
		newMachine := oldMachine

		// Replace host part of ipmi address with the ip from the ipmicatcher
		hostAndPort := strings.Split(oldMachine.IPMI.Address, ":")
		if len(hostAndPort) == 2 {
			newMachine.IPMI.Address = report.BMCIp + ":" + hostAndPort[1]
		} else if len(hostAndPort) < 2 {
			newMachine.IPMI.Address = report.BMCIp + ":" + defaultIPMIPort
		} else {
			logger.Errorw("not updating ipmi, address is garbage", "id", uuid, "ip", report.BMCIp, "machine", newMachine, "address", newMachine.IPMI.Address)
			continue
		}

		// machine was created by a PXE boot event and has no partition set.
		if oldMachine.PartitionID == "" {
			newMachine.PartitionID = p.ID
		}

		if newMachine.PartitionID != p.ID {
			logger.Errorw("could not update machine because overlapping id found", "id", uuid, "machine", newMachine, "partition", requestPayload.PartitionID)
			continue
		}

		updateFru(&newMachine, report.FRU)

		if report.BIOSVersion != "" {
			newMachine.BIOS.Version = report.BIOSVersion
		}
		if report.BMCVersion != "" {
			newMachine.IPMI.BMCVersion = report.BMCVersion
		}

		if report.PowerState != "" {
			newMachine.IPMI.PowerState = report.PowerState
		}
		if report.PowerMetric != nil {
			newMachine.IPMI.PowerMetric = &metal.PowerMetric{
				AverageConsumedWatts: report.PowerMetric.AverageConsumedWatts,
				IntervalInMin:        report.PowerMetric.IntervalInMin,
				MaxConsumedWatts:     report.PowerMetric.MaxConsumedWatts,
				MinConsumedWatts:     report.PowerMetric.MinConsumedWatts,
			}
		}

		ledstate, err := metal.LEDStateFrom(report.IndicatorLEDState)
		if err == nil {
			newMachine.LEDState = metal.ChassisIdentifyLEDState{
				Value:       ledstate,
				Description: newMachine.LEDState.Description,
			}
		} else {
			logger.Errorw("unable to decode ledstate", "id", uuid, "ledstate", report.IndicatorLEDState, "error", err)
		}
		newMachine.IPMI.LastUpdated = time.Now()

		err = r.ds.UpdateMachine(&oldMachine, &newMachine)
		if err != nil {
			logger.Errorw("could not update machine", "id", uuid, "ip", report.BMCIp, "machine", newMachine, "err", err)
			continue
		}
		resp.Updated = append(resp.Updated, uuid)
	}

	r.send(request, response, http.StatusOK, resp)
}

func updateFru(m *metal.Machine, fru *v1.MachineFru) {
	if fru == nil {
		return
	}

	m.IPMI.Fru.ChassisPartSerial = utils.StrValueDefault(fru.ChassisPartSerial, m.IPMI.Fru.ChassisPartSerial)
	m.IPMI.Fru.ChassisPartNumber = utils.StrValueDefault(fru.ChassisPartNumber, m.IPMI.Fru.ChassisPartNumber)
	m.IPMI.Fru.BoardMfg = utils.StrValueDefault(fru.BoardMfg, m.IPMI.Fru.BoardMfg)
	m.IPMI.Fru.BoardMfgSerial = utils.StrValueDefault(fru.BoardMfgSerial, m.IPMI.Fru.BoardMfgSerial)
	m.IPMI.Fru.BoardPartNumber = utils.StrValueDefault(fru.BoardPartNumber, m.IPMI.Fru.BoardPartNumber)
	m.IPMI.Fru.ProductManufacturer = utils.StrValueDefault(fru.ProductManufacturer, m.IPMI.Fru.ProductManufacturer)
	m.IPMI.Fru.ProductSerial = utils.StrValueDefault(fru.ProductSerial, m.IPMI.Fru.ProductSerial)
	m.IPMI.Fru.ProductPartNumber = utils.StrValueDefault(fru.ProductPartNumber, m.IPMI.Fru.ProductPartNumber)
}

func (r *machineResource) allocateMachine(request *restful.Request, response *restful.Response) {
	var requestPayload v1.MachineAllocateRequest
	err := request.ReadEntity(&requestPayload)
	if err != nil {
		r.sendError(request, response, httperrors.BadRequest(err))
		return
	}

	user, err := r.userGetter.User(request.Request)
	if err != nil {
		r.sendError(request, response, defaultError(err))
		return
	}

	spec, err := createMachineAllocationSpec(r.ds, requestPayload, nil, user)
	if err != nil {
		r.sendError(request, response, httperrors.BadRequest(err))
		return
	}

	m, err := allocateMachine(r.logger(request), r.ds, r.ipamer, spec, r.mdc, r.actor, r.Publisher)
	if err != nil {
		r.sendError(request, response, defaultError(err))
		return
	}

	resp, err := makeMachineResponse(m, r.ds)
	if err != nil {
		r.sendError(request, response, defaultError(err))
		return
	}

	r.send(request, response, http.StatusOK, resp)
}

func createMachineAllocationSpec(ds *datastore.RethinkStore, machineRequest v1.MachineAllocateRequest, firewallRequest *v1.FirewallAllocateRequest, user *security.User) (*machineAllocationSpec, error) {
	var uuid string
	if machineRequest.UUID != nil {
		uuid = *machineRequest.UUID
	}
	var name string
	if machineRequest.Name != nil {
		name = *machineRequest.Name
	}
	var description string
	if machineRequest.Description != nil {
		description = *machineRequest.Description
	}
	hostname := "metal"
	if machineRequest.Hostname != nil {
		hostname = *machineRequest.Hostname
	}
	var userdata string
	if machineRequest.UserData != nil {
		userdata = *machineRequest.UserData
	}
	if machineRequest.Networks == nil {
		return nil, errors.New("network ids cannot be nil")
	}
	if len(machineRequest.Networks) <= 0 {
		return nil, errors.New("network ids cannot be empty")
	}

	image, err := ds.FindImage(machineRequest.ImageID)
	if err != nil {
		return nil, err
	}

	var (
		egress  []metal.EgressRule
		ingress []metal.IngressRule
		role    = metal.RoleMachine
	)

	if firewallRequest != nil {
		role = metal.RoleFirewall

		for _, ruleSpec := range firewallRequest.Egress {
			ruleSpec := ruleSpec

			protocol, err := metal.ProtocolFromString(ruleSpec.Protocol)
			if err != nil {
				return nil, err
			}

			rule := metal.EgressRule{
				Protocol: protocol,
				Ports:    ruleSpec.Ports,
				ToCIDRs:  ruleSpec.ToCIDRs,
				Comment:  ruleSpec.Comment,
			}

			if err := rule.Validate(); err != nil {
				return nil, err
			}

			egress = append(egress, rule)
		}

		for _, ruleSpec := range firewallRequest.Ingress {
			ruleSpec := ruleSpec

			protocol, err := metal.ProtocolFromString(ruleSpec.Protocol)
			if err != nil {
				return nil, err
			}

			rule := metal.IngressRule{
				Protocol:  protocol,
				Ports:     ruleSpec.Ports,
				FromCIDRs: ruleSpec.FromCIDRs,
				Comment:   ruleSpec.Comment,
			}

			if err := rule.Validate(); err != nil {
				return nil, err
			}

			ingress = append(ingress, rule)
		}
	}

	imageFeatureType := metal.ImageFeatureMachine
	if role == metal.RoleFirewall {
		imageFeatureType = metal.ImageFeatureFirewall
	}

	if !image.HasFeature(imageFeatureType) {
		return nil, fmt.Errorf("given image is not usable for a %s, features: %s", imageFeatureType, image.ImageFeatureString())
	}

	partitionID := machineRequest.PartitionID
	sizeID := machineRequest.SizeID

	if uuid == "" && partitionID == "" {
		return nil, errors.New("when no machine id is given, a partition id must be specified")
	}

	if uuid == "" && sizeID == "" {
		return nil, errors.New("when no machine id is given, a size id must be specified")
	}

	var m *metal.Machine
	// Allocation of a specific machine is requested, therefore size and partition are not given, fetch them
	if uuid != "" {
		m, err = ds.FindMachineByID(uuid)
		if err != nil {
			return nil, fmt.Errorf("uuid given but no machine found with uuid:%s err:%w", uuid, err)
		}
		sizeID = m.SizeID
		partitionID = m.PartitionID
	}

	size, err := ds.FindSize(sizeID)
	if err != nil {
		return nil, fmt.Errorf("size:%s not found err:%w", sizeID, err)
	}

	return &machineAllocationSpec{
		Creator:            user.EMail,
		UUID:               uuid,
		Name:               name,
		Description:        description,
		Hostname:           hostname,
		ProjectID:          machineRequest.ProjectID,
		PartitionID:        partitionID,
		Machine:            m,
		Size:               size,
		Image:              image,
		SSHPubKeys:         machineRequest.SSHPubKeys,
		UserData:           userdata,
		Tags:               machineRequest.Tags,
		Networks:           machineRequest.Networks,
		IPs:                machineRequest.IPs,
		Role:               role,
		FilesystemLayoutID: machineRequest.FilesystemLayoutID,
		PlacementTags:      machineRequest.PlacementTags,
		EgressRules:        egress,
		IngressRules:       ingress,
	}, nil
}

func allocateMachine(logger *zap.SugaredLogger, ds *datastore.RethinkStore, ipamer ipam.IPAMer, allocationSpec *machineAllocationSpec, mdc mdm.Client, actor *asyncActor, publisher bus.Publisher) (*metal.Machine, error) {
	err := validateAllocationSpec(allocationSpec)
	if err != nil {
		return nil, err
	}

	err = isSizeAndImageCompatible(ds, *allocationSpec.Size, *allocationSpec.Image)
	if err != nil {
		return nil, err
	}

	projectID := allocationSpec.ProjectID
	p, err := mdc.Project().Get(context.Background(), &mdmv1.ProjectGetRequest{Id: projectID})
	if err != nil {
		return nil, err
	}

	// Check if more machine would be allocated than project quota permits
	if p.GetProject() != nil && p.GetProject().GetQuotas() != nil && p.GetProject().GetQuotas().GetMachine() != nil {
		mq := p.GetProject().GetQuotas().GetMachine()
		maxMachines := mq.GetQuota().GetValue()
		var actualMachines metal.Machines
		err := ds.SearchMachines(&datastore.MachineSearchQuery{AllocationProject: &projectID, AllocationRole: &metal.RoleFirewall}, &actualMachines)
		if err != nil {
			return nil, err
		}
		if len(actualMachines) >= int(maxMachines) {
			return nil, fmt.Errorf("project quota for machines reached max:%d", maxMachines)
		}
	}

	var fsl *metal.FilesystemLayout
	if allocationSpec.FilesystemLayoutID == nil {
		fsls, err := ds.ListFilesystemLayouts()
		if err != nil {
			return nil, err
		}

		fsl, err = fsls.From(allocationSpec.Size.ID, allocationSpec.Image.ID)
		if err != nil {
			return nil, err
		}
	} else {
		fsl, err = ds.FindFilesystemLayout(*allocationSpec.FilesystemLayoutID)
		if err != nil {
			return nil, err
		}
	}

	var machineCandidate *metal.Machine
	err = retry.Do(
		func() error {
			var err2 error
			machineCandidate, err2 = findMachineCandidate(ds, allocationSpec)
			return err2
		},
		retry.Attempts(10),
		retry.RetryIf(func(err error) bool {
			return metal.IsConflict(err)
		}),
		retry.DelayType(retry.CombineDelay(retry.BackOffDelay, retry.RandomDelay)),
		retry.LastErrorOnly(true),
	)
	if err != nil {
		return nil, err
	}
	// as some fields in the allocation spec are optional, they will now be clearly defined by the machine candidate
	allocationSpec.UUID = machineCandidate.ID

	alloc := &metal.MachineAllocation{
		Creator:         allocationSpec.Creator,
		Created:         time.Now(),
		Name:            allocationSpec.Name,
		Description:     allocationSpec.Description,
		Hostname:        allocationSpec.Hostname,
		Project:         projectID,
		ImageID:         allocationSpec.Image.ID,
		UserData:        allocationSpec.UserData,
		SSHPubKeys:      allocationSpec.SSHPubKeys,
		MachineNetworks: []*metal.MachineNetwork{},
		Role:            allocationSpec.Role,
		VPN:             allocationSpec.VPN,
<<<<<<< HEAD
		Egress:          allocationSpec.EgressRules,
		Ingress:         allocationSpec.IngressRules,
=======
		UUID:            uuid.New().String(),
>>>>>>> a7afa6da
	}
	rollbackOnError := func(err error) error {
		if err != nil {
			cleanupMachine := &metal.Machine{
				Base: metal.Base{
					ID: allocationSpec.UUID,
				},
				Allocation: alloc,
			}
			rollbackError := actor.machineNetworkReleaser(cleanupMachine)
			if rollbackError != nil {
				logger.Errorw("cannot call async machine cleanup", "error", rollbackError)
			}
			old := *machineCandidate
			machineCandidate.Allocation = nil
			machineCandidate.Tags = nil
			machineCandidate.PreAllocated = false

			rollbackError = ds.UpdateMachine(&old, machineCandidate)
			if rollbackError != nil {
				logger.Errorw("cannot update machinecandidate to reset allocation", "error", rollbackError)
			}
		}
		return err
	}

	err = fsl.Matches(machineCandidate.Hardware)
	if err != nil {
		return nil, rollbackOnError(fmt.Errorf("unable to check for fsl match:%w", err))
	}
	alloc.FilesystemLayout = fsl

	networks, err := gatherNetworks(ds, allocationSpec)
	if err != nil {
		return nil, rollbackOnError(fmt.Errorf("unable to gather networks:%w", err))
	}
	err = makeNetworks(ds, ipamer, allocationSpec, networks, alloc)
	if err != nil {
		return nil, rollbackOnError(fmt.Errorf("unable to make networks:%w", err))
	}

	// refetch the machine to catch possible updates after dealing with the network...
	machine, err := ds.FindMachineByID(machineCandidate.ID)
	if err != nil {
		return nil, rollbackOnError(fmt.Errorf("unable to find machine:%w", err))
	}
	if machine.Allocation != nil {
		return nil, rollbackOnError(fmt.Errorf("machine %q already allocated", machine.ID))
	}

	old := *machine
	machine.Allocation = alloc
	machine.Tags = makeMachineTags(machine, allocationSpec.Tags)
	machine.PreAllocated = false

	err = ds.UpdateMachine(&old, machine)
	if err != nil {
		return nil, rollbackOnError(fmt.Errorf("error when allocating machine %q, %w", machine.ID, err))
	}

	// TODO: can be removed after metal-core refactoring
	err = publisher.Publish(metal.TopicAllocation.Name, &metal.AllocationEvent{MachineID: machine.ID})
	if err != nil {
		logger.Errorw("failed to publish machine allocation event, fallback should trigger on metal-hammer", "topic", metal.TopicAllocation.Name, "machineID", machine.ID, "error", err)
	} else {
		logger.Debugw("published machine allocation event", "topic", metal.TopicAllocation.Name, "machineID", machine.ID)
	}

	return machine, nil
}

func validateAllocationSpec(allocationSpec *machineAllocationSpec) error {
	if allocationSpec.ProjectID == "" {
		return errors.New("project id must be specified")
	}

	if allocationSpec.Creator == "" {
		return errors.New("creator should be specified")
	}

	if !metal.AllRoles[allocationSpec.Role] {
		return fmt.Errorf("role does not exist: %s", allocationSpec.Role)
	}

	for _, ip := range allocationSpec.IPs {
		if net.ParseIP(ip) == nil {
			return fmt.Errorf("%q is not a valid IP address", ip)
		}
	}

	for _, pubKey := range allocationSpec.SSHPubKeys {
		_, _, _, _, err := ssh.ParseAuthorizedKey([]byte(pubKey))
		if err != nil {
			return fmt.Errorf("invalid public SSH key: %s", pubKey)
		}
	}

	// A firewall must have either IP or Network with auto IP acquire specified.
	if allocationSpec.Role == metal.RoleFirewall {
		if len(allocationSpec.IPs) == 0 && allocationSpec.autoNetworkN() == 0 {
			return errors.New("when no ip is given at least one auto acquire network must be specified")
		}
	}

	if noautoNetN := allocationSpec.noautoNetworkN(); noautoNetN > len(allocationSpec.IPs) {
		return errors.New("missing ip(s) for network(s) without automatic ip allocation")
	}

	return nil
}

func findMachineCandidate(ds *datastore.RethinkStore, allocationSpec *machineAllocationSpec) (*metal.Machine, error) {
	var err error
	var machine *metal.Machine
	if allocationSpec.Machine == nil {
		// requesting allocation of an arbitrary ready machine in partition with given size
		machine, err = findWaitingMachine(ds, allocationSpec)
		if err != nil {
			return nil, err
		}
	} else {
		// requesting allocation of a specific, existing machine
		machine = allocationSpec.Machine
		if machine.Allocation != nil {
			return nil, errors.New("machine is already allocated")
		}
		if allocationSpec.PartitionID != "" && machine.PartitionID != allocationSpec.PartitionID {
			return nil, fmt.Errorf("machine %q is not in the requested partition: %s", machine.ID, allocationSpec.PartitionID)
		}

		if allocationSpec.Size != nil && machine.SizeID != allocationSpec.Size.ID {
			return nil, fmt.Errorf("machine %q does not have the requested size: %s", machine.ID, allocationSpec.Size.ID)
		}
	}
	return machine, err
}

func findWaitingMachine(ds *datastore.RethinkStore, allocationSpec *machineAllocationSpec) (*metal.Machine, error) {
	size, err := ds.FindSize(allocationSpec.Size.ID)
	if err != nil {
		return nil, fmt.Errorf("size cannot be found: %w", err)
	}
	partition, err := ds.FindPartition(allocationSpec.PartitionID)
	if err != nil {
		return nil, fmt.Errorf("partition cannot be found: %w", err)
	}

	machine, err := ds.FindWaitingMachine(allocationSpec.ProjectID, partition.ID, *size, allocationSpec.PlacementTags)
	if err != nil {
		return nil, err
	}
	return machine, nil
}

// makeNetworks creates network entities and ip addresses as specified in the allocation network map.
// created networks are added to the machine allocation directly after their creation. This way, the rollback mechanism
// is enabled to clean up networks that were already created.
func makeNetworks(ds *datastore.RethinkStore, ipamer ipam.IPAMer, allocationSpec *machineAllocationSpec, networks allocationNetworkMap, alloc *metal.MachineAllocation) error {
	for _, n := range networks {
		machineNetwork, err := makeMachineNetwork(ds, ipamer, allocationSpec, n)
		if err != nil {
			return err
		}
		alloc.MachineNetworks = append(alloc.MachineNetworks, machineNetwork)
	}

	// the metal-networker expects to have the same unique ASN on all networks of this machine
	asn, err := acquireASN(ds)
	if err != nil {
		return err
	}
	for _, n := range alloc.MachineNetworks {
		n.ASN = *asn
	}

	return nil
}

func gatherNetworks(ds *datastore.RethinkStore, allocationSpec *machineAllocationSpec) (allocationNetworkMap, error) {
	partition, err := ds.FindPartition(allocationSpec.PartitionID)
	if err != nil {
		return nil, fmt.Errorf("partition cannot be found: %w", err)
	}

	var privateSuperNetworks metal.Networks
	boolTrue := true
	err = ds.SearchNetworks(&datastore.NetworkSearchQuery{PrivateSuper: &boolTrue}, &privateSuperNetworks)
	if err != nil {
		return nil, fmt.Errorf("partition has no private super network: %w", err)
	}

	specNetworks, err := gatherNetworksFromSpec(ds, allocationSpec, partition, privateSuperNetworks)
	if err != nil {
		return nil, err
	}

	var underlayNetwork *allocationNetwork
	if allocationSpec.Role == metal.RoleFirewall {
		underlayNetwork, err = gatherUnderlayNetwork(ds, partition)
		if err != nil {
			return nil, err
		}
	}

	// assemble result
	result := specNetworks
	if underlayNetwork != nil {
		result[underlayNetwork.network.ID] = underlayNetwork
	}

	return result, nil
}

func gatherNetworksFromSpec(ds *datastore.RethinkStore, allocationSpec *machineAllocationSpec, partition *metal.Partition, privateSuperNetworks metal.Networks) (allocationNetworkMap, error) {
	var partitionPrivateSuperNetwork *metal.Network
	for i := range privateSuperNetworks {
		psn := privateSuperNetworks[i]
		if partition.ID == psn.PartitionID {
			partitionPrivateSuperNetwork = &psn
			break
		}
	}
	if partitionPrivateSuperNetwork == nil {
		return nil, fmt.Errorf("partition %s does not have a private super network", partition.ID)
	}

	// what do we have to prevent:
	// - user wants to place his machine in a network that does not belong to the project in which the machine is being placed
	// - user wants a machine with a private network that is not in the partition of the machine
	// - user specifies no private network
	// - user specifies multiple, unshared private networks
	// - user specifies a shared private network in addition to an unshared one for a machine
	// - user specifies administrative networks, i.e. underlay or privatesuper networks
	// - user's private network is specified with noauto but no specific IPs are given: this would yield a machine with no ip address

	specNetworks := make(map[string]*allocationNetwork)
	var primaryPrivateNetwork *allocationNetwork
	var privateNetworks []*allocationNetwork
	var privateSharedNetworks []*allocationNetwork

	for _, networkSpec := range allocationSpec.Networks {
		auto := true
		if networkSpec.AutoAcquireIP != nil {
			auto = *networkSpec.AutoAcquireIP
		}

		network, err := ds.FindNetworkByID(networkSpec.NetworkID)
		if err != nil {
			return nil, err
		}

		if network.Underlay {
			return nil, fmt.Errorf("underlay networks are not allowed to be set explicitly: %s", network.ID)
		}
		if network.PrivateSuper {
			return nil, fmt.Errorf("private super networks are not allowed to be set explicitly: %s", network.ID)
		}

		n := &allocationNetwork{
			network:     network,
			auto:        auto,
			ips:         []metal.IP{},
			networkType: metal.External,
		}

		for _, privateSuperNetwork := range privateSuperNetworks {
			if network.ParentNetworkID != privateSuperNetwork.ID {
				continue
			}
			if network.Shared {
				n.networkType = metal.PrivateSecondaryShared
				privateSharedNetworks = append(privateSharedNetworks, n)
			} else {
				if primaryPrivateNetwork != nil {
					return nil, errors.New("multiple private networks are specified but there must be only one primary private network that must not be shared")
				}
				n.networkType = metal.PrivatePrimaryUnshared
				primaryPrivateNetwork = n
			}
			privateNetworks = append(privateNetworks, n)
		}

		specNetworks[network.ID] = n
	}

	if len(specNetworks) != len(allocationSpec.Networks) {
		return nil, errors.New("given network ids are not unique")
	}

	if len(privateNetworks) == 0 {
		return nil, errors.New("no private network given")
	}

	// if there is no unshared private network we try to determine a shared one as primary
	if primaryPrivateNetwork == nil {
		// this means that this is a machine of a shared private network
		// this is an exception where the primary private network is a shared one.
		// it must be the only private network
		if len(privateSharedNetworks) == 0 {
			return nil, errors.New("no private shared network found that could be used as primary private network")
		}
		if len(privateSharedNetworks) > 1 {
			return nil, errors.New("machines and firewalls are not allowed to be placed into multiple private, shared networks (firewall needs an unshared private network and machines may only reside in one private network)")
		}

		primaryPrivateNetwork = privateSharedNetworks[0]
		primaryPrivateNetwork.networkType = metal.PrivatePrimaryShared
	}

	if allocationSpec.Role == metal.RoleMachine && len(privateNetworks) > 1 {
		return nil, errors.New("machines are not allowed to be placed into multiple private networks")
	}

	if primaryPrivateNetwork.network.ProjectID != allocationSpec.ProjectID {
		return nil, errors.New("the given private network does not belong to the project, which is not allowed")
	}

	for _, ipString := range allocationSpec.IPs {
		ip, err := ds.FindIPByID(ipString)
		if err != nil {
			return nil, err
		}
		if ip.ProjectID != allocationSpec.ProjectID {
			return nil, fmt.Errorf("given ip %q with project id %q does not belong to the project of this allocation: %s", ip.IPAddress, ip.ProjectID, allocationSpec.ProjectID)
		}
		network, ok := specNetworks[ip.NetworkID]
		if !ok {
			return nil, fmt.Errorf("given ip %q is not in any of the given networks, which is required", ip.IPAddress)
		}
		s := ip.GetScope()
		if s != metal.ScopeMachine && s != metal.ScopeProject {
			return nil, fmt.Errorf("given ip %q is not available for direct attachment to machine because it is already in use", ip.IPAddress)
		}

		network.auto = false
		network.ips = append(network.ips, *ip)
	}

	for _, pn := range privateNetworks {
		if pn.network.PartitionID != partitionPrivateSuperNetwork.PartitionID {
			return nil, fmt.Errorf("private network %q must be located in the partition where the machine is going to be placed", pn.network.ID)
		}

		if !pn.auto && len(pn.ips) == 0 {
			return nil, fmt.Errorf("the private network %q has no auto ip acquisition, but no suitable IPs were provided, which would lead into a machine having no ip address", pn.network.ID)
		}
	}

	return specNetworks, nil
}

func gatherUnderlayNetwork(ds *datastore.RethinkStore, partition *metal.Partition) (*allocationNetwork, error) {
	boolTrue := true
	var underlays metal.Networks
	err := ds.SearchNetworks(&datastore.NetworkSearchQuery{PartitionID: &partition.ID, Underlay: &boolTrue}, &underlays)
	if err != nil {
		return nil, err
	}
	if len(underlays) == 0 {
		return nil, fmt.Errorf("no underlay found in the given partition:%s", partition.ID)
	}
	if len(underlays) > 1 {
		return nil, fmt.Errorf("more than one underlay network in partition %s in the database, which should not be the case", partition.ID)
	}
	underlay := &underlays[0]

	return &allocationNetwork{
		network:     underlay,
		auto:        true,
		networkType: metal.Underlay,
	}, nil
}

func makeMachineNetwork(ds *datastore.RethinkStore, ipamer ipam.IPAMer, allocationSpec *machineAllocationSpec, n *allocationNetwork) (*metal.MachineNetwork, error) {
	if n.auto {
		ipAddress, ipParentCidr, err := allocateIP(n.network, "", ipamer)
		if err != nil {
			return nil, fmt.Errorf("unable to allocate an ip in network: %s %w", n.network.ID, err)
		}
		ip := &metal.IP{
			IPAddress:        ipAddress,
			ParentPrefixCidr: ipParentCidr,
			Name:             allocationSpec.Name,
			Description:      "autoassigned",
			NetworkID:        n.network.ID,
			Type:             metal.Ephemeral,
			ProjectID:        allocationSpec.ProjectID,
		}
		ip.AddMachineId(allocationSpec.UUID)
		err = ds.CreateIP(ip)
		if err != nil {
			return nil, err
		}
		n.ips = append(n.ips, *ip)
	}

	// from the makeNetworks call, a lot of ips might be set in this network
	// add a machine tag to all of them
	ipAddresses := []string{}
	for i := range n.ips {
		ip := n.ips[i]
		newIP := ip
		newIP.AddMachineId(allocationSpec.UUID)
		err := ds.UpdateIP(&ip, &newIP)
		if err != nil {
			return nil, err
		}
		ipAddresses = append(ipAddresses, ip.IPAddress)
	}

	machineNetwork := metal.MachineNetwork{
		NetworkID:           n.network.ID,
		Prefixes:            n.network.Prefixes.String(),
		IPs:                 ipAddresses,
		DestinationPrefixes: n.network.DestinationPrefixes.String(),
		PrivatePrimary:      n.networkType.PrivatePrimary,
		Private:             n.networkType.Private,
		Shared:              n.networkType.Shared,
		Underlay:            n.networkType.Underlay,
		Nat:                 n.network.Nat,
		Vrf:                 n.network.Vrf,
	}

	return &machineNetwork, nil
}

// makeMachineTags constructs the tags of the machine.
// following tags are added in the following precedence (from lowest to highest in case of duplication):
// - user given tags (from allocation spec)
// - system tags (immutable information from the metal-api that are useful for the end user, e.g. machine rack and chassis)
func makeMachineTags(m *metal.Machine, userTags []string) []string {
	labels := make(map[string]string)

	// as user labels are given as an array, we need to figure out if label-like tags were provided.
	// otherwise the user could provide confusing information like:
	// - machine.metal-stack.io/chassis=123
	// - machine.metal-stack.io/chassis=789
	userLabels := make(map[string]string)
	actualUserTags := []string{}
	for _, tag := range userTags {
		if strings.Contains(tag, "=") {
			parts := strings.SplitN(tag, "=", 2)
			userLabels[parts[0]] = parts[1]
		} else {
			actualUserTags = append(actualUserTags, tag)
		}
	}
	for k, v := range userLabels {
		labels[k] = v
	}

	for k, v := range makeMachineSystemLabels(m) {
		labels[k] = v
	}

	tags := actualUserTags
	for k, v := range labels {
		tags = append(tags, fmt.Sprintf("%s=%s", k, v))
	}

	return uniqueTags(tags)
}

func makeMachineSystemLabels(m *metal.Machine) map[string]string {
	labels := make(map[string]string)
	for _, n := range m.Allocation.MachineNetworks {
		if n.Private {
			if n.ASN != 0 {
				labels[tag.MachineNetworkPrimaryASN] = strconv.FormatInt(int64(n.ASN), 10)
				break
			}
		}
	}
	if m.RackID != "" {
		labels[tag.MachineRack] = m.RackID
	}
	if m.IPMI.Fru.ChassisPartSerial != "" {
		labels[tag.MachineChassis] = m.IPMI.Fru.ChassisPartSerial
	}
	return labels
}

// uniqueTags the last added tags will be kept!
func uniqueTags(tags []string) []string {
	tagSet := make(map[string]bool)
	for _, t := range tags {
		tagSet[t] = true
	}
	uniqueTags := []string{}
	for k := range tagSet {
		uniqueTags = append(uniqueTags, k)
	}
	return uniqueTags
}

func (r machineResource) freeMachine(request *restful.Request, response *restful.Response) {
	id := request.PathParameter("id")
	m, err := r.ds.FindMachineByID(id)
	if err != nil {
		r.sendError(request, response, defaultError(err))
		return
	}

	logger := r.logger(request)

	err = publishMachineCmd(logger, m, r.Publisher, metal.ChassisIdentifyLEDOffCmd)
	if err != nil {
		logger.Error("unable to publish machine command", zap.String("command", string(metal.ChassisIdentifyLEDOffCmd)), zap.String("machineID", m.ID), zap.Error(err))
	}

	err = r.actor.freeMachine(request.Request.Context(), r.Publisher, m, r.headscaleClient, logger)
	if err != nil {
		r.sendError(request, response, defaultError(err))
		return
	}

	resp, err := makeMachineResponse(m, r.ds)
	if err != nil {
		r.sendError(request, response, defaultError(err))
		return
	}

	r.send(request, response, http.StatusOK, resp)

	ev := metal.ProvisioningEvent{
		Time:    time.Now(),
		Event:   metal.ProvisioningEventMachineReclaim,
		Message: "free machine called",
	}
	_, err = r.ds.ProvisioningEventForMachine(logger, &ev, id)
	if err != nil {
		r.log.Errorw("error sending provisioning event after machine free", "error", err)
	}
}

func (r *machineResource) deleteMachine(request *restful.Request, response *restful.Response) {
	id := request.PathParameter("id")
	m, err := r.ds.FindMachineByID(id)
	if err != nil {
		r.sendError(request, response, defaultError(err))
		return
	}

	if m.Allocation != nil {
		r.sendError(request, response, defaultError(errors.New("cannot delete machine that is allocated")))
		return
	}

	ec, err := r.ds.FindProvisioningEventContainer(id)

	// when there's no event container, we delete the machine anyway
	if err != nil && !metal.IsNotFound(err) {
		r.sendError(request, response, defaultError(err))
		return
	}
	if err == nil && ec.Liveliness != metal.MachineLivelinessDead {
		r.sendError(request, response, defaultError(errors.New("can only delete dead machines")))
		return
	}

	switches, err := r.ds.SearchSwitchesConnectedToMachine(m)
	if err != nil {
		r.sendError(request, response, defaultError(err))
		return
	}

	for i := range switches {
		old := switches[i]
		_, ok := old.MachineConnections[m.ID]
		if !ok {
			continue
		}

		newIP := old
		newIP.MachineConnections = metal.ConnectionMap{}

		for id, connection := range old.MachineConnections {
			newIP.MachineConnections[id] = connection
		}
		delete(newIP.MachineConnections, m.ID)

		err = r.ds.UpdateSwitch(&old, &newIP)
		if err != nil {
			r.sendError(request, response, defaultError(err))
			return
		}

	}

	err = r.ds.DeleteMachine(m)
	if err != nil {
		r.sendError(request, response, defaultError(err))
		return
	}

	resp, err := makeMachineResponse(m, r.ds)
	if err != nil {
		r.sendError(request, response, defaultError(err))
		return
	}

	r.send(request, response, http.StatusOK, resp)
}

// reinstallMachine reinstalls the requested machine with given image by either allocating
// the machine if not yet allocated or not modifying any other allocation parameter than 'ImageID'
// and 'Reinstall' set to true.
// If the given image ID is nil, it deletes the machine instead.
func (r *machineResource) reinstallMachine(request *restful.Request, response *restful.Response) {
	var requestPayload v1.MachineReinstallRequest
	err := request.ReadEntity(&requestPayload)
	if err != nil {
		r.sendError(request, response, httperrors.BadRequest(err))
		return
	}

	id := request.PathParameter("id")
	m, err := r.ds.FindMachineByID(id)
	if err != nil {
		r.sendError(request, response, defaultError(err))
		return
	}

	logger := r.logger(request)

	if m.Allocation != nil && m.State.Value != metal.LockedState {
		old := *m

		if m.Allocation.FilesystemLayout == nil {
			fsls, err := r.ds.ListFilesystemLayouts()
			if err != nil {
				r.sendError(request, response, defaultError(err))
				return
			}

			fsl, err := fsls.From(m.SizeID, m.Allocation.ImageID)
			if err != nil {
				r.sendError(request, response, defaultError(err))
				return
			}

			m.Allocation.FilesystemLayout = fsl
		}

		if !m.Allocation.FilesystemLayout.IsReinstallable() {
			r.sendError(request, response, defaultError(fmt.Errorf("filesystemlayout:%s is not reinstallable, abort reinstallation", m.Allocation.FilesystemLayout.ID)))
			return
		}
		m.Allocation.Reinstall = true
		m.Allocation.ImageID = requestPayload.ImageID

		resp, err := makeMachineResponse(m, r.ds)
		if err != nil {
			r.sendError(request, response, defaultError(err))
			return
		}

		if resp.Allocation.Image != nil {
			err = r.ds.UpdateMachine(&old, m)
			if err != nil {
				r.sendError(request, response, defaultError(err))
				return
			}

			logger.Info("marked machine to get reinstalled", zap.String("machineID", m.ID))

			err = deleteVRFSwitches(r.ds, m, logger.Desugar())
			if err != nil {
				r.sendError(request, response, defaultError(err))
				return
			}

			err = publishDeleteEvent(r.Publisher, m, logger.Desugar())
			if err != nil {
				r.sendError(request, response, defaultError(err))
				return
			}

			err = publishMachineCmd(logger, m, r.Publisher, metal.MachineReinstallCmd)
			if err != nil {
				logger.Error("unable to publish machine command", zap.String("command", string(metal.MachineReinstallCmd)), zap.String("machineID", m.ID), zap.Error(err))
			}

			r.send(request, response, http.StatusOK, resp)

			return
		}
	}

	r.sendError(request, response, httperrors.BadRequest(errors.New("machine either locked, not allocated yet or invalid image ID specified")))
}

func deleteVRFSwitches(ds *datastore.RethinkStore, m *metal.Machine, logger *zap.Logger) error {
	logger.Info("set VRF at switch", zap.String("machineID", m.ID))
	err := retry.Do(
		func() error {
			_, err := ds.SetVrfAtSwitches(m, "")
			return err
		},
		retry.Attempts(10),
		retry.RetryIf(func(err error) bool {
			return metal.IsConflict(err)
		}),
		retry.DelayType(retry.CombineDelay(retry.BackOffDelay, retry.RandomDelay)),
		retry.LastErrorOnly(true),
	)
	if err != nil {
		logger.Error("cannot delete vrf switches", zap.String("machineID", m.ID), zap.Error(err))
		return fmt.Errorf("cannot delete vrf switches: %w", err)
	}
	return nil
}

func publishDeleteEvent(publisher bus.Publisher, m *metal.Machine, logger *zap.Logger) error {
	logger.Info("publish machine delete event", zap.String("machineID", m.ID))
	deleteEvent := metal.MachineEvent{Type: metal.DELETE, OldMachineID: m.ID, Cmd: &metal.MachineExecCommand{TargetMachineID: m.ID, IPMI: &m.IPMI}}
	err := publisher.Publish(metal.TopicMachine.GetFQN(m.PartitionID), deleteEvent)
	if err != nil {
		logger.Error("cannot publish delete event", zap.String("machineID", m.ID), zap.Error(err))
		return fmt.Errorf("cannot publish delete event: %w", err)
	}
	return nil
}

// MachineLiveliness evaluates whether machines are still alive or if they have died
func MachineLiveliness(ds *datastore.RethinkStore, logger *zap.SugaredLogger) error {
	logger.Info("machine liveliness was requested")

	machines, err := ds.ListMachines()
	if err != nil {
		return err
	}

	unknown := 0
	alive := 0
	dead := 0
	errs := 0
	for _, m := range machines {
		lvlness, err := evaluateMachineLiveliness(ds, m)
		if err != nil {
			logger.Errorw("cannot update liveliness", "error", err, "machine", m)
			errs++
			// fall through, so the rest of the machines is getting evaluated
		}
		switch lvlness {
		case metal.MachineLivelinessAlive:
			alive++
		case metal.MachineLivelinessDead:
			dead++
		case metal.MachineLivelinessUnknown:
			unknown++
		}
	}

	logger.Infow("machine liveliness evaluated", "alive", alive, "dead", dead, "unknown", unknown, "errors", errs)

	return nil
}

func evaluateMachineLiveliness(ds *datastore.RethinkStore, m metal.Machine) (metal.MachineLiveliness, error) {
	provisioningEvents, err := ds.FindProvisioningEventContainer(m.ID)
	if err != nil {
		// we have no provisioning events... we cannot tell
		return metal.MachineLivelinessUnknown, fmt.Errorf("no provisioning event container found for machine: %s", m.ID)
	}

	old := *provisioningEvents

	if provisioningEvents.LastEventTime != nil {
		if time.Since(*provisioningEvents.LastEventTime) > metal.MachineDeadAfter {
			if m.Allocation != nil {
				// the machine is either dead or the customer did turn off the phone home service
				provisioningEvents.Liveliness = metal.MachineLivelinessUnknown
			} else {
				// the machine is just dead
				provisioningEvents.Liveliness = metal.MachineLivelinessDead
			}
		} else {
			provisioningEvents.Liveliness = metal.MachineLivelinessAlive
		}

		err = ds.UpdateProvisioningEventContainer(&old, provisioningEvents)
		if err != nil {
			return provisioningEvents.Liveliness, err
		}
	}

	return provisioningEvents.Liveliness, nil
}

// ResurrectMachines attempts to resurrect machines that are obviously dead
func ResurrectMachines(ctx context.Context, ds *datastore.RethinkStore, publisher bus.Publisher, ep *bus.Endpoints, ipamer ipam.IPAMer, headscaleClient *headscale.HeadscaleClient, logger *zap.SugaredLogger) error {
	logger.Info("machine resurrection was requested")

	machines, err := ds.ListMachines()
	if err != nil {
		return err
	}

	act, err := newAsyncActor(logger, ep, ds, ipamer)
	if err != nil {
		return err
	}

	for i := range machines {
		m := machines[i]
		if m.Allocation != nil {
			continue
		}

		provisioningEvents, err := ds.FindProvisioningEventContainer(m.ID)
		if err != nil {
			// we have no provisioning events... we cannot tell
			logger.Debugw("no provisioningEvents found for resurrection", "machineID", m.ID, "error", err)
			continue
		}

		if provisioningEvents.LastEventTime == nil {
			continue
		}

		if provisioningEvents.Liveliness == metal.MachineLivelinessDead && time.Since(*provisioningEvents.LastEventTime) > metal.MachineResurrectAfter {
			logger.Infow("resurrecting dead machine", "machineID", m.ID, "liveliness", provisioningEvents.Liveliness, "since", time.Since(*provisioningEvents.LastEventTime).String())
			err = act.freeMachine(ctx, publisher, &m, headscaleClient, logger)
			if err != nil {
				logger.Errorw("error during machine resurrection", "machineID", m.ID, "error", err)
			}
			continue
		}

		if provisioningEvents.FailedMachineReclaim {
			logger.Infow("resurrecting machine with failed reclaim", "machineID", m.ID, "liveliness", provisioningEvents.Liveliness, "since", time.Since(*provisioningEvents.LastEventTime).String())
			err = act.freeMachine(ctx, publisher, &m, headscaleClient, logger)
			if err != nil {
				logger.Errorw("error during machine resurrection", "machineID", m.ID, "error", err)
			}
			continue
		}
	}

	logger.Info("finished machine resurrection")

	return nil
}

func (r *machineResource) machineOn(request *restful.Request, response *restful.Response) {
	r.machineCmd(metal.MachineOnCmd, request, response)
}

func (r *machineResource) machineOff(request *restful.Request, response *restful.Response) {
	r.machineCmd(metal.MachineOffCmd, request, response)
}

func (r *machineResource) machineReset(request *restful.Request, response *restful.Response) {
	r.machineCmd(metal.MachineResetCmd, request, response)
}

func (r *machineResource) machineCycle(request *restful.Request, response *restful.Response) {
	r.machineCmd(metal.MachineCycleCmd, request, response)
}

func (r *machineResource) machineBios(request *restful.Request, response *restful.Response) {
	r.machineCmd(metal.MachineBiosCmd, request, response)
}

func (r *machineResource) machineDisk(request *restful.Request, response *restful.Response) {
	r.machineCmd(metal.MachineDiskCmd, request, response)
}

func (r *machineResource) machinePxe(request *restful.Request, response *restful.Response) {
	r.machineCmd(metal.MachinePxeCmd, request, response)
}

func (r *machineResource) chassisIdentifyLEDOn(request *restful.Request, response *restful.Response) {
	r.machineCmd(metal.ChassisIdentifyLEDOnCmd, request, response)
}

func (r *machineResource) chassisIdentifyLEDOff(request *restful.Request, response *restful.Response) {
	r.machineCmd(metal.ChassisIdentifyLEDOffCmd, request, response)
}

func (r *machineResource) updateFirmware(request *restful.Request, response *restful.Response) {
	if r.s3Client == nil {
		r.sendError(request, response, httperrors.InternalServerError(featureDisabledErr))
		return
	}

	var p v1.MachineUpdateFirmwareRequest
	err := request.ReadEntity(&p)
	if err != nil {
		r.sendError(request, response, httperrors.BadRequest(err))
		return
	}

	id := request.PathParameter("id")
	m, f, err := getFirmware(r.ds, id)
	if err != nil {
		r.sendError(request, response, defaultError(err))
		return
	}

	alreadyInstalled := false
	switch p.Kind {
	case metal.FirmwareBIOS:
		alreadyInstalled = f.BiosVersion == p.Revision
	case metal.FirmwareBMC:
		alreadyInstalled = f.BmcVersion == p.Revision
	}
	if alreadyInstalled {
		r.sendError(request, response, defaultError(fmt.Errorf("machine's %s version is already equal %s", p.Kind, p.Revision)))
		return
	}

	rr, err := getFirmwareRevisions(r.s3Client, p.Kind, f.Vendor, f.Board)
	if err != nil {
		r.sendError(request, response, httperrors.InternalServerError(err))
		return
	}

	notAvailable := true
	for _, rev := range rr {
		if rev == p.Revision {
			notAvailable = false
			break
		}
	}
	if notAvailable {
		r.sendError(request, response, defaultError(fmt.Errorf("machine's %s firmware in version %s is not available", p.Kind, p.Revision)))
		return
	}

	key := fmt.Sprintf("%s/%s/%s/%s", p.Kind, strings.ToLower(f.Vendor), strings.ToUpper(f.Board), p.Revision)
	req, _ := r.s3Client.GetObjectRequest(&s3.GetObjectInput{
		Bucket: &r.s3Client.FirmwareBucket,
		Key:    &key,
	})
	downloadableURL, err := req.Presign(2 * time.Hour)
	if err != nil {
		r.sendError(request, response, httperrors.InternalServerError(err))
		return
	}

	evt := metal.MachineEvent{
		Type: metal.COMMAND,
		Cmd: &metal.MachineExecCommand{
			Command:         metal.UpdateFirmwareCmd,
			TargetMachineID: m.ID,
			IPMI:            &m.IPMI,
			FirmwareUpdate: &metal.FirmwareUpdate{
				Kind: p.Kind,
				URL:  downloadableURL,
			},
		},
	}

	r.logger(request).Infow("publish event", "event", evt, "command", *evt.Cmd)
	err = r.Publish(metal.TopicMachine.GetFQN(m.PartitionID), evt)
	if err != nil {
		r.sendError(request, response, httperrors.InternalServerError(err))
		return
	}

	resp, err := makeMachineResponse(m, r.ds)
	if err != nil {
		r.sendError(request, response, defaultError(err))
		return
	}

	r.send(request, response, http.StatusOK, resp)
}

func (r *machineResource) machineCmd(cmd metal.MachineCommand, request *restful.Request, response *restful.Response) {
	logger := r.logger(request)

	id := request.PathParameter("id")
	description := request.QueryParameter("description")

	newMachine, err := r.ds.FindMachineByID(id)
	if err != nil {
		r.sendError(request, response, defaultError(err))
		return
	}

	old := *newMachine
	needsUpdate := false
	switch cmd { // nolint:exhaustive
	case metal.MachineResetCmd, metal.MachineOffCmd, metal.MachineCycleCmd:
		ev := metal.ProvisioningEvent{
			Time:    time.Now(),
			Event:   metal.ProvisioningEventPlannedReboot,
			Message: string(cmd),
		}
		_, err = r.ds.ProvisioningEventForMachine(logger, &ev, id)
		if err != nil {
			r.sendError(request, response, defaultError(err))
			return
		}
	case metal.ChassisIdentifyLEDOnCmd:
		newMachine.LEDState = metal.ChassisIdentifyLEDState{
			Value:       metal.LEDStateOn,
			Description: description,
		}
		needsUpdate = true
	case metal.ChassisIdentifyLEDOffCmd:
		newMachine.LEDState = metal.ChassisIdentifyLEDState{
			Value:       metal.LEDStateOff,
			Description: description,
		}
		needsUpdate = true
	}

	if needsUpdate {
		err = r.ds.UpdateMachine(&old, newMachine)
		if err != nil {
			r.sendError(request, response, defaultError(err))
			return
		}
	}

	if newMachine.IPMI.User == "" && r.ipmiSuperUser.IsEnabled() {
		// when removing a machine from the database, the metal-bmc will loose the ability
		// to manage the machine after it reported it back to API.
		//
		// to mitigate this scenario, we use the super user as a fallback.
		newMachine.IPMI.User = r.ipmiSuperUser.User()
		newMachine.IPMI.Password = r.ipmiSuperUser.Password()
	}

	err = publishMachineCmd(logger, newMachine, r.Publisher, cmd)
	if err != nil {
		r.sendError(request, response, defaultError(err))
		return
	}

	resp, err := makeMachineResponse(newMachine, r.ds)
	if err != nil {
		r.sendError(request, response, defaultError(err))
		return
	}

	r.send(request, response, http.StatusOK, resp)
}

func publishMachineCmd(logger *zap.SugaredLogger, m *metal.Machine, publisher bus.Publisher, cmd metal.MachineCommand) error {
	evt := metal.MachineEvent{
		Type: metal.COMMAND,
		Cmd: &metal.MachineExecCommand{
			Command:         cmd,
			TargetMachineID: m.ID,
			IPMI:            &m.IPMI,
		},
	}

	logger.Infow("publish event", "event", evt, "command", *evt.Cmd)
	err := publisher.Publish(metal.TopicMachine.GetFQN(m.PartitionID), evt)
	if err != nil {
		return err
	}

	return nil
}

func makeMachineResponse(m *metal.Machine, ds *datastore.RethinkStore) (*v1.MachineResponse, error) {
	s, p, i, ec, err := findMachineReferencedEntities(m, ds)
	if err != nil {
		return nil, err
	}
	return v1.NewMachineResponse(m, s, p, i, ec), nil
}

func makeMachineResponseList(ms metal.Machines, ds *datastore.RethinkStore) ([]*v1.MachineResponse, error) {
	sMap, pMap, iMap, ecMap, err := getMachineReferencedEntityMaps(ds)
	if err != nil {
		return nil, err
	}

	result := []*v1.MachineResponse{}

	for index := range ms {
		var s *metal.Size
		if ms[index].SizeID != "" {
			sizeEntity := sMap[ms[index].SizeID]
			s = &sizeEntity
		}
		var p *metal.Partition
		if ms[index].PartitionID != "" {
			partitionEntity := pMap[ms[index].PartitionID]
			p = &partitionEntity
		}
		var i *metal.Image
		if ms[index].Allocation != nil {
			if ms[index].Allocation.ImageID != "" {
				imageEntity := iMap[ms[index].Allocation.ImageID]
				i = &imageEntity
			}
		}
		ec := ecMap[ms[index].ID]
		result = append(result, v1.NewMachineResponse(&ms[index], s, p, i, &ec))
	}

	return result, nil
}

func makeMachineIPMIResponse(m *metal.Machine, ds *datastore.RethinkStore) (*v1.MachineIPMIResponse, error) {
	s, p, i, ec, err := findMachineReferencedEntities(m, ds)
	if err != nil {
		return nil, err
	}
	return v1.NewMachineIPMIResponse(m, s, p, i, ec), nil
}

func makeMachineIPMIResponseList(ms metal.Machines, ds *datastore.RethinkStore) ([]*v1.MachineIPMIResponse, error) {
	sMap, pMap, iMap, ecMap, err := getMachineReferencedEntityMaps(ds)
	if err != nil {
		return nil, err
	}

	result := []*v1.MachineIPMIResponse{}

	for index := range ms {
		var s *metal.Size
		if ms[index].SizeID != "" {
			sizeEntity := sMap[ms[index].SizeID]
			s = &sizeEntity
		}
		var p *metal.Partition
		if ms[index].PartitionID != "" {
			partitionEntity := pMap[ms[index].PartitionID]
			p = &partitionEntity
		}
		var i *metal.Image
		if ms[index].Allocation != nil {
			if ms[index].Allocation.ImageID != "" {
				imageEntity := iMap[ms[index].Allocation.ImageID]
				i = &imageEntity
			}
		}
		ec := ecMap[ms[index].ID]
		result = append(result, v1.NewMachineIPMIResponse(&ms[index], s, p, i, &ec))
	}

	return result, nil
}

func findMachineReferencedEntities(m *metal.Machine, ds *datastore.RethinkStore) (*metal.Size, *metal.Partition, *metal.Image, *metal.ProvisioningEventContainer, error) {
	var err error

	var s *metal.Size
	if m.SizeID != "" {
		if m.SizeID == metal.UnknownSize().GetID() {
			s = metal.UnknownSize()
		} else {
			s, err = ds.FindSize(m.SizeID)
			if err != nil {
				return nil, nil, nil, nil, fmt.Errorf("error finding size %q for machine %q: %w", m.SizeID, m.ID, err)
			}
		}
	}

	var p *metal.Partition
	if m.PartitionID != "" {
		p, err = ds.FindPartition(m.PartitionID)
		if err != nil {
			return nil, nil, nil, nil, fmt.Errorf("error finding partition %q for machine %q: %w", m.PartitionID, m.ID, err)
		}
	}

	var i *metal.Image
	if m.Allocation != nil {
		if m.Allocation.ImageID != "" {
			i, err = ds.GetImage(m.Allocation.ImageID)
			if err != nil {
				return nil, nil, nil, nil, fmt.Errorf("error finding image %q for machine %q: %w", m.Allocation.ImageID, m.ID, err)
			}
		}
	}

	var ec *metal.ProvisioningEventContainer
	try, err := ds.FindProvisioningEventContainer(m.ID)
	if err != nil {
		return nil, nil, nil, nil, fmt.Errorf("error finding provisioning event container for machine %q: %w", m.ID, err)
	} else {
		ec = try
	}

	return s, p, i, ec, nil
}

func getMachineReferencedEntityMaps(ds *datastore.RethinkStore) (metal.SizeMap, metal.PartitionMap, metal.ImageMap, metal.ProvisioningEventContainerMap, error) {
	s, err := ds.ListSizes()
	if err != nil {
		return nil, nil, nil, nil, fmt.Errorf("sizes could not be listed: %w", err)
	}

	p, err := ds.ListPartitions()
	if err != nil {
		return nil, nil, nil, nil, fmt.Errorf("partitions could not be listed: %w", err)
	}

	i, err := ds.ListImages()
	if err != nil {
		return nil, nil, nil, nil, fmt.Errorf("images could not be listed: %w", err)
	}

	ec, err := ds.ListProvisioningEventContainers()
	if err != nil {
		return nil, nil, nil, nil, fmt.Errorf("provisioning event containers could not be listed: %w", err)
	}

	return s.ByID(), p.ByID(), i.ByID(), ec.ByID(), nil
}

func (s machineAllocationSpec) noautoNetworkN() int {
	result := 0
	for _, n := range s.Networks {
		if n.AutoAcquireIP != nil && !*n.AutoAcquireIP {
			result++
		}
	}
	return result
}

func (s machineAllocationSpec) autoNetworkN() int {
	return len(s.Networks) - s.noautoNetworkN()
}<|MERGE_RESOLUTION|>--- conflicted
+++ resolved
@@ -1229,12 +1229,9 @@
 		MachineNetworks: []*metal.MachineNetwork{},
 		Role:            allocationSpec.Role,
 		VPN:             allocationSpec.VPN,
-<<<<<<< HEAD
 		Egress:          allocationSpec.EgressRules,
 		Ingress:         allocationSpec.IngressRules,
-=======
 		UUID:            uuid.New().String(),
->>>>>>> a7afa6da
 	}
 	rollbackOnError := func(err error) error {
 		if err != nil {
