package service

import (
	"context"
	"fmt"
	"github.com/metal-stack/metal-api/cmd/metal-api/internal/grpc"
	"github.com/pkg/errors"
	"net"
	"net/http"
	"strconv"
	"strings"
	"time"

	"golang.org/x/crypto/ssh"

	"github.com/metal-stack/metal-lib/httperrors"
	"github.com/metal-stack/metal-lib/pkg/tag"
	"github.com/metal-stack/metal-lib/zapup"
	"go.uber.org/zap"

	mdmv1 "github.com/metal-stack/masterdata-api/api/v1"
	mdm "github.com/metal-stack/masterdata-api/pkg/client"

	"github.com/metal-stack/metal-api/cmd/metal-api/internal/datastore"
	"github.com/metal-stack/metal-api/cmd/metal-api/internal/ipam"
	"github.com/metal-stack/metal-api/cmd/metal-api/internal/metal"
	v1 "github.com/metal-stack/metal-api/cmd/metal-api/internal/service/v1"
	"github.com/metal-stack/metal-api/cmd/metal-api/internal/utils"

	"github.com/dustin/go-humanize"
	restfulspec "github.com/emicklei/go-restful-openapi/v2"
	"github.com/emicklei/go-restful/v3"
	"github.com/metal-stack/metal-api/cmd/metal-api/internal/metrics"
	"github.com/metal-stack/metal-lib/bus"
)

type machineResource struct {
	webResource
	bus.Publisher
	ipamer     ipam.IPAMer
	mdc        mdm.Client
	actor      *asyncActor
	waitServer *grpc.WaitServer
}

// machineAllocationSpec is a specification for a machine allocation
type machineAllocationSpec struct {
	UUID        string
	Name        string
	Description string
	Hostname    string
	ProjectID   string
	PartitionID string
	SizeID      string
	Image       *metal.Image
	SSHPubKeys  []string
	UserData    string
	Tags        []string
	Networks    v1.MachineAllocationNetworks
	IPs         []string
	HA          bool
	IsFirewall  bool
}

// allocationNetwork is intermediate struct to create machine networks from regular networks during machine allocation
type allocationNetwork struct {
	network   *metal.Network
	ips       []metal.IP
	auto      bool
	isPrivate bool
}

// allocationNetworkMap is a map of allocationNetworks with the network id as the key
type allocationNetworkMap map[string]*allocationNetwork

// getPrivateNetwork extracts the private network from an allocationNetworkMap
func getPrivateNetwork(networks allocationNetworkMap) (*allocationNetwork, error) {
	var privateNetwork *allocationNetwork
	for _, n := range networks {
		if n.isPrivate {
			privateNetwork = n
			break
		}
	}
	if privateNetwork == nil {
		return nil, fmt.Errorf("no private network contained")
	}
	return privateNetwork, nil
}

// The MachineAllocation contains the allocated machine or an error.
type MachineAllocation struct {
	Machine *metal.Machine
	Err     error
}

// An Allocation is a queue of allocated machines. You can read the machines
// to get the next allocated one.
type Allocation <-chan MachineAllocation

// An Allocator is a callback for some piece of code if this wants to read
// allocated machines.
type Allocator func(Allocation) error

// NewMachine returns a webservice for machine specific endpoints.
func NewMachine(
	ds *datastore.RethinkStore,
	pub bus.Publisher,
	ep *bus.Endpoints,
	ipamer ipam.IPAMer,
	mdc mdm.Client,
	waitServer *grpc.WaitServer) (*restful.WebService, error) {

	r := machineResource{
		webResource: webResource{
			ds: ds,
		},
		Publisher:  pub,
		ipamer:     ipamer,
		mdc:        mdc,
		waitServer: waitServer,
	}
	var err error
	r.actor, err = newAsyncActor(zapup.MustRootLogger(), ep, ds, ipamer)
	if err != nil {
		return nil, fmt.Errorf("cannot create async actor: %w", err)
	}

	return r.webService(), nil
}

// webService creates the webservice endpoint
func (r machineResource) webService() *restful.WebService {
	ws := new(restful.WebService)
	ws.
		Path(BasePath + "v1/machine").
		Consumes(restful.MIME_JSON).
		Produces(restful.MIME_JSON)

	tags := []string{"machine"}

	ws.Route(ws.GET("/{id}").
		To(viewer(r.findMachine)).
		Operation("findMachine").
		Doc("get machine by id").
		Param(ws.PathParameter("id", "identifier of the machine").DataType("string")).
		Metadata(restfulspec.KeyOpenAPITags, tags).
		Writes(v1.MachineResponse{}).
		Returns(http.StatusOK, "OK", v1.MachineResponse{}).
		DefaultReturns("Error", httperrors.HTTPErrorResponse{}))

	ws.Route(ws.GET("/").
		To(viewer(r.listMachines)).
		Operation("listMachines").
		Doc("get all known machines").
		Metadata(restfulspec.KeyOpenAPITags, tags).
		Writes([]v1.MachineResponse{}).
		Returns(http.StatusOK, "OK", []v1.MachineResponse{}).
		DefaultReturns("Error", httperrors.HTTPErrorResponse{}))

	ws.Route(ws.POST("/find").
		To(viewer(r.findMachines)).
		Operation("findMachines").
		Doc("find machines by multiple criteria").
		Metadata(restfulspec.KeyOpenAPITags, tags).
		Reads(v1.MachineFindRequest{}).
		Writes([]v1.MachineResponse{}).
		Returns(http.StatusOK, "OK", []v1.MachineResponse{}).
		DefaultReturns("Error", httperrors.HTTPErrorResponse{}))

	ws.Route(ws.POST("/register").
		To(editor(r.registerMachine)).
		Operation("registerMachine").
		Doc("register a machine").
		Metadata(restfulspec.KeyOpenAPITags, tags).
		Reads(v1.MachineRegisterRequest{}).
		Writes(v1.MachineResponse{}).
		Returns(http.StatusOK, "OK", v1.MachineResponse{}).
		Returns(http.StatusCreated, "Created", v1.MachineResponse{}).
		DefaultReturns("Error", httperrors.HTTPErrorResponse{}))

	ws.Route(ws.POST("/allocate").
		To(editor(r.allocateMachine)).
		Operation("allocateMachine").
		Doc("allocate a machine").
		Metadata(restfulspec.KeyOpenAPITags, tags).
		Reads(v1.MachineAllocateRequest{}).
		Returns(http.StatusOK, "OK", v1.MachineResponse{}).
		DefaultReturns("Error", httperrors.HTTPErrorResponse{}))

	ws.Route(ws.POST("/{id}/finalize-allocation").
		To(editor(r.finalizeAllocation)).
		Operation("finalizeAllocation").
		Doc("finalize the allocation of the machine by reconfiguring the switch, sent on successful image installation").
		Param(ws.PathParameter("id", "identifier of the machine").DataType("string")).
		Metadata(restfulspec.KeyOpenAPITags, tags).
		Reads(v1.MachineFinalizeAllocationRequest{}).
		Returns(http.StatusOK, "OK", v1.MachineResponse{}).
		DefaultReturns("Error", httperrors.HTTPErrorResponse{}))

	ws.Route(ws.POST("/{id}/state").
		To(editor(r.setMachineState)).
		Operation("setMachineState").
		Doc("set the state of a machine").
		Param(ws.PathParameter("id", "identifier of the machine").DataType("string")).
		Metadata(restfulspec.KeyOpenAPITags, tags).
		Reads(v1.MachineState{}).
		Writes(v1.MachineResponse{}).
		Returns(http.StatusOK, "OK", v1.MachineResponse{}).
		DefaultReturns("Error", httperrors.HTTPErrorResponse{}))

	ws.Route(ws.POST("/{id}/chassis-identify-led-state").
		To(editor(r.setChassisIdentifyLEDState)).
		Operation("setChassisIdentifyLEDState").
		Doc("set the state of a chassis identify LED").
		Param(ws.PathParameter("id", "identifier of the machine").DataType("string")).
		Metadata(restfulspec.KeyOpenAPITags, tags).
		Reads(v1.ChassisIdentifyLEDState{}).
		Writes(v1.MachineResponse{}).
		Returns(http.StatusOK, "OK", v1.MachineResponse{}).
		DefaultReturns("Error", httperrors.HTTPErrorResponse{}))

	ws.Route(ws.DELETE("/{id}/free").
		To(editor(r.freeMachine)).
		Operation("freeMachine").
		Doc("free a machine").
		Param(ws.PathParameter("id", "identifier of the machine").DataType("string")).
		Metadata(restfulspec.KeyOpenAPITags, tags).
		Returns(http.StatusOK, "OK", v1.MachineResponse{}).
		DefaultReturns("Error", httperrors.HTTPErrorResponse{}))

	ws.Route(ws.POST("/ipmi").
		To(editor(r.ipmiReport)).
		Operation("ipmiReport").
		Doc("reports IPMI ip addresses leased by a management server for machines").
		Metadata(restfulspec.KeyOpenAPITags, tags).
		Reads(v1.MachineIpmiReport{}).
		Returns(http.StatusOK, "OK", v1.MachineIpmiReportResponse{}).
		DefaultReturns("Error", httperrors.HTTPErrorResponse{}))

	ws.Route(ws.GET("/{id}/ipmi").
		To(viewer(r.findIPMIMachine)).
		Operation("findIPMIMachine").
		Doc("returns a machine including the ipmi connection data").
		Param(ws.PathParameter("id", "identifier of the machine").DataType("string")).
		Metadata(restfulspec.KeyOpenAPITags, tags).
		Writes(v1.MachineIPMIResponse{}).
		Returns(http.StatusOK, "OK", v1.MachineIPMIResponse{}).
		DefaultReturns("Error", httperrors.HTTPErrorResponse{}))

	ws.Route(ws.POST("/ipmi/find").
		To(viewer(r.findIPMIMachines)).
		Operation("findIPMIMachines").
		Doc("returns machines including the ipmi connection data").
		Metadata(restfulspec.KeyOpenAPITags, tags).
		Reads(v1.MachineFindRequest{}).
		Writes([]v1.MachineIPMIResponse{}).
		Returns(http.StatusOK, "OK", []v1.MachineIPMIResponse{}).
		DefaultReturns("Error", httperrors.HTTPErrorResponse{}))

	ws.Route(ws.POST("/{id}/reinstall").
		To(editor(r.reinstallMachine)).
		Operation("reinstallMachine").
		Doc("reinstall this machine").
		Param(ws.PathParameter("id", "identifier of the machine").DataType("string")).
		Metadata(restfulspec.KeyOpenAPITags, tags).
		Reads(v1.MachineReinstallRequest{}).
		Returns(http.StatusOK, "OK", v1.MachineResponse{}).
		Returns(http.StatusBadRequest, "Bad Request", httperrors.HTTPErrorResponse{}).
		DefaultReturns("Error", httperrors.HTTPErrorResponse{}))

	ws.Route(ws.POST("/{id}/abort-reinstall").
		To(editor(r.abortReinstallMachine)).
		Operation("abortReinstallMachine").
		Doc("abort reinstall this machine").
		Param(ws.PathParameter("id", "identifier of the machine").DataType("string")).
		Metadata(restfulspec.KeyOpenAPITags, tags).
		Reads(v1.MachineAbortReinstallRequest{}).
		Writes(v1.BootInfo{}).
		Returns(http.StatusOK, "OK", v1.BootInfo{}).
		DefaultReturns("Error", httperrors.HTTPErrorResponse{}))

	ws.Route(ws.GET("/{id}/event").
		To(viewer(r.getProvisioningEventContainer)).
		Operation("getProvisioningEventContainer").
		Doc("get the current machine provisioning event container").
		Param(ws.PathParameter("id", "identifier of the machine").DataType("string")).
		Metadata(restfulspec.KeyOpenAPITags, tags).
		Returns(http.StatusOK, "OK", v1.MachineRecentProvisioningEvents{}).
		DefaultReturns("Error", httperrors.HTTPErrorResponse{}))

	ws.Route(ws.POST("/{id}/event").
		To(editor(r.addProvisioningEvent)).
		Operation("addProvisioningEvent").
		Doc("adds a machine provisioning event").
		Param(ws.PathParameter("id", "identifier of the machine").DataType("string")).
		Metadata(restfulspec.KeyOpenAPITags, tags).
		Reads(v1.MachineProvisioningEvent{}).
		Returns(http.StatusOK, "OK", v1.MachineRecentProvisioningEvents{}).
		DefaultReturns("Error", httperrors.HTTPErrorResponse{}))

	ws.Route(ws.POST("/{id}/power/on").
		To(editor(r.machineOn)).
		Operation("machineOn").
		Doc("sends a power-on to the machine").
		Param(ws.PathParameter("id", "identifier of the machine").DataType("string")).
		Metadata(restfulspec.KeyOpenAPITags, tags).
		Reads(v1.EmptyBody{}).
		Returns(http.StatusOK, "OK", v1.MachineResponse{}).
		DefaultReturns("Error", httperrors.HTTPErrorResponse{}))

	ws.Route(ws.POST("/{id}/power/off").
		To(editor(r.machineOff)).
		Operation("machineOff").
		Doc("sends a power-off to the machine").
		Param(ws.PathParameter("id", "identifier of the machine").DataType("string")).
		Metadata(restfulspec.KeyOpenAPITags, tags).
		Reads(v1.EmptyBody{}).
		Returns(http.StatusOK, "OK", v1.MachineResponse{}).
		DefaultReturns("Error", httperrors.HTTPErrorResponse{}))

	ws.Route(ws.POST("/{id}/power/reset").
		To(editor(r.machineReset)).
		Operation("machineReset").
		Doc("sends a reset to the machine").
		Param(ws.PathParameter("id", "identifier of the machine").DataType("string")).
		Metadata(restfulspec.KeyOpenAPITags, tags).
		Reads(v1.EmptyBody{}).
		Returns(http.StatusOK, "OK", v1.MachineResponse{}).
		DefaultReturns("Error", httperrors.HTTPErrorResponse{}))

	ws.Route(ws.POST("/{id}/power/bios").
		To(editor(r.machineBios)).
		Operation("machineBios").
		Doc("boots machine into BIOS on next reboot").
		Param(ws.PathParameter("id", "identifier of the machine").DataType("string")).
		Metadata(restfulspec.KeyOpenAPITags, tags).
		Reads(v1.EmptyBody{}).
		Returns(http.StatusOK, "OK", v1.MachineResponse{}).
		DefaultReturns("Error", httperrors.HTTPErrorResponse{}))

	ws.Route(ws.POST("/{id}/power/chassis-identify-led-on").
		To(editor(r.chassisIdentifyLEDOn)).
		Operation("chassisIdentifyLEDOn").
		Doc("sends a power-on to the chassis identify LED").
		Param(ws.PathParameter("id", "identifier of the machine").DataType("string")).
		Metadata(restfulspec.KeyOpenAPITags, tags).
		Reads(v1.EmptyBody{}).
		Returns(http.StatusOK, "OK", v1.MachineResponse{}).
		DefaultReturns("Error", httperrors.HTTPErrorResponse{}))

	ws.Route(ws.POST("/{id}/power/chassis-identify-led-on/{description}").
		To(editor(r.chassisIdentifyLEDOn)).
		Operation("chassisIdentifyLEDOn").
		Doc("sends a power-on to the chassis identify LED").
		Param(ws.PathParameter("id", "identifier of the machine").DataType("string")).
		Param(ws.PathParameter("description", "reason why the chassis identify LED has been turned on").DataType("string")).
		Metadata(restfulspec.KeyOpenAPITags, tags).
		Reads(v1.EmptyBody{}).
		Returns(http.StatusOK, "OK", v1.MachineResponse{}).
		DefaultReturns("Error", httperrors.HTTPErrorResponse{}))

	ws.Route(ws.POST("/{id}/power/chassis-identify-led-off/{description}").
		To(editor(r.chassisIdentifyLEDOff)).
		Operation("chassisIdentifyLEDOff").
		Doc("sends a power-off to the chassis identify LED").
		Param(ws.PathParameter("id", "identifier of the machine").DataType("string")).
		Param(ws.PathParameter("description", "reason why the chassis identify LED has been turned off").DataType("string")).
		Metadata(restfulspec.KeyOpenAPITags, tags).
		Reads(v1.EmptyBody{}).
		Returns(http.StatusOK, "OK", v1.MachineResponse{}).
		DefaultReturns("Error", httperrors.HTTPErrorResponse{}))

	return ws
}

func (r machineResource) listMachines(request *restful.Request, response *restful.Response) {
	ms, err := r.ds.ListMachines()
	if checkError(request, response, utils.CurrentFuncName(), err) {
		return
	}
	err = response.WriteHeaderAndEntity(http.StatusOK, makeMachineResponseList(ms, r.ds, utils.Logger(request).Sugar()))
	if err != nil {
		zapup.MustRootLogger().Error("Failed to send response", zap.Error(err))
		return
	}
}

func (r machineResource) findMachine(request *restful.Request, response *restful.Response) {
	id := request.PathParameter("id")

	m, err := r.ds.FindMachineByID(id)
	if checkError(request, response, utils.CurrentFuncName(), err) {
		return
	}
	resp := makeMachineResponse(m, r.ds, utils.Logger(request).Sugar())
	err = response.WriteHeaderAndEntity(http.StatusOK, resp)
	if err != nil {
		zapup.MustRootLogger().Error("Failed to send response", zap.Error(err))
		return
	}
}

func (r machineResource) findMachines(request *restful.Request, response *restful.Response) {
	var requestPayload datastore.MachineSearchQuery
	err := request.ReadEntity(&requestPayload)
	if checkError(request, response, utils.CurrentFuncName(), err) {
		return
	}

	ms := metal.Machines{}
	err = r.ds.SearchMachines(&requestPayload, &ms)
	if checkError(request, response, utils.CurrentFuncName(), err) {
		return
	}
	err = response.WriteHeaderAndEntity(http.StatusOK, makeMachineResponseList(ms, r.ds, utils.Logger(request).Sugar()))
	if err != nil {
		zapup.MustRootLogger().Error("Failed to send response", zap.Error(err))
		return
	}
}

func (r machineResource) setMachineState(request *restful.Request, response *restful.Response) {
	var requestPayload v1.MachineState
	err := request.ReadEntity(&requestPayload)
	if checkError(request, response, utils.CurrentFuncName(), err) {
		return
	}

	machineState, err := metal.MachineStateFrom(requestPayload.Value)
	if checkError(request, response, utils.CurrentFuncName(), err) {
		return
	}

	if machineState != metal.AvailableState && requestPayload.Description == "" {
		// we want a cause why this machine is not available
		if checkError(request, response, utils.CurrentFuncName(), fmt.Errorf("you must supply a description")) {
			return
		}
	}

	id := request.PathParameter("id")
	oldMachine, err := r.ds.FindMachineByID(id)
	if checkError(request, response, utils.CurrentFuncName(), err) {
		return
	}

	newMachine := *oldMachine

	newMachine.State = metal.MachineState{
		Value:       machineState,
		Description: requestPayload.Description,
	}

	err = r.ds.UpdateMachine(oldMachine, &newMachine)
	if checkError(request, response, utils.CurrentFuncName(), err) {
		return
	}
	err = response.WriteHeaderAndEntity(http.StatusOK, makeMachineResponse(&newMachine, r.ds, utils.Logger(request).Sugar()))
	if err != nil {
		zapup.MustRootLogger().Error("Failed to send response", zap.Error(err))
		return
	}
}

func (r machineResource) setChassisIdentifyLEDState(request *restful.Request, response *restful.Response) {
	var requestPayload v1.ChassisIdentifyLEDState
	err := request.ReadEntity(&requestPayload)
	if checkError(request, response, utils.CurrentFuncName(), err) {
		return
	}

	ledState, err := metal.LEDStateFrom(requestPayload.Value)
	if checkError(request, response, utils.CurrentFuncName(), err) {
		return
	}

	if ledState == metal.LEDStateOff && requestPayload.Description == "" {
		// we want a cause why this chassis identify LED is off
		if checkError(request, response, utils.CurrentFuncName(), fmt.Errorf("you must supply a description")) {
			return
		}
	}

	id := request.PathParameter("id")
	oldMachine, err := r.ds.FindMachineByID(id)
	if checkError(request, response, utils.CurrentFuncName(), err) {
		return
	}

	newMachine := *oldMachine

	newMachine.LEDState = metal.ChassisIdentifyLEDState{
		Value:       ledState,
		Description: requestPayload.Description,
	}

	err = r.ds.UpdateMachine(oldMachine, &newMachine)
	if checkError(request, response, utils.CurrentFuncName(), err) {
		return
	}

	err = response.WriteHeaderAndEntity(http.StatusOK, makeMachineResponse(&newMachine, r.ds, utils.Logger(request).Sugar()))
	if err != nil {
		zapup.MustRootLogger().Error("Failed to send response", zap.Error(err))
		return
	}
}

func (r machineResource) registerMachine(request *restful.Request, response *restful.Response) {
	var requestPayload v1.MachineRegisterRequest
	err := request.ReadEntity(&requestPayload)
	if checkError(request, response, utils.CurrentFuncName(), err) {
		return
	}

	if requestPayload.UUID == "" {
		if checkError(request, response, utils.CurrentFuncName(), fmt.Errorf("uuid cannot be empty")) {
			return
		}
	}

	partition, err := r.ds.FindPartition(requestPayload.PartitionID)
	if checkError(request, response, utils.CurrentFuncName(), err) {
		return
	}

	machineHardware := v1.NewMetalMachineHardware(&requestPayload.Hardware)
	size, _, err := r.ds.FromHardware(machineHardware)
	if err != nil {
		size = metal.UnknownSize
		utils.Logger(request).Sugar().Errorw("no size found for hardware, defaulting to unknown size", "hardware", machineHardware, "error", err)
	}

	m, err := r.ds.FindMachineByID(requestPayload.UUID)
	if err != nil && !metal.IsNotFound(err) {
		if checkError(request, response, utils.CurrentFuncName(), err) {
			return
		}
	}

	returnCode := http.StatusOK

	if m == nil {
		// machine is not in the database, create it
		name := fmt.Sprintf("%d-core/%s", machineHardware.CPUCores, humanize.Bytes(machineHardware.Memory))
		descr := fmt.Sprintf("a machine with %d core(s) and %s of RAM", machineHardware.CPUCores, humanize.Bytes(machineHardware.Memory))
		m = &metal.Machine{
			Base: metal.Base{
				ID:          requestPayload.UUID,
				Name:        name,
				Description: descr,
			},
			Allocation:  nil,
			SizeID:      size.ID,
			PartitionID: partition.ID,
			RackID:      requestPayload.RackID,
			Hardware:    machineHardware,
			BIOS: metal.BIOS{
				Version: requestPayload.BIOS.Version,
				Vendor:  requestPayload.BIOS.Vendor,
				Date:    requestPayload.BIOS.Date,
			},
			State: metal.MachineState{
				Value: metal.AvailableState,
			},
			LEDState: metal.ChassisIdentifyLEDState{
				Value:       metal.LEDStateOff,
				Description: "Machine registered",
			},
			Tags: requestPayload.Tags,
			IPMI: v1.NewMetalIPMI(&requestPayload.IPMI),
		}

		err = r.ds.CreateMachine(m)
		if checkError(request, response, utils.CurrentFuncName(), err) {
			return
		}

		returnCode = http.StatusCreated
	} else {
		// machine has already registered, update it
		old := *m

		m.SizeID = size.ID
		m.PartitionID = partition.ID
		m.RackID = requestPayload.RackID
		m.Hardware = machineHardware
		m.BIOS.Version = requestPayload.BIOS.Version
		m.BIOS.Vendor = requestPayload.BIOS.Vendor
		m.BIOS.Date = requestPayload.BIOS.Date
		m.IPMI = v1.NewMetalIPMI(&requestPayload.IPMI)

		err = r.ds.UpdateMachine(&old, m)
		if checkError(request, response, utils.CurrentFuncName(), err) {
			return
		}
	}

	ec, err := r.ds.FindProvisioningEventContainer(m.ID)
	if err != nil && !metal.IsNotFound(err) {
		if checkError(request, response, utils.CurrentFuncName(), err) {
			return
		}
	}

	if ec == nil {
		err = r.ds.CreateProvisioningEventContainer(&metal.ProvisioningEventContainer{
			Base:                         metal.Base{ID: m.ID},
			Liveliness:                   metal.MachineLivelinessAlive,
			IncompleteProvisioningCycles: "0"},
		)
		if checkError(request, response, utils.CurrentFuncName(), err) {
			return
		}
	}

	err = connectMachineWithSwitches(r.ds, m)
	if checkError(request, response, utils.CurrentFuncName(), err) {
		return
	}
	err = response.WriteHeaderAndEntity(returnCode, makeMachineResponse(m, r.ds, utils.Logger(request).Sugar()))
	if err != nil {
		zapup.MustRootLogger().Error("Failed to send response", zap.Error(err))
		return
	}
}

func (r machineResource) findIPMIMachine(request *restful.Request, response *restful.Response) {
	id := request.PathParameter("id")

	m, err := r.ds.FindMachineByID(id)
	if checkError(request, response, utils.CurrentFuncName(), err) {
		return
	}
	err = response.WriteHeaderAndEntity(http.StatusOK, makeMachineIPMIResponse(m, r.ds, utils.Logger(request).Sugar()))
	if err != nil {
		zapup.MustRootLogger().Error("Failed to send response", zap.Error(err))
		return
	}
}

func (r machineResource) findIPMIMachines(request *restful.Request, response *restful.Response) {
	var requestPayload datastore.MachineSearchQuery
	err := request.ReadEntity(&requestPayload)
	if checkError(request, response, utils.CurrentFuncName(), err) {
		return
	}

	ms := metal.Machines{}
	err = r.ds.SearchMachines(&requestPayload, &ms)
	if checkError(request, response, utils.CurrentFuncName(), err) {
		return
	}
	err = response.WriteHeaderAndEntity(http.StatusOK, makeMachineIPMIResponseList(ms, r.ds, utils.Logger(request).Sugar()))
	if err != nil {
		zapup.MustRootLogger().Error("Failed to send response", zap.Error(err))
		return
	}
}

func (r machineResource) ipmiReport(request *restful.Request, response *restful.Response) {
	var requestPayload v1.MachineIpmiReport
	log := utils.Logger(request)
	logger := log.Sugar()
	err := request.ReadEntity(&requestPayload)
	if checkError(request, response, utils.CurrentFuncName(), err) {
		return
	}

	if requestPayload.PartitionID == "" {
		err := fmt.Errorf("partition id is empty")
		checkError(request, response, utils.CurrentFuncName(), err)
		return
	}

	p, err := r.ds.FindPartition(requestPayload.PartitionID)
	if checkError(request, response, utils.CurrentFuncName(), err) {
		return
	}

	var ms metal.Machines
	err = r.ds.SearchMachines(&datastore.MachineSearchQuery{}, &ms)
	if checkError(request, response, utils.CurrentFuncName(), err) {
		return
	}
	known := v1.Leases{}
	for _, m := range ms {
		uuid := m.ID
		if uuid == "" {
			continue
		}
		known[uuid] = m.IPMI.Address
	}
	resp := v1.MachineIpmiReportResponse{
		Updated: v1.Leases{},
		Created: v1.Leases{},
	}
	// create empty machines for uuids that are not yet known to the metal-api
	const defaultIPMIPort = "623"
	for uuid, ip := range requestPayload.Leases {
		if uuid == "" {
			continue
		}
		if _, ok := known[uuid]; ok {
			continue
		}
		m := &metal.Machine{
			Base: metal.Base{
				ID: uuid,
			},
			PartitionID: p.ID,
			IPMI: metal.IPMI{
				Address: ip + ":" + defaultIPMIPort,
			},
		}
		err = r.ds.CreateMachine(m)
		if err != nil {
			logger.Errorf("could not create machine", "id", uuid, "ipmi-ip", ip, "m", m, "err", err)
			continue
		}
		resp.Created[uuid] = ip
	}
	// update machine ipmi data if ipmi ip changed
	for _, oldMachine := range ms {
		uuid := oldMachine.ID
		if uuid == "" {
			continue
		}
		// if oldmachine.uuid is not part of this update cycle skip it
		ip, ok := requestPayload.Leases[uuid]
		if !ok {
			continue
		}
		newMachine := oldMachine

		// Replace host part of ipmi address with the ip from the ipmicatcher
		hostAndPort := strings.Split(oldMachine.IPMI.Address, ":")
		if len(hostAndPort) == 2 {
			newMachine.IPMI.Address = ip + ":" + hostAndPort[1]
		} else if len(hostAndPort) < 2 {
			newMachine.IPMI.Address = ip + ":" + defaultIPMIPort
		} else {
			logger.Errorf("not updating ipmi, address is garbage", "id", uuid, "ip", ip, "machine", newMachine, "address", newMachine.IPMI.Address)
			continue
		}

		if newMachine.IPMI.Address == oldMachine.IPMI.Address {
			continue
		}
		// machine was created by a PXE boot event and has no partition set.
		if oldMachine.PartitionID == "" {
			newMachine.PartitionID = p.ID
		}

		if newMachine.PartitionID != p.ID {
			logger.Errorf("could not update machine because overlapping id found", "id", uuid, "machine", newMachine, "partition", requestPayload.PartitionID)
			continue
		}

		err = r.ds.UpdateMachine(&oldMachine, &newMachine)
		if err != nil {
			logger.Errorf("could not update machine", "id", uuid, "ip", ip, "machine", newMachine, "err", err)
			continue
		}
		resp.Updated[uuid] = ip
	}
	err = response.WriteHeaderAndEntity(http.StatusOK, resp)
	if err != nil {
		zapup.MustRootLogger().Error("Failed to send response", zap.Error(err))
		return
	}
}

func (r machineResource) allocateMachine(request *restful.Request, response *restful.Response) {
	var requestPayload v1.MachineAllocateRequest
	err := request.ReadEntity(&requestPayload)
	if checkError(request, response, utils.CurrentFuncName(), err) {
		return
	}

	var uuid string
	if requestPayload.UUID != nil {
		uuid = *requestPayload.UUID
	}
	var name string
	if requestPayload.Name != nil {
		name = *requestPayload.Name
	}
	var description string
	if requestPayload.Description != nil {
		description = *requestPayload.Description
	}
	hostname := "metal"
	if requestPayload.Hostname != nil {
		hostname = *requestPayload.Hostname
	}
	var userdata string
	if requestPayload.UserData != nil {
		userdata = *requestPayload.UserData
	}

	image, err := r.ds.FindImage(requestPayload.ImageID)
	if checkError(request, response, utils.CurrentFuncName(), err) {
		return
	}

	if !image.HasFeature(metal.ImageFeatureMachine) {
		if checkError(request, response, utils.CurrentFuncName(), fmt.Errorf("given image is not usable for a machine, features: %s", image.ImageFeatureString())) {
			return
		}
	}

	spec := machineAllocationSpec{
		UUID:        uuid,
		Name:        name,
		Description: description,
		Hostname:    hostname,
		ProjectID:   requestPayload.ProjectID,
		PartitionID: requestPayload.PartitionID,
		SizeID:      requestPayload.SizeID,
		Image:       image,
		SSHPubKeys:  requestPayload.SSHPubKeys,
		UserData:    userdata,
		Tags:        requestPayload.Tags,
		Networks:    requestPayload.Networks,
		IPs:         requestPayload.IPs,
		HA:          false,
		IsFirewall:  false,
	}

<<<<<<< HEAD
	m, err := allocateMachine(r.ds, r.ipamer, &spec, r.mdc, r.waitServer)
=======
	m, err := allocateMachine(utils.Logger(request).Sugar(), r.ds, r.ipamer, &spec, r.mdc, r.actor)
>>>>>>> e4f71430
	if checkError(request, response, utils.CurrentFuncName(), err) {
		utils.Logger(request).Sugar().Errorw("machine allocation went wrong", "error", err)
		return
	}

	err = response.WriteHeaderAndEntity(http.StatusOK, makeMachineResponse(m, r.ds, utils.Logger(request).Sugar()))
	if err != nil {
		zapup.MustRootLogger().Error("Failed to send response", zap.Error(err))
		return
	}
}

<<<<<<< HEAD
func allocateMachine(ds *datastore.RethinkStore, ipamer ipam.IPAMer, allocationSpec *machineAllocationSpec, mdc mdm.Client, ws *grpc.WaitServer) (*metal.Machine, error) {
=======
func allocateMachine(logger *zap.SugaredLogger, ds *datastore.RethinkStore, ipamer ipam.IPAMer, allocationSpec *machineAllocationSpec, mdc mdm.Client, actor *asyncActor) (*metal.Machine, error) {
>>>>>>> e4f71430
	err := validateAllocationSpec(allocationSpec)
	if err != nil {
		return nil, err
	}
	projectID := allocationSpec.ProjectID
	p, err := mdc.Project().Get(context.Background(), &mdmv1.ProjectGetRequest{Id: projectID})
	if err != nil {
		return nil, err
	}

	// Check if more machine would be allocated than project quota permits
	if p.GetProject() != nil && p.GetProject().GetQuotas() != nil && p.GetProject().GetQuotas().GetMachine() != nil {
		mq := p.GetProject().GetQuotas().GetMachine()
		maxMachines := mq.GetQuota().GetValue()
		var actualMachines metal.Machines
		err := ds.SearchMachines(&datastore.MachineSearchQuery{AllocationProject: &projectID}, &actualMachines)
		if err != nil {
			return nil, err
		}
		machineCount := int32(-1)
		imageMap, err := ds.ListImages()
		if err != nil {
			return nil, err
		}
		for _, m := range actualMachines {
			if m.IsFirewall(imageMap.ByID()) {
				continue
			}
			machineCount++
		}
		if machineCount >= maxMachines {
			return nil, fmt.Errorf("project quota for machines reached max:%d", maxMachines)
		}
	}

	machineCandidate, err := findMachineCandidate(ds, allocationSpec)
	if err != nil {
		return nil, err
	}
	// as some fields in the allocation spec are optional, they will now be clearly defined by the machine candidate
	allocationSpec.UUID = machineCandidate.ID
	allocationSpec.PartitionID = machineCandidate.PartitionID
	allocationSpec.SizeID = machineCandidate.SizeID

	networks, err := gatherNetworks(ds, ipamer, allocationSpec)
	if err != nil {
		return nil, err
	}

	alloc := &metal.MachineAllocation{
		Created:         time.Now(),
		Name:            allocationSpec.Name,
		Description:     allocationSpec.Description,
		Hostname:        allocationSpec.Hostname,
		Project:         projectID,
		ImageID:         allocationSpec.Image.ID,
		UserData:        allocationSpec.UserData,
		SSHPubKeys:      allocationSpec.SSHPubKeys,
		MachineNetworks: []*metal.MachineNetwork{},
	}
	rollbackOnError := func(err error) error {
		if err != nil {
			cleanupMachine := &metal.Machine{
				Base: metal.Base{
					ID: allocationSpec.UUID,
				},
				Allocation: alloc,
			}
			rollbackError := actor.machineReleaser(cleanupMachine)
			if rollbackError != nil {
				logger.Errorw("cannot call async machine cleanup", "error", rollbackError)
			}
		}
		return err
	}

	err = makeNetworks(ds, ipamer, allocationSpec, networks, alloc)
	if err != nil {
		return nil, rollbackOnError(err)
	}

	// refetch the machine to catch possible updates after dealing with the network...
	machine, err := ds.FindMachineByID(machineCandidate.ID)
	if err != nil {
		return nil, rollbackOnError(err)
	}
	if machine.Allocation != nil {
		return nil, rollbackOnError(fmt.Errorf("machine %q already allocated", machine.ID))
	}

	old := *machine
	machine.Allocation = alloc
	machine.Tags = makeMachineTags(machine, networks, allocationSpec.Tags)

	err = ds.UpdateMachine(&old, machine)
	if err != nil {
		return nil, rollbackOnError(fmt.Errorf("error when allocating machine %q, %v", machine.ID, err))
	}

	err = ws.NotifyAllocated(machine.ID)
	if err != nil {
<<<<<<< HEAD
		return nil, fmt.Errorf("failed to notify machine allocation %q, %v", machine.ID, err)
=======
		updateErr := ds.UpdateMachine(machine, &old) // try rollback allocation
		if updateErr != nil {
			return nil, rollbackOnError(fmt.Errorf("during update rollback due to an error (%v), another error occurred: %v", err, updateErr))
		}
		return nil, rollbackOnError(fmt.Errorf("cannot allocate machine in DB: %v", err))
>>>>>>> e4f71430
	}

	return machine, nil
}

func validateAllocationSpec(allocationSpec *machineAllocationSpec) error {
	if allocationSpec.ProjectID == "" {
		return fmt.Errorf("project id must be specified")
	}

	if allocationSpec.UUID == "" && allocationSpec.PartitionID == "" {
		return fmt.Errorf("when no machine id is given, a partition id must be specified")
	}

	if allocationSpec.UUID == "" && allocationSpec.SizeID == "" {
		return fmt.Errorf("when no machine id is given, a size id must be specified")
	}

	for _, ip := range allocationSpec.IPs {
		if net.ParseIP(ip) == nil {
			return fmt.Errorf("%q is not a valid IP address", ip)
		}
	}

	for _, pubKey := range allocationSpec.SSHPubKeys {
		_, _, _, _, err := ssh.ParseAuthorizedKey([]byte(pubKey))
		if err != nil {
			return fmt.Errorf("invalid public SSH key: %s", pubKey)
		}
	}

	// A firewall must have either IP or Network with auto IP acquire specified.
	if allocationSpec.IsFirewall {
		if len(allocationSpec.IPs) == 0 && allocationSpec.autoNetworkN() == 0 {
			return fmt.Errorf("when no ip is given at least one auto acquire network must be specified")
		}
	}

	if noautoNetN := allocationSpec.noautoNetworkN(); noautoNetN > len(allocationSpec.IPs) {
		return fmt.Errorf("missing ip(s) for network(s) without automatic ip allocation")
	}

	return nil
}

func findMachineCandidate(ds *datastore.RethinkStore, allocationSpec *machineAllocationSpec) (*metal.Machine, error) {
	var err error
	var machine *metal.Machine
	if allocationSpec.UUID == "" {
		// requesting allocation of an arbitrary ready machine in partition with given size
		machine, err = findWaitingMachine(ds, allocationSpec.PartitionID, allocationSpec.SizeID)
		if err != nil {
			return nil, err
		}
	} else {
		// requesting allocation of a specific, existing machine
		machine, err = ds.FindMachineByID(allocationSpec.UUID)
		if err != nil {
			return nil, fmt.Errorf("machine cannot be found: %v", err)
		}

		if machine.Allocation != nil {
			return nil, fmt.Errorf("machine is already allocated")
		}
		if allocationSpec.PartitionID != "" && machine.PartitionID != allocationSpec.PartitionID {
			return nil, fmt.Errorf("machine %q is not in the requested partition: %s", machine.ID, allocationSpec.PartitionID)
		}

		if allocationSpec.SizeID != "" && machine.SizeID != allocationSpec.SizeID {
			return nil, fmt.Errorf("machine %q does not have the requested size: %s", machine.ID, allocationSpec.SizeID)
		}
	}
	return machine, err
}

func findWaitingMachine(ds *datastore.RethinkStore, partitionID, sizeID string) (*metal.Machine, error) {
	size, err := ds.FindSize(sizeID)
	if err != nil {
		return nil, fmt.Errorf("size cannot be found: %v", err)
	}
	partition, err := ds.FindPartition(partitionID)
	if err != nil {
		return nil, fmt.Errorf("partition cannot be found: %v", err)
	}
	machine, err := ds.FindWaitingMachine(partition.ID, size.ID)
	if err != nil {
		return nil, err
	}
	return machine, nil
}

// makeNetworks creates network entities and ip addresses as specified in the allocation network map.
// created networks are added to the machine allocation directly after their creation. This way, the rollback mechanism
// is enabled to clean up networks that were already created.
func makeNetworks(ds *datastore.RethinkStore, ipamer ipam.IPAMer, allocationSpec *machineAllocationSpec, networks allocationNetworkMap, alloc *metal.MachineAllocation) error {
	for _, n := range networks {
		machineNetwork, err := makeMachineNetwork(ds, ipamer, allocationSpec, n)
		if err != nil {
			return err
		}
		alloc.MachineNetworks = append(alloc.MachineNetworks, machineNetwork)
	}

	// the metal-networker expects to have the same unique ASN on all networks of this machine
	asn, err := makeASN(networks)
	if err != nil {
		return err
	}
	for _, n := range alloc.MachineNetworks {
		n.ASN = asn
	}

	return nil
}

func gatherNetworks(ds *datastore.RethinkStore, ipamer ipam.IPAMer, allocationSpec *machineAllocationSpec) (allocationNetworkMap, error) {
	partition, err := ds.FindPartition(allocationSpec.PartitionID)
	if err != nil {
		return nil, fmt.Errorf("partition cannot be found: %v", err)
	}

	var privateSuperNetworks metal.Networks
	boolTrue := true
	err = ds.SearchNetworks(&datastore.NetworkSearchQuery{PrivateSuper: &boolTrue}, &privateSuperNetworks)
	if err != nil {
		return nil, errors.Wrap(err, "partition has no private super network")
	}

	specNetworks, err := gatherNetworksFromSpec(ds, allocationSpec, partition, privateSuperNetworks)
	if err != nil {
		return nil, err
	}

	var underlayNetwork *allocationNetwork
	if allocationSpec.IsFirewall {
		underlayNetwork, err = gatherUnderlayNetwork(ds, allocationSpec, partition)
		if err != nil {
			return nil, err
		}
	}

	// assemble result
	result := specNetworks
	if underlayNetwork != nil {
		result[underlayNetwork.network.ID] = underlayNetwork
	}

	return result, nil
}

func gatherNetworksFromSpec(ds *datastore.RethinkStore, allocationSpec *machineAllocationSpec, partition *metal.Partition, privateSuperNetworks metal.Networks) (allocationNetworkMap, error) {
	var partitionPrivateSuperNetwork *metal.Network
	for _, privateSuperNetwork := range privateSuperNetworks {
		if partition.ID == privateSuperNetwork.PartitionID {
			partitionPrivateSuperNetwork = &privateSuperNetwork
			break
		}
	}
	if partitionPrivateSuperNetwork == nil {
		return nil, fmt.Errorf("partition %s does not have a private super network", partition.ID)
	}

	// what do we have to prevent:
	// - user wants to place his machine in a network that does not belong to the project in which the machine is being placed
	// - user wants a machine with a private network that is not in the partition of the machine
	// - user wants to define multiple private networks for his machine
	// - user must define one private network
	// - user specifies administrative networks, i.e. underlay or privatesuper networks
	// - user's private network is specified with noauto, which would make the machine have no ip address

	specNetworks := make(map[string]*allocationNetwork)
	var privateNetwork *allocationNetwork

	for _, networkSpec := range allocationSpec.Networks {
		auto := true
		if networkSpec.AutoAcquireIP != nil {
			auto = *networkSpec.AutoAcquireIP
		}

		network, err := ds.FindNetworkByID(networkSpec.NetworkID)
		if err != nil {
			return nil, err
		}

		if network.Underlay {
			return nil, fmt.Errorf("underlay networks are not allowed to be set explicitly: %s", network.ID)
		}
		if network.PrivateSuper {
			return nil, fmt.Errorf("private super networks are not allowed to be set explicitly: %s", network.ID)
		}

		n := &allocationNetwork{
			network:   network,
			auto:      auto,
			ips:       []metal.IP{},
			isPrivate: false,
		}

		for _, privateSuperNetwork := range privateSuperNetworks {
			if network.ParentNetworkID == privateSuperNetwork.ID {
				// this is the user given private network
				if privateNetwork != nil {
					return nil, fmt.Errorf("multiple private networks provided, which is not allowed")
				}
				if network.PartitionID != partitionPrivateSuperNetwork.PartitionID {
					return nil, fmt.Errorf("the private network must be in the partition where the machine is going to be placed")
				}
				n.isPrivate = true
				privateNetwork = n
				break
			}
		}

		specNetworks[network.ID] = n
	}

	if len(specNetworks) != len(allocationSpec.Networks) {
		return nil, fmt.Errorf("given network ids are not unique")
	}

	if privateNetwork == nil {
		return nil, fmt.Errorf("no private network given")
	}

	if privateNetwork.network.ProjectID != allocationSpec.ProjectID {
		return nil, fmt.Errorf("the given private network does not belong to the project, which is not allowed")
	}

	for _, ipString := range allocationSpec.IPs {
		ip, err := ds.FindIPByID(ipString)
		if err != nil {
			return nil, err
		}
		if ip.ProjectID != allocationSpec.ProjectID {
			return nil, fmt.Errorf("given ip %q with project id %q does not belong to the project of this allocation: %s", ip.IPAddress, ip.ProjectID, allocationSpec.ProjectID)
		}
		network, ok := specNetworks[ip.NetworkID]
		if !ok {
			return nil, fmt.Errorf("given ip %q is not in any of the given networks, which is required", ip.IPAddress)
		}
		s := ip.GetScope()
		if s != metal.ScopeMachine && s != metal.ScopeProject {
			return nil, fmt.Errorf("given ip %q is not available for direct attachment to machine because it is already in use", ip.IPAddress)
		}

		network.auto = false
		network.ips = append(network.ips, *ip)
	}

	if !privateNetwork.auto && len(privateNetwork.ips) == 0 {
		return nil, fmt.Errorf("the private network has no auto ip acquisition, but no suitable IPs were provided, which would lead into a machine having no ip address")
	}

	return specNetworks, nil
}

func gatherUnderlayNetwork(ds *datastore.RethinkStore, allocationSpec *machineAllocationSpec, partition *metal.Partition) (*allocationNetwork, error) {
	boolTrue := true
	var underlays metal.Networks
	err := ds.SearchNetworks(&datastore.NetworkSearchQuery{PartitionID: &partition.ID, Underlay: &boolTrue}, &underlays)
	if err != nil {
		return nil, err
	}
	if len(underlays) == 0 {
		return nil, fmt.Errorf("no underlay found in the given partition: %v", err)
	}
	if len(underlays) > 1 {
		return nil, fmt.Errorf("more than one underlay network in partition %s in the database, which should not be the case", partition.ID)
	}
	underlay := &underlays[0]

	return &allocationNetwork{
		network:   underlay,
		auto:      true,
		isPrivate: false,
	}, nil
}

func makeMachineNetwork(ds *datastore.RethinkStore, ipamer ipam.IPAMer, allocationSpec *machineAllocationSpec, n *allocationNetwork) (*metal.MachineNetwork, error) {
	if n.auto {
		ipAddress, ipParentCidr, err := allocateIP(n.network, "", ipamer)
		if err != nil {
			return nil, fmt.Errorf("unable to allocate an ip in network: %s %#v", n.network.ID, err)
		}
		ip := &metal.IP{
			IPAddress:        ipAddress,
			ParentPrefixCidr: ipParentCidr,
			Name:             allocationSpec.Name,
			Description:      "autoassigned",
			NetworkID:        n.network.ID,
			Type:             metal.Ephemeral,
			ProjectID:        allocationSpec.ProjectID,
		}
		ip.AddMachineId(allocationSpec.UUID)
		err = ds.CreateIP(ip)
		if err != nil {
			return nil, err
		}
		n.ips = append(n.ips, *ip)
	}

	ipAddresses := []string{}
	for _, ip := range n.ips {
		new := ip
		new.AddMachineId(allocationSpec.UUID)
		err := ds.UpdateIP(&ip, &new)
		if err != nil {
			return nil, err
		}
		ipAddresses = append(ipAddresses, ip.IPAddress)
	}

	machineNetwork := metal.MachineNetwork{
		NetworkID:           n.network.ID,
		Prefixes:            n.network.Prefixes.String(),
		IPs:                 ipAddresses,
		DestinationPrefixes: n.network.DestinationPrefixes.String(),
		Private:             n.isPrivate,
		Underlay:            n.network.Underlay,
		Nat:                 n.network.Nat,
		Vrf:                 n.network.Vrf,
	}

	return &machineNetwork, nil
}

// makeASN we can use the IP of the private network (which always have to be present and unique)
// for generating a unique ASN.
func makeASN(networks allocationNetworkMap) (int64, error) {
	privateNetwork, err := getPrivateNetwork(networks)
	if err != nil {
		return 0, err
	}

	if len(privateNetwork.ips) == 0 {
		return 0, fmt.Errorf("private network has no IPs, which would result in a machine without an IP")
	}

	asn, err := privateNetwork.ips[0].ASN()
	if err != nil {
		return 0, err
	}

	return asn, nil
}

// makeMachineTags constructs the tags of the machine.
// following tags are added in the following precedence (from lowest to highest in case of duplication):
// - external network labels (concatenated, from all machine networks that this machine belongs to)
// - private network labels (concatenated)
// - user given tags (from allocation spec)
// - system tags (immutable information from the metal-api that are useful for the end user, e.g. machine rack and chassis)
func makeMachineTags(m *metal.Machine, networks allocationNetworkMap, userTags []string) []string {
	labels := make(map[string]string)

	for _, n := range networks {
		if !n.isPrivate {
			for k, v := range n.network.Labels {
				labels[k] = v
			}
		}
	}

	privateNetwork, _ := getPrivateNetwork(networks)
	if privateNetwork != nil {
		for k, v := range privateNetwork.network.Labels {
			labels[k] = v
		}
	}

	// as user labels are given as an array, we need to figure out if label-like tags were provided.
	// otherwise the user could provide confusing information like:
	// - machine.metal-stack.io/chassis=123
	// - machine.metal-stack.io/chassis=789
	userLabels := make(map[string]string)
	actualUserTags := []string{}
	for _, tag := range userTags {
		if strings.Contains(tag, "=") {
			parts := strings.SplitN(tag, "=", 2)
			userLabels[parts[0]] = parts[1]
		} else {
			actualUserTags = append(actualUserTags, tag)
		}
	}
	for k, v := range userLabels {
		labels[k] = v
	}

	for k, v := range makeMachineSystemLabels(m) {
		labels[k] = v
	}

	tags := actualUserTags
	for k, v := range labels {
		tags = append(tags, fmt.Sprintf("%s=%s", k, v))
	}

	return uniqueTags(tags)
}

func makeMachineSystemLabels(m *metal.Machine) map[string]string {
	labels := make(map[string]string)
	for _, n := range m.Allocation.MachineNetworks {
		if n.Private {
			if n.ASN != 0 {
				labels[tag.MachineNetworkPrimaryASN] = strconv.FormatInt(n.ASN, 10)
				break
			}
		}
	}
	if m.RackID != "" {
		labels[tag.MachineRack] = m.RackID
	}
	if m.IPMI.Fru.ChassisPartSerial != "" {
		labels[tag.MachineChassis] = m.IPMI.Fru.ChassisPartSerial
	}
	return labels
}

// uniqueTags the last added tags will be kept!
func uniqueTags(tags []string) []string {
	tagSet := make(map[string]bool)
	for _, t := range tags {
		tagSet[t] = true
	}
	uniqueTags := []string{}
	for k := range tagSet {
		uniqueTags = append(uniqueTags, k)
	}
	return uniqueTags
}

func (r machineResource) finalizeAllocation(request *restful.Request, response *restful.Response) {
	var requestPayload v1.MachineFinalizeAllocationRequest
	err := request.ReadEntity(&requestPayload)
	if checkError(request, response, utils.CurrentFuncName(), err) {
		return
	}

	id := request.PathParameter("id")
	m, err := r.ds.FindMachineByID(id)
	if checkError(request, response, utils.CurrentFuncName(), err) {
		return
	}

	if m.Allocation == nil {
		if checkError(request, response, utils.CurrentFuncName(), fmt.Errorf("the machine %q is not allocated", id)) {
			return
		}
	}

	old := *m

	m.Allocation.ConsolePassword = requestPayload.ConsolePassword
	m.Allocation.MachineSetup = &metal.MachineSetup{
		ImageID:      m.Allocation.ImageID,
		PrimaryDisk:  requestPayload.PrimaryDisk,
		OSPartition:  requestPayload.OSPartition,
		Initrd:       requestPayload.Initrd,
		Cmdline:      requestPayload.Cmdline,
		Kernel:       requestPayload.Kernel,
		BootloaderID: requestPayload.BootloaderID,
	}
	m.Allocation.Reinstall = false

	err = r.ds.UpdateMachine(&old, m)
	if checkError(request, response, utils.CurrentFuncName(), err) {
		return
	}

	var vrf = ""
	imgs, err := r.ds.ListImages()
	if checkError(request, response, utils.CurrentFuncName(), err) {
		return
	}

	if m.IsFirewall(imgs.ByID()) {
		// if a machine has multiple networks, it serves as firewall, so it can not be enslaved into the tenant vrf
		vrf = "default"
	} else {
		for _, mn := range m.Allocation.MachineNetworks {
			if mn.Private {
				vrf = fmt.Sprintf("vrf%d", mn.Vrf)
				break
			}
		}
	}

	_, err = setVrfAtSwitches(r.ds, m, vrf)
	if err != nil {
		if checkError(request, response, utils.CurrentFuncName(), fmt.Errorf("the machine %q could not be enslaved into the vrf %s", id, vrf)) {
			return
		}
	}

	err = response.WriteHeaderAndEntity(http.StatusOK, makeMachineResponse(m, r.ds, utils.Logger(request).Sugar()))
	if err != nil {
		zapup.MustRootLogger().Error("Failed to send response", zap.Error(err))
		return
	}
}

func (r machineResource) freeMachine(request *restful.Request, response *restful.Response) {
	id := request.PathParameter("id")
	m, err := r.ds.FindMachineByID(id)
	if checkError(request, response, utils.CurrentFuncName(), err) {
		return
	}
	logger := utils.Logger(request).Sugar()

	err = r.actor.freeMachine(r, m)
	if checkError(request, response, utils.CurrentFuncName(), err) {
		return
	}

	err = response.WriteHeaderAndEntity(http.StatusOK, makeMachineResponse(m, r.ds, logger))
	if err != nil {
		logger.Error("Failed to send response", zap.Error(err))
	}
}

// reinstallMachine reinstalls the requested machine with given image by either allocating
// the machine if not yet allocated or not modifying any other allocation parameter than 'ImageID'
// and 'Reinstall' set to true.
// If the given image ID is nil, it deletes the machine instead.
func (r machineResource) reinstallMachine(request *restful.Request, response *restful.Response) {
	var requestPayload v1.MachineReinstallRequest
	err := request.ReadEntity(&requestPayload)
	if checkError(request, response, utils.CurrentFuncName(), err) {
		return
	}

	id := request.PathParameter("id")
	m, err := r.ds.FindMachineByID(id)
	if checkError(request, response, utils.CurrentFuncName(), err) {
		return
	}

	logger := utils.Logger(request).Sugar()

	if m.Allocation != nil && m.State.Value != metal.LockedState {
		old := *m

		m.Allocation.Reinstall = true
		m.Allocation.ImageID = requestPayload.ImageID

		resp := makeMachineResponse(m, r.ds, logger)
		if resp.Allocation.Image != nil {
			err = r.ds.UpdateMachine(&old, m)
			if checkError(request, response, utils.CurrentFuncName(), err) {
				return
			}
			logger.Infow("marked machine to get reinstalled", "machineID", m.ID)

			err = deleteVRFSwitches(r.ds, m, logger.Desugar())
			if checkError(request, response, utils.CurrentFuncName(), err) {
				return
			}

			err = publishDeleteEvent(r, m, logger.Desugar())
			if checkError(request, response, utils.CurrentFuncName(), err) {
				return
			}

			err = publishMachineCmd(logger, m, r, metal.MachineReinstall)
			if err != nil {
				logger.Errorw("unable to publish machine command", "command", metal.MachineReinstall, "machineID", m.ID, "error", err)
			}

			err = response.WriteHeaderAndEntity(http.StatusOK, resp)
			if err != nil {
				logger.Error("Failed to send response", zap.Error(err))
			}

			return
		}
	}

	err = response.WriteHeaderAndEntity(http.StatusBadRequest, httperrors.NewHTTPError(http.StatusBadRequest, fmt.Errorf("machine either locked, not allocated yet or invalid image ID specified")))
	if err != nil {
		logger.Error("Failed to send response", zap.Error(err))
	}
}

func (r machineResource) abortReinstallMachine(request *restful.Request, response *restful.Response) {
	var requestPayload v1.MachineAbortReinstallRequest
	err := request.ReadEntity(&requestPayload)
	if checkError(request, response, utils.CurrentFuncName(), err) {
		return
	}

	id := request.PathParameter("id")
	m, err := r.ds.FindMachineByID(id)
	if checkError(request, response, utils.CurrentFuncName(), err) {
		return
	}

	logger := utils.Logger(request).Sugar()

	var bootInfo *v1.BootInfo

	if m.Allocation != nil && !requestPayload.PrimaryDiskWiped {
		old := *m

		m.Allocation.Reinstall = false
		if m.Allocation.MachineSetup != nil {
			m.Allocation.ImageID = m.Allocation.MachineSetup.ImageID
		}

		err = r.ds.UpdateMachine(&old, m)
		if checkError(request, response, utils.CurrentFuncName(), err) {
			return
		}
		logger.Infow("removed reinstall mark", "machineID", m.ID)

		if m.Allocation.MachineSetup != nil {
			bootInfo = &v1.BootInfo{
				ImageID:      m.Allocation.MachineSetup.ImageID,
				PrimaryDisk:  m.Allocation.MachineSetup.PrimaryDisk,
				OSPartition:  m.Allocation.MachineSetup.OSPartition,
				Initrd:       m.Allocation.MachineSetup.Initrd,
				Cmdline:      m.Allocation.MachineSetup.Cmdline,
				Kernel:       m.Allocation.MachineSetup.Kernel,
				BootloaderID: m.Allocation.MachineSetup.BootloaderID,
			}
		}
	}

	err = response.WriteHeaderAndEntity(http.StatusOK, bootInfo)
	if err != nil {
		logger.Error("Failed to send response", zap.Error(err))
	}
}

func deleteVRFSwitches(ds *datastore.RethinkStore, m *metal.Machine, logger *zap.Logger) error {
	logger.Info("set VRF at switch", zap.String("machineID", m.ID))
	_, err := setVrfAtSwitches(ds, m, "")
	if err != nil {
		logger.Error("cannot delete vrf switches", zap.String("machineID", m.ID), zap.Error(err))
		return fmt.Errorf("cannot delete vrf switches: %w", err)
	}
	return nil
}

func publishDeleteEvent(publisher bus.Publisher, m *metal.Machine, logger *zap.Logger) error {
	logger.Info("publish machine delete event", zap.String("machineID", m.ID))
	deleteEvent := metal.MachineEvent{Type: metal.DELETE, OldMachineID: m.ID}
	err := publisher.Publish(metal.TopicMachine.GetFQN(m.PartitionID), deleteEvent)
	if err != nil {
		logger.Error("cannot publish delete event", zap.String("machineID", m.ID), zap.Error(err))
		return fmt.Errorf("cannot publish delete event: %w", err)
	}
	return nil
}

func (r machineResource) getProvisioningEventContainer(request *restful.Request, response *restful.Response) {
	id := request.PathParameter("id")

	// check for existence of the machine
	_, err := r.ds.FindMachineByID(id)
	if checkError(request, response, utils.CurrentFuncName(), err) {
		return
	}

	ec, err := r.ds.FindProvisioningEventContainer(id)
	if checkError(request, response, utils.CurrentFuncName(), err) {
		return
	}
	err = response.WriteHeaderAndEntity(http.StatusOK, v1.NewMachineRecentProvisioningEvents(ec))
	if err != nil {
		zapup.MustRootLogger().Error("Failed to send response", zap.Error(err))
		return
	}
}

func (r machineResource) addProvisioningEvent(request *restful.Request, response *restful.Response) {
	id := request.PathParameter("id")
	m, err := r.ds.FindMachineByID(id)
	if err != nil && !metal.IsNotFound(err) {
		if checkError(request, response, utils.CurrentFuncName(), err) {
			return
		}
	}

	// an event can actually create an empty machine. This enables us to also catch the very first PXE Booting event
	// in a machine lifecycle
	if m == nil {
		m = &metal.Machine{
			Base: metal.Base{
				ID: id,
			},
		}
		err = r.ds.CreateMachine(m)
		if checkError(request, response, utils.CurrentFuncName(), err) {
			return
		}
	}

	var requestPayload v1.MachineProvisioningEvent
	err = request.ReadEntity(&requestPayload)
	if checkError(request, response, utils.CurrentFuncName(), err) {
		return
	}
	ok := metal.AllProvisioningEventTypes[metal.ProvisioningEventType(requestPayload.Event)]
	if !ok {
		if checkError(request, response, utils.CurrentFuncName(), fmt.Errorf("unknown provisioning event")) {
			return
		}
	}

	ec, err := r.provisioningEventForMachine(id, requestPayload)
	if checkError(request, response, utils.CurrentFuncName(), err) {
		return
	}

	err = response.WriteHeaderAndEntity(http.StatusOK, v1.NewMachineRecentProvisioningEvents(ec))
	if err != nil {
		zapup.MustRootLogger().Error("Failed to send response", zap.Error(err))
		return
	}
}

func (r machineResource) provisioningEventForMachine(machineID string, e v1.MachineProvisioningEvent) (*metal.ProvisioningEventContainer, error) {
	ec, err := r.ds.FindProvisioningEventContainer(machineID)
	if err != nil && !metal.IsNotFound(err) {
		return nil, err
	}

	if ec == nil {
		ec = &metal.ProvisioningEventContainer{
			Base: metal.Base{
				ID: machineID,
			},
			Liveliness: metal.MachineLivelinessAlive,
		}
	}
	now := time.Now()
	ec.LastEventTime = &now

	event := metal.ProvisioningEvent{
		Time:    now,
		Event:   metal.ProvisioningEventType(e.Event),
		Message: e.Message,
	}
	if event.Event == metal.ProvisioningEventAlive {
		zapup.MustRootLogger().Sugar().Debugw("received provisioning alive event", "id", ec.ID)
		ec.Liveliness = metal.MachineLivelinessAlive
	} else if event.Event == metal.ProvisioningEventPhonedHome && len(ec.Events) > 0 && ec.Events[0].Event == metal.ProvisioningEventPhonedHome {
		zapup.MustRootLogger().Sugar().Debugw("swallowing repeated phone home event", "id", ec.ID)
		ec.Liveliness = metal.MachineLivelinessAlive
	} else {
		ec.Events = append([]metal.ProvisioningEvent{event}, ec.Events...)
		ec.IncompleteProvisioningCycles = ec.CalculateIncompleteCycles(zapup.MustRootLogger().Sugar())
		ec.Liveliness = metal.MachineLivelinessAlive
	}
	ec.TrimEvents(metal.ProvisioningEventsInspectionLimit)

	err = r.ds.UpsertProvisioningEventContainer(ec)
	return ec, err
}

// MachineLiveliness evaluates whether machines are still alive or if they have died
func MachineLiveliness(ds *datastore.RethinkStore, logger *zap.SugaredLogger) error {
	logger.Info("machine liveliness was requested")

	machines, err := ds.ListMachines()
	if err != nil {
		return err
	}

	liveliness := make(metrics.PartitionLiveliness)

	unknown := 0
	alive := 0
	dead := 0
	errors := 0
	for _, m := range machines {
		p := liveliness[m.PartitionID]
		lvlness, err := evaluateMachineLiveliness(ds, m)
		if err != nil {
			logger.Errorw("cannot update liveliness", "error", err, "machine", m)
			errors++
			// fall through, so the rest of the machines is getting evaluated
		}
		switch lvlness {
		case metal.MachineLivelinessAlive:
			alive++
			p.Alive++
		case metal.MachineLivelinessDead:
			dead++
			p.Dead++
		default:
			unknown++
			p.Unknown++
		}
		liveliness[m.PartitionID] = p
	}

	metrics.ProvideLiveliness(liveliness)

	logger.Infow("machine liveliness evaluated", "alive", alive, "dead", dead, "unknown", unknown, "errors", errors)

	return nil
}

func evaluateMachineLiveliness(ds *datastore.RethinkStore, m metal.Machine) (metal.MachineLiveliness, error) {
	provisioningEvents, err := ds.FindProvisioningEventContainer(m.ID)
	if err != nil {
		// we have no provisioning events... we cannot tell
		return metal.MachineLivelinessUnknown, fmt.Errorf("no provisioningEvents found for ID: %s", m.ID)
	}

	old := *provisioningEvents

	if provisioningEvents.LastEventTime != nil {
		if time.Since(*provisioningEvents.LastEventTime) > metal.MachineDeadAfter {
			if m.Allocation != nil {
				// the machine is either dead or the customer did turn off the phone home service
				provisioningEvents.Liveliness = metal.MachineLivelinessUnknown
			} else {
				// the machine is just dead
				provisioningEvents.Liveliness = metal.MachineLivelinessDead
			}
		} else {
			provisioningEvents.Liveliness = metal.MachineLivelinessAlive
		}
		err = ds.UpdateProvisioningEventContainer(&old, provisioningEvents)
		if err != nil {
			return provisioningEvents.Liveliness, err
		}
	}

	return provisioningEvents.Liveliness, nil
}

// ResurrectMachines attempts to resurrect machines that are obviously dead
func ResurrectMachines(ds *datastore.RethinkStore, publisher bus.Publisher, ep *bus.Endpoints, ipamer ipam.IPAMer, logger *zap.SugaredLogger) error {
	logger.Info("machine resurrection was requested")

	machines, err := ds.ListMachines()
	if err != nil {
		return err
	}

	act, err := newAsyncActor(logger.Desugar(), ep, ds, ipamer)
	if err != nil {
		return err
	}

	for _, m := range machines {
		if m.Allocation != nil {
			continue
		}

		provisioningEvents, err := ds.FindProvisioningEventContainer(m.ID)
		if err != nil {
			// we have no provisioning events... we cannot tell
			logger.Debugw("no provisioningEvents found for resurrection", "machineID", m.ID, "error", err)
			continue
		}

		if provisioningEvents.Liveliness != metal.MachineLivelinessDead {
			continue
		}

		if provisioningEvents.LastEventTime == nil {
			continue
		}

		if time.Since(*provisioningEvents.LastEventTime) < metal.MachineResurrectAfter {
			continue
		}

		logger.Infow("resurrecting dead machine", "machineID", m.ID, "liveliness", provisioningEvents.Liveliness, "since", time.Since(*provisioningEvents.LastEventTime).String())
		err = act.freeMachine(publisher, &m)
		if err != nil {
			logger.Errorw("error during machine resurrection", "machineID", m.ID, "error", err)
		}
	}

	logger.Info("finished machine resurrection")

	return nil
}

func (r machineResource) machineOn(request *restful.Request, response *restful.Response) {
	r.machineCmd("machineOn", metal.MachineOnCmd, request, response)
}

func (r machineResource) machineOff(request *restful.Request, response *restful.Response) {
	r.machineCmd("machineOff", metal.MachineOffCmd, request, response)
}

func (r machineResource) machineReset(request *restful.Request, response *restful.Response) {
	r.machineCmd("machineReset", metal.MachineResetCmd, request, response)
}

func (r machineResource) machineBios(request *restful.Request, response *restful.Response) {
	r.machineCmd("machineBios", metal.MachineBiosCmd, request, response)
}

func (r machineResource) chassisIdentifyLEDOn(request *restful.Request, response *restful.Response) {
	r.machineCmd("chassisIdentifyLEDOn", metal.ChassisIdentifyLEDOnCmd, request, response, request.PathParameter("description"))
}

func (r machineResource) chassisIdentifyLEDOff(request *restful.Request, response *restful.Response) {
	r.machineCmd("chassisIdentifyLEDOff", metal.ChassisIdentifyLEDOffCmd, request, response, request.PathParameter("description"))
}

func (r machineResource) machineCmd(op string, cmd metal.MachineCommand, request *restful.Request, response *restful.Response, params ...string) {
	logger := utils.Logger(request).Sugar()
	id := request.PathParameter("id")

	m, err := r.ds.FindMachineByID(id)
	if checkError(request, response, op, err) {
		return
	}

	switch op {
	case "machineReset", "machineOff":
		event := string(metal.ProvisioningEventPlannedReboot)
		_, err = r.provisioningEventForMachine(id, v1.MachineProvisioningEvent{Time: time.Now(), Event: event, Message: op})
		if checkError(request, response, utils.CurrentFuncName(), err) {
			return
		}
	}

	err = publishMachineCmd(logger, m, r, cmd, params...)
	if checkError(request, response, utils.CurrentFuncName(), err) {
		return
	}

	err = response.WriteHeaderAndEntity(http.StatusOK, makeMachineResponse(m, r.ds, utils.Logger(request).Sugar()))
	if err != nil {
		zapup.MustRootLogger().Error("Failed to send response", zap.Error(err))
		return
	}
}

func publishMachineCmd(logger *zap.SugaredLogger, m *metal.Machine, publisher bus.Publisher, cmd metal.MachineCommand, params ...string) error {
	pp := []string{}
	for _, p := range params {
		if len(p) > 0 {
			pp = append(pp, p)
		}
	}
	evt := metal.MachineEvent{
		Type: metal.COMMAND,
		Cmd: &metal.MachineExecCommand{
			Command:         cmd,
			Params:          pp,
			TargetMachineID: m.ID,
		},
	}

	logger.Infow("publish event", "event", evt, "command", *evt.Cmd)
	err := publisher.Publish(metal.TopicMachine.GetFQN(m.PartitionID), evt)
	if err != nil {
		return err
	}

	return nil
}

func machineHasIssues(m *v1.MachineResponse) bool {
	if m.Partition == nil {
		return true
	}
	if !metal.MachineLivelinessAlive.Is(m.Liveliness) {
		return true
	}
	if m.Allocation == nil && len(m.RecentProvisioningEvents.Events) > 0 && metal.ProvisioningEventPhonedHome.Is(m.RecentProvisioningEvents.Events[0].Event) {
		// not allocated, but phones home
		return true
	}
	if m.RecentProvisioningEvents.IncompleteProvisioningCycles != "" && m.RecentProvisioningEvents.IncompleteProvisioningCycles != "0" {
		// Machines with incomplete cycles but in "Waiting" state are considered available
		if len(m.RecentProvisioningEvents.Events) > 0 && !metal.ProvisioningEventWaiting.Is(m.RecentProvisioningEvents.Events[0].Event) {
			return true
		}
	}

	return false
}

func makeMachineResponse(m *metal.Machine, ds *datastore.RethinkStore, logger *zap.SugaredLogger) *v1.MachineResponse {
	s, p, i, ec := findMachineReferencedEntities(m, ds, logger)
	return v1.NewMachineResponse(m, s, p, i, ec)
}

func makeMachineResponseList(ms metal.Machines, ds *datastore.RethinkStore, logger *zap.SugaredLogger) []*v1.MachineResponse {
	sMap, pMap, iMap, ecMap := getMachineReferencedEntityMaps(ds, logger)

	result := []*v1.MachineResponse{}

	for index := range ms {
		var s *metal.Size
		if ms[index].SizeID != "" {
			sizeEntity := sMap[ms[index].SizeID]
			s = &sizeEntity
		}
		var p *metal.Partition
		if ms[index].PartitionID != "" {
			partitionEntity := pMap[ms[index].PartitionID]
			p = &partitionEntity
		}
		var i *metal.Image
		if ms[index].Allocation != nil {
			if ms[index].Allocation.ImageID != "" {
				imageEntity := iMap[ms[index].Allocation.ImageID]
				i = &imageEntity
			}
		}
		ec := ecMap[ms[index].ID]
		result = append(result, v1.NewMachineResponse(&ms[index], s, p, i, &ec))
	}

	return result
}

func makeMachineIPMIResponse(m *metal.Machine, ds *datastore.RethinkStore, logger *zap.SugaredLogger) *v1.MachineIPMIResponse {
	s, p, i, ec := findMachineReferencedEntities(m, ds, logger)
	return v1.NewMachineIPMIResponse(m, s, p, i, ec)
}

func makeMachineIPMIResponseList(ms metal.Machines, ds *datastore.RethinkStore, logger *zap.SugaredLogger) []*v1.MachineIPMIResponse {
	sMap, pMap, iMap, ecMap := getMachineReferencedEntityMaps(ds, logger)

	result := []*v1.MachineIPMIResponse{}

	for index := range ms {
		var s *metal.Size
		if ms[index].SizeID != "" {
			sizeEntity := sMap[ms[index].SizeID]
			s = &sizeEntity
		}
		var p *metal.Partition
		if ms[index].PartitionID != "" {
			partitionEntity := pMap[ms[index].PartitionID]
			p = &partitionEntity
		}
		var i *metal.Image
		if ms[index].Allocation != nil {
			if ms[index].Allocation.ImageID != "" {
				imageEntity := iMap[ms[index].Allocation.ImageID]
				i = &imageEntity
			}
		}
		ec := ecMap[ms[index].ID]
		result = append(result, v1.NewMachineIPMIResponse(&ms[index], s, p, i, &ec))
	}

	return result
}

func findMachineReferencedEntities(m *metal.Machine, ds *datastore.RethinkStore, logger *zap.SugaredLogger) (*metal.Size, *metal.Partition, *metal.Image, *metal.ProvisioningEventContainer) {
	var err error

	var s *metal.Size
	if m.SizeID != "" {
		if m.SizeID == metal.UnknownSize.GetID() {
			s = metal.UnknownSize
		} else {
			s, err = ds.FindSize(m.SizeID)
			if err != nil {
				logger.Errorw("machine references size, but size cannot be found in database", "machineID", m.ID, "sizeID", m.SizeID, "error", err)
			}
		}
	}

	var p *metal.Partition
	if m.PartitionID != "" {
		p, err = ds.FindPartition(m.PartitionID)
		if err != nil {
			logger.Errorw("machine references partition, but partition cannot be found in database", "machineID", m.ID, "partitionID", m.PartitionID, "error", err)
		}
	}

	var i *metal.Image
	if m.Allocation != nil {
		if m.Allocation.ImageID != "" {
			i, err = ds.GetImage(m.Allocation.ImageID)
			if err != nil {
				logger.Errorw("machine references image, but image cannot be found in database", "machineID", m.ID, "imageID", m.Allocation.ImageID, "error", err)
			}
		}
	}

	var ec *metal.ProvisioningEventContainer
	try, err := ds.FindProvisioningEventContainer(m.ID)
	if err != nil {
		logger.Errorw("machine has no provisioning event container in the database", "machineID", m.ID, "error", err)
	} else {
		ec = try
	}

	return s, p, i, ec
}

func getMachineReferencedEntityMaps(ds *datastore.RethinkStore, logger *zap.SugaredLogger) (metal.SizeMap, metal.PartitionMap, metal.ImageMap, metal.ProvisioningEventContainerMap) {
	s, err := ds.ListSizes()
	if err != nil {
		logger.Errorw("sizes could not be listed", "error", err)
	}

	p, err := ds.ListPartitions()
	if err != nil {
		logger.Errorw("partitions could not be listed", "error", err)
	}

	i, err := ds.ListImages()
	if err != nil {
		logger.Errorw("images could not be listed", "error", err)
	}

	ec, err := ds.ListProvisioningEventContainers()
	if err != nil {
		logger.Errorw("provisioning event containers could not be listed", "error", err)
	}

	return s.ByID(), p.ByID(), i.ByID(), ec.ByID()
}

func (s machineAllocationSpec) noautoNetworkN() int {
	result := 0
	for _, net := range s.Networks {
		if net.AutoAcquireIP != nil && !*net.AutoAcquireIP {
			result++
		}
	}
	return result
}

func (s machineAllocationSpec) autoNetworkN() int {
	return len(s.Networks) - s.noautoNetworkN()
}<|MERGE_RESOLUTION|>--- conflicted
+++ resolved
@@ -28,7 +28,7 @@
 	"github.com/metal-stack/metal-api/cmd/metal-api/internal/utils"
 
 	"github.com/dustin/go-humanize"
-	restfulspec "github.com/emicklei/go-restful-openapi/v2"
+	restfulspec "github.com/emicklei/go-restful-openapi"
 	"github.com/emicklei/go-restful/v3"
 	"github.com/metal-stack/metal-api/cmd/metal-api/internal/metrics"
 	"github.com/metal-stack/metal-lib/bus"
@@ -829,11 +829,7 @@
 		IsFirewall:  false,
 	}
 
-<<<<<<< HEAD
-	m, err := allocateMachine(r.ds, r.ipamer, &spec, r.mdc, r.waitServer)
-=======
-	m, err := allocateMachine(utils.Logger(request).Sugar(), r.ds, r.ipamer, &spec, r.mdc, r.actor)
->>>>>>> e4f71430
+	m, err := allocateMachine(utils.Logger(request).Sugar(), r.ds, r.ipamer, &spec, r.mdc, r.actor, r.waitServer)
 	if checkError(request, response, utils.CurrentFuncName(), err) {
 		utils.Logger(request).Sugar().Errorw("machine allocation went wrong", "error", err)
 		return
@@ -846,11 +842,7 @@
 	}
 }
 
-<<<<<<< HEAD
-func allocateMachine(ds *datastore.RethinkStore, ipamer ipam.IPAMer, allocationSpec *machineAllocationSpec, mdc mdm.Client, ws *grpc.WaitServer) (*metal.Machine, error) {
-=======
-func allocateMachine(logger *zap.SugaredLogger, ds *datastore.RethinkStore, ipamer ipam.IPAMer, allocationSpec *machineAllocationSpec, mdc mdm.Client, actor *asyncActor) (*metal.Machine, error) {
->>>>>>> e4f71430
+func allocateMachine(logger *zap.SugaredLogger, ds *datastore.RethinkStore, ipamer ipam.IPAMer, allocationSpec *machineAllocationSpec, mdc mdm.Client, actor *asyncActor, ws *grpc.WaitServer) (*metal.Machine, error) {
 	err := validateAllocationSpec(allocationSpec)
 	if err != nil {
 		return nil, err
@@ -952,15 +944,7 @@
 
 	err = ws.NotifyAllocated(machine.ID)
 	if err != nil {
-<<<<<<< HEAD
 		return nil, fmt.Errorf("failed to notify machine allocation %q, %v", machine.ID, err)
-=======
-		updateErr := ds.UpdateMachine(machine, &old) // try rollback allocation
-		if updateErr != nil {
-			return nil, rollbackOnError(fmt.Errorf("during update rollback due to an error (%v), another error occurred: %v", err, updateErr))
-		}
-		return nil, rollbackOnError(fmt.Errorf("cannot allocate machine in DB: %v", err))
->>>>>>> e4f71430
 	}
 
 	return machine, nil
@@ -1471,7 +1455,7 @@
 	}
 	logger := utils.Logger(request).Sugar()
 
-	err = r.actor.freeMachine(r, m)
+	err = r.actor.freeMachine(r.Publisher, m)
 	if checkError(request, response, utils.CurrentFuncName(), err) {
 		return
 	}
@@ -1499,7 +1483,7 @@
 		return
 	}
 
-	logger := utils.Logger(request).Sugar()
+	logger := utils.Logger(request)
 
 	if m.Allocation != nil && m.State.Value != metal.LockedState {
 		old := *m
@@ -1507,27 +1491,27 @@
 		m.Allocation.Reinstall = true
 		m.Allocation.ImageID = requestPayload.ImageID
 
-		resp := makeMachineResponse(m, r.ds, logger)
+		resp := makeMachineResponse(m, r.ds, logger.Sugar())
 		if resp.Allocation.Image != nil {
 			err = r.ds.UpdateMachine(&old, m)
 			if checkError(request, response, utils.CurrentFuncName(), err) {
 				return
 			}
-			logger.Infow("marked machine to get reinstalled", "machineID", m.ID)
-
-			err = deleteVRFSwitches(r.ds, m, logger.Desugar())
+			logger.Info("marked machine to get reinstalled", zap.String("machineID", m.ID))
+
+			err = deleteVRFSwitches(r.ds, m, logger)
 			if checkError(request, response, utils.CurrentFuncName(), err) {
 				return
 			}
 
-			err = publishDeleteEvent(r, m, logger.Desugar())
+			err = publishDeleteEvent(r.Publisher, m, logger)
 			if checkError(request, response, utils.CurrentFuncName(), err) {
 				return
 			}
 
-			err = publishMachineCmd(logger, m, r, metal.MachineReinstall)
+			err = publishMachineCmd(logger.Sugar(), m, r.Publisher, metal.MachineReinstall)
 			if err != nil {
-				logger.Errorw("unable to publish machine command", "command", metal.MachineReinstall, "machineID", m.ID, "error", err)
+				logger.Error("unable to publish machine command", zap.String("command", string(metal.MachineReinstall)), zap.String("machineID", m.ID), zap.Error(err))
 			}
 
 			err = response.WriteHeaderAndEntity(http.StatusOK, resp)
@@ -1888,7 +1872,7 @@
 		}
 	}
 
-	err = publishMachineCmd(logger, m, r, cmd, params...)
+	err = publishMachineCmd(logger, m, r.Publisher, cmd, params...)
 	if checkError(request, response, utils.CurrentFuncName(), err) {
 		return
 	}
