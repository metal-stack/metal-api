package service

import (
	"context"
	"errors"
	"fmt"
	"net"
	"net/http"
	"strconv"
	"strings"
	"time"

	"github.com/avast/retry-go/v4"
<<<<<<< HEAD
	"github.com/metal-stack/metal-api/cmd/metal-api/internal/fsm"
=======
	"github.com/aws/aws-sdk-go/service/s3"
>>>>>>> 6c6c1d4a
	s3server "github.com/metal-stack/metal-api/cmd/metal-api/internal/service/s3client"
	"github.com/metal-stack/security"

	"golang.org/x/crypto/ssh"

	"github.com/metal-stack/metal-lib/httperrors"
	"github.com/metal-stack/metal-lib/pkg/tag"
	"github.com/metal-stack/metal-lib/zapup"
	"go.uber.org/multierr"
	"go.uber.org/zap"

	mdmv1 "github.com/metal-stack/masterdata-api/api/v1"
	mdm "github.com/metal-stack/masterdata-api/pkg/client"

	"github.com/metal-stack/metal-api/cmd/metal-api/internal/datastore"
	"github.com/metal-stack/metal-api/cmd/metal-api/internal/ipam"
	"github.com/metal-stack/metal-api/cmd/metal-api/internal/metal"
	v1 "github.com/metal-stack/metal-api/cmd/metal-api/internal/service/v1"
	"github.com/metal-stack/metal-api/cmd/metal-api/internal/utils"

	"github.com/dustin/go-humanize"
	restfulspec "github.com/emicklei/go-restful-openapi/v2"
	"github.com/emicklei/go-restful/v3"
	"github.com/metal-stack/metal-lib/bus"
)

type machineResource struct {
	webResource
	bus.Publisher
	ipamer          ipam.IPAMer
	mdc             mdm.Client
	actor           *asyncActor
	s3Client        *s3server.Client
	userGetter      security.UserGetter
	reasonMinLength uint
}

// machineAllocationSpec is a specification for a machine allocation
type machineAllocationSpec struct {
	Creator            string
	UUID               string
	Name               string
	Description        string
	Hostname           string
	ProjectID          string
	PartitionID        string
	Machine            *metal.Machine
	Size               *metal.Size
	Image              *metal.Image
	FilesystemLayoutID *string
	SSHPubKeys         []string
	UserData           string
	Tags               []string
	Networks           v1.MachineAllocationNetworks
	IPs                []string
	Role               metal.Role
}

// allocationNetwork is intermediate struct to create machine networks from regular networks during machine allocation
type allocationNetwork struct {
	network *metal.Network
	ips     []metal.IP
	auto    bool

	networkType metal.NetworkType
}

// allocationNetworkMap is a map of allocationNetworks with the network id as the key
type allocationNetworkMap map[string]*allocationNetwork

// The MachineAllocation contains the allocated machine or an error.
type MachineAllocation struct {
	Machine *metal.Machine
	Err     error
}

// An Allocation is a queue of allocated machines. You can read the machines
// to get the next allocated one.
type Allocation <-chan MachineAllocation

// An Allocator is a callback for some piece of code if this wants to read
// allocated machines.
type Allocator func(Allocation) error

// NewMachine returns a webservice for machine specific endpoints.
func NewMachine(
	ds *datastore.RethinkStore,
	pub bus.Publisher,
	ep *bus.Endpoints,
	ipamer ipam.IPAMer,
	mdc mdm.Client,
	s3Client *s3server.Client,
	userGetter security.UserGetter,
	reasonMinLength uint,
) (*restful.WebService, error) {
	r := machineResource{
		webResource: webResource{
			ds: ds,
		},
		Publisher:       pub,
		ipamer:          ipamer,
		mdc:             mdc,
		s3Client:        s3Client,
		userGetter:      userGetter,
		reasonMinLength: reasonMinLength,
	}
	var err error
	r.actor, err = newAsyncActor(zapup.MustRootLogger(), ep, ds, ipamer)
	if err != nil {
		return nil, fmt.Errorf("cannot create async actor: %w", err)
	}

	return r.webService(), nil
}

// webService creates the webservice endpoint
func (r machineResource) webService() *restful.WebService {
	ws := new(restful.WebService)
	ws.
		Path(BasePath + "v1/machine").
		Consumes(restful.MIME_JSON).
		Produces(restful.MIME_JSON)

	tags := []string{"machine"}

	ws.Route(ws.GET("/{id}").
		To(viewer(r.findMachine)).
		Operation("findMachine").
		Doc("get machine by id").
		Param(ws.PathParameter("id", "identifier of the machine").DataType("string")).
		Metadata(restfulspec.KeyOpenAPITags, tags).
		Writes(v1.MachineResponse{}).
		Returns(http.StatusOK, "OK", v1.MachineResponse{}).
		DefaultReturns("Error", httperrors.HTTPErrorResponse{}))

	ws.Route(ws.GET("/consolepassword").
		To(editor(r.getMachineConsolePassword)).
		Operation("getMachineConsolePassword").
		Doc("get consolepassword for machine by id").
		Reads(v1.MachineConsolePasswordRequest{}).
		Metadata(restfulspec.KeyOpenAPITags, tags).
		Writes(v1.MachineConsolePasswordResponse{}).
		Returns(http.StatusOK, "OK", v1.MachineConsolePasswordResponse{}).
		DefaultReturns("Error", httperrors.HTTPErrorResponse{}))

	ws.Route(ws.GET("/").
		To(viewer(r.listMachines)).
		Operation("listMachines").
		Doc("get all known machines").
		Metadata(restfulspec.KeyOpenAPITags, tags).
		Writes([]v1.MachineResponse{}).
		Returns(http.StatusOK, "OK", []v1.MachineResponse{}).
		DefaultReturns("Error", httperrors.HTTPErrorResponse{}))

	ws.Route(ws.POST("/find").
		To(viewer(r.findMachines)).
		Operation("findMachines").
		Doc("find machines by multiple criteria").
		Metadata(restfulspec.KeyOpenAPITags, tags).
		Reads(v1.MachineFindRequest{}).
		Writes([]v1.MachineResponse{}).
		Returns(http.StatusOK, "OK", []v1.MachineResponse{}).
		DefaultReturns("Error", httperrors.HTTPErrorResponse{}))

	ws.Route(ws.POST("/").
		To(admin(r.updateMachine)).
		Operation("updateMachine").
		Doc("updates a machine. if the machine was changed since this one was read, a conflict is returned").
		Metadata(restfulspec.KeyOpenAPITags, tags).
		Reads(v1.MachineUpdateRequest{}).
		Writes(v1.MachineResponse{}).
		Returns(http.StatusOK, "OK", v1.MachineResponse{}).
		Returns(http.StatusConflict, "Conflict", httperrors.HTTPErrorResponse{}).
		DefaultReturns("Error", httperrors.HTTPErrorResponse{}))

	// FIXME can be removed once https://github.com/metal-stack/metal-api/pull/279 is merged
	ws.Route(ws.POST("/register").
		To(editor(r.registerMachine)).
		Operation("registerMachine").
		Doc("register a machine").
		Metadata(restfulspec.KeyOpenAPITags, tags).
		Reads(v1.MachineRegisterRequest{}).
		Writes(v1.MachineResponse{}).
		Returns(http.StatusOK, "OK", v1.MachineResponse{}).
		Returns(http.StatusCreated, "Created", v1.MachineResponse{}).
		DefaultReturns("Error", httperrors.HTTPErrorResponse{}))

	ws.Route(ws.POST("/allocate").
		To(editor(r.allocateMachine)).
		Operation("allocateMachine").
		Doc("allocate a machine").
		Metadata(restfulspec.KeyOpenAPITags, tags).
		Reads(v1.MachineAllocateRequest{}).
		Writes(v1.MachineResponse{}).
		Returns(http.StatusOK, "OK", v1.MachineResponse{}).
		DefaultReturns("Error", httperrors.HTTPErrorResponse{}))

	// FIXME can be removed once https://github.com/metal-stack/metal-api/pull/279 is merged
	ws.Route(ws.POST("/{id}/finalize-allocation").
		To(editor(r.finalizeAllocation)).
		Operation("finalizeAllocation").
		Doc("finalize the allocation of the machine by reconfiguring the switch, sent on successful image installation").
		Param(ws.PathParameter("id", "identifier of the machine").DataType("string")).
		Metadata(restfulspec.KeyOpenAPITags, tags).
		Reads(v1.MachineFinalizeAllocationRequest{}).
		Writes(v1.MachineResponse{}).
		Returns(http.StatusOK, "OK", v1.MachineResponse{}).
		DefaultReturns("Error", httperrors.HTTPErrorResponse{}))

	ws.Route(ws.POST("/{id}/state").
		To(editor(r.setMachineState)).
		Operation("setMachineState").
		Doc("set the state of a machine").
		Param(ws.PathParameter("id", "identifier of the machine").DataType("string")).
		Metadata(restfulspec.KeyOpenAPITags, tags).
		Reads(v1.MachineState{}).
		Writes(v1.MachineResponse{}).
		Returns(http.StatusOK, "OK", v1.MachineResponse{}).
		DefaultReturns("Error", httperrors.HTTPErrorResponse{}))

	// FIXME was only used by metal-core to set the led-state, can be removed
	ws.Route(ws.POST("/{id}/chassis-identify-led-state").
		To(editor(r.setChassisIdentifyLEDState)).
		Operation("setChassisIdentifyLEDState").
		Doc("set the state of a chassis identify LED").
		Param(ws.PathParameter("id", "identifier of the machine").DataType("string")).
		Metadata(restfulspec.KeyOpenAPITags, tags).
		Reads(v1.ChassisIdentifyLEDState{}).
		Writes(v1.MachineResponse{}).
		Returns(http.StatusOK, "OK", v1.MachineResponse{}).
		DefaultReturns("Error", httperrors.HTTPErrorResponse{}).Deprecate())

	ws.Route(ws.DELETE("/{id}/free").
		To(editor(r.freeMachine)).
		Operation("freeMachine").
		Doc("free a machine").
		Param(ws.PathParameter("id", "identifier of the machine").DataType("string")).
		Metadata(restfulspec.KeyOpenAPITags, tags).
		Writes(v1.MachineResponse{}).
		Returns(http.StatusOK, "OK", v1.MachineResponse{}).
		DefaultReturns("Error", httperrors.HTTPErrorResponse{}))

	ws.Route(ws.DELETE("/{id}").
		To(admin(r.deleteMachine)).
		Operation("deleteMachine").
		Doc("deletes a machine from the database").
		Param(ws.PathParameter("id", "identifier of the machine").DataType("string")).
		Metadata(restfulspec.KeyOpenAPITags, tags).
		Writes(v1.MachineResponse{}).
		Returns(http.StatusOK, "OK", v1.MachineResponse{}).
		DefaultReturns("Error", httperrors.HTTPErrorResponse{}))

	ws.Route(ws.POST("/ipmi").
		To(editor(r.ipmiReport)).
		Operation("ipmiReport").
		Doc("reports IPMI ip addresses leased by a management server for machines").
		Metadata(restfulspec.KeyOpenAPITags, tags).
		Reads(v1.MachineIpmiReports{}).
		Writes(v1.MachineIpmiReportResponse{}).
		Returns(http.StatusOK, "OK", v1.MachineIpmiReportResponse{}).
		DefaultReturns("Error", httperrors.HTTPErrorResponse{}))

	ws.Route(ws.GET("/{id}/ipmi").
		To(viewer(r.findIPMIMachine)).
		Operation("findIPMIMachine").
		Doc("returns a machine including the ipmi connection data").
		Param(ws.PathParameter("id", "identifier of the machine").DataType("string")).
		Metadata(restfulspec.KeyOpenAPITags, tags).
		Writes(v1.MachineIPMIResponse{}).
		Returns(http.StatusOK, "OK", v1.MachineIPMIResponse{}).
		DefaultReturns("Error", httperrors.HTTPErrorResponse{}))

	ws.Route(ws.POST("/ipmi/find").
		To(viewer(r.findIPMIMachines)).
		Operation("findIPMIMachines").
		Doc("returns machines including the ipmi connection data").
		Metadata(restfulspec.KeyOpenAPITags, tags).
		Reads(v1.MachineFindRequest{}).
		Writes([]v1.MachineIPMIResponse{}).
		Returns(http.StatusOK, "OK", []v1.MachineIPMIResponse{}).
		DefaultReturns("Error", httperrors.HTTPErrorResponse{}))

	ws.Route(ws.POST("/{id}/reinstall").
		To(editor(r.reinstallMachine)).
		Operation("reinstallMachine").
		Doc("reinstall this machine").
		Param(ws.PathParameter("id", "identifier of the machine").DataType("string")).
		Metadata(restfulspec.KeyOpenAPITags, tags).
		Reads(v1.MachineReinstallRequest{}).
		Writes(v1.MachineResponse{}).
		Returns(http.StatusOK, "OK", v1.MachineResponse{}).
		Returns(http.StatusBadRequest, "Bad Request", httperrors.HTTPErrorResponse{}).
		DefaultReturns("Error", httperrors.HTTPErrorResponse{}))

	// FIXME can be removed once https://github.com/metal-stack/metal-api/pull/279 is merged
	ws.Route(ws.POST("/{id}/abort-reinstall").
		To(editor(r.abortReinstallMachine)).
		Operation("abortReinstallMachine").
		Doc("abort reinstall this machine").
		Param(ws.PathParameter("id", "identifier of the machine").DataType("string")).
		Metadata(restfulspec.KeyOpenAPITags, tags).
		Reads(v1.MachineAbortReinstallRequest{}).
		Writes(v1.BootInfo{}).
		Returns(http.StatusOK, "OK", v1.BootInfo{}).
		DefaultReturns("Error", httperrors.HTTPErrorResponse{}).Deprecate())

	// FIXME can be removed once metal-hammer and metal-core are updated with events via grpc
	ws.Route(ws.GET("/{id}/event").
		To(viewer(r.getProvisioningEventContainer)).
		Operation("getProvisioningEventContainer").
		Doc("get the current machine provisioning event container").
		Param(ws.PathParameter("id", "identifier of the machine").DataType("string")).
		Metadata(restfulspec.KeyOpenAPITags, tags).
		Writes(v1.MachineRecentProvisioningEvents{}).
		Returns(http.StatusOK, "OK", v1.MachineRecentProvisioningEvents{}).
		DefaultReturns("Error", httperrors.HTTPErrorResponse{}).Deprecate())

	// FIXME can be removed once metal-hammer and metal-core are updated with events via grpc
	ws.Route(ws.POST("/{id}/event").
		To(editor(r.addProvisioningEvent)).
		Operation("addProvisioningEvent").
		Doc("adds a machine provisioning event").
		Param(ws.PathParameter("id", "identifier of the machine").DataType("string")).
		Metadata(restfulspec.KeyOpenAPITags, tags).
		Reads(v1.MachineProvisioningEvent{}).
		Writes(v1.MachineRecentProvisioningEvents{}).
		Returns(http.StatusOK, "OK", v1.MachineRecentProvisioningEvents{}).
		DefaultReturns("Error", httperrors.HTTPErrorResponse{}).Deprecate())

	// FIXME can be removed once metal-hammer and metal-core are updated with events via grpc
	ws.Route(ws.POST("/event").
		To(editor(r.addProvisioningEvents)).
		Operation("addProvisioningEvents").
		Doc("adds machine provisioning events").
		Metadata(restfulspec.KeyOpenAPITags, tags).
		Reads(v1.MachineProvisioningEvents{}).
		Writes(v1.MachineRecentProvisioningEventsResponse{}).
		Returns(http.StatusOK, "OK", v1.MachineRecentProvisioningEventsResponse{}).
		DefaultReturns("Error", httperrors.HTTPErrorResponse{}).Deprecate())

	ws.Route(ws.POST("/{id}/power/on").
		To(editor(r.machineOn)).
		Operation("machineOn").
		Doc("sends a power-on to the machine").
		Param(ws.PathParameter("id", "identifier of the machine").DataType("string")).
		Metadata(restfulspec.KeyOpenAPITags, tags).
		Reads(v1.EmptyBody{}).
		Writes(v1.MachineResponse{}).
		Returns(http.StatusOK, "OK", v1.MachineResponse{}).
		DefaultReturns("Error", httperrors.HTTPErrorResponse{}))

	ws.Route(ws.POST("/{id}/power/off").
		To(editor(r.machineOff)).
		Operation("machineOff").
		Doc("sends a power-off to the machine").
		Param(ws.PathParameter("id", "identifier of the machine").DataType("string")).
		Metadata(restfulspec.KeyOpenAPITags, tags).
		Reads(v1.EmptyBody{}).
		Writes(v1.MachineResponse{}).
		Returns(http.StatusOK, "OK", v1.MachineResponse{}).
		DefaultReturns("Error", httperrors.HTTPErrorResponse{}))

	ws.Route(ws.POST("/{id}/power/reset").
		To(editor(r.machineReset)).
		Operation("machineReset").
		Doc("sends a reset to the machine").
		Param(ws.PathParameter("id", "identifier of the machine").DataType("string")).
		Metadata(restfulspec.KeyOpenAPITags, tags).
		Reads(v1.EmptyBody{}).
		Writes(v1.MachineResponse{}).
		Returns(http.StatusOK, "OK", v1.MachineResponse{}).
		DefaultReturns("Error", httperrors.HTTPErrorResponse{}))

	ws.Route(ws.POST("/{id}/power/cycle").
		To(editor(r.machineCycle)).
		Operation("machineCycle").
		Doc("sends a power cycle to the machine").
		Param(ws.PathParameter("id", "identifier of the machine").DataType("string")).
		Metadata(restfulspec.KeyOpenAPITags, tags).
		Reads(v1.EmptyBody{}).
		Writes(v1.MachineResponse{}).
		Returns(http.StatusOK, "OK", v1.MachineResponse{}).
		DefaultReturns("Error", httperrors.HTTPErrorResponse{}))

	ws.Route(ws.POST("/{id}/power/bios").
		To(editor(r.machineBios)).
		Operation("machineBios").
		Doc("boots machine into BIOS").
		Param(ws.PathParameter("id", "identifier of the machine").DataType("string")).
		Metadata(restfulspec.KeyOpenAPITags, tags).
		Reads(v1.EmptyBody{}).
		Writes(v1.MachineResponse{}).
		Returns(http.StatusOK, "OK", v1.MachineResponse{}).
		DefaultReturns("Error", httperrors.HTTPErrorResponse{}))

	ws.Route(ws.POST("/{id}/power/disk").
		To(editor(r.machineDisk)).
		Operation("machineDisk").
		Doc("boots machine from disk").
		Param(ws.PathParameter("id", "identifier of the machine").DataType("string")).
		Metadata(restfulspec.KeyOpenAPITags, tags).
		Reads(v1.EmptyBody{}).
		Writes(v1.MachineResponse{}).
		Returns(http.StatusOK, "OK", v1.MachineResponse{}).
		DefaultReturns("Error", httperrors.HTTPErrorResponse{}))

	ws.Route(ws.POST("/{id}/power/pxe").
		To(editor(r.machinePxe)).
		Operation("machinePxe").
		Doc("boots machine from PXE").
		Param(ws.PathParameter("id", "identifier of the machine").DataType("string")).
		Metadata(restfulspec.KeyOpenAPITags, tags).
		Reads(v1.EmptyBody{}).
		Writes(v1.MachineResponse{}).
		Returns(http.StatusOK, "OK", v1.MachineResponse{}).
		DefaultReturns("Error", httperrors.HTTPErrorResponse{}))

	ws.Route(ws.POST("/{id}/power/chassis-identify-led-on").
		To(editor(r.chassisIdentifyLEDOn)).
		Operation("chassisIdentifyLEDOn").
		Doc("sends a power-on to the chassis identify LED").
		Param(ws.PathParameter("id", "identifier of the machine").DataType("string")).
		Param(ws.QueryParameter("description", "identifier of the machine").DataType("string")).
		Metadata(restfulspec.KeyOpenAPITags, tags).
		Reads(v1.EmptyBody{}).
		Writes(v1.MachineResponse{}).
		Returns(http.StatusOK, "OK", v1.MachineResponse{}).
		DefaultReturns("Error", httperrors.HTTPErrorResponse{}))

	ws.Route(ws.POST("/{id}/power/chassis-identify-led-off").
		To(editor(r.chassisIdentifyLEDOff)).
		Operation("chassisIdentifyLEDOff").
		Doc("sends a power-off to the chassis identify LED").
		Param(ws.PathParameter("id", "identifier of the machine").DataType("string")).
		Param(ws.QueryParameter("description", "reason why the chassis identify LED has been turned off").DataType("string")).
		Metadata(restfulspec.KeyOpenAPITags, tags).
		Reads(v1.EmptyBody{}).
		Writes(v1.MachineResponse{}).
		Returns(http.StatusOK, "OK", v1.MachineResponse{}).
		DefaultReturns("Error", httperrors.HTTPErrorResponse{}))

	ws.Route(ws.POST("/update-firmware/{id}").
		To(admin(r.updateFirmware)).
		Operation("updateFirmware").
		Doc("sends a firmware command to the machine").
		Param(ws.PathParameter("id", "identifier of the machine").DataType("string")).
		Metadata(restfulspec.KeyOpenAPITags, tags).
		Reads(v1.MachineUpdateFirmwareRequest{}).
		Writes(v1.MachineResponse{}).
		Returns(http.StatusOK, "OK", v1.MachineResponse{}).
		DefaultReturns("Error", httperrors.HTTPErrorResponse{}))

	return ws
}

func (r machineResource) listMachines(request *restful.Request, response *restful.Response) {
	ms, err := r.ds.ListMachines()
	if checkError(request, response, utils.CurrentFuncName(), err) {
		return
	}

	resp, err := makeMachineResponseList(ms, r.ds)
	if checkError(request, response, utils.CurrentFuncName(), err) {
		return
	}

	err = response.WriteHeaderAndEntity(http.StatusOK, resp)
	if err != nil {
		zapup.MustRootLogger().Error("Failed to send response", zap.Error(err))
		return
	}
}

func (r machineResource) findMachine(request *restful.Request, response *restful.Response) {
	id := request.PathParameter("id")

	m, err := r.ds.FindMachineByID(id)
	if checkError(request, response, utils.CurrentFuncName(), err) {
		return
	}

	resp, err := makeMachineResponse(m, r.ds)
	if checkError(request, response, utils.CurrentFuncName(), err) {
		return
	}

	err = response.WriteHeaderAndEntity(http.StatusOK, resp)
	if err != nil {
		zapup.MustRootLogger().Error("Failed to send response", zap.Error(err))
		return
	}
}

func (r machineResource) updateMachine(request *restful.Request, response *restful.Response) {
	var requestPayload v1.MachineUpdateRequest
	err := request.ReadEntity(&requestPayload)
	if checkError(request, response, utils.CurrentFuncName(), err) {
		return
	}

	oldMachine, err := r.ds.FindMachineByID(requestPayload.ID)
	if checkError(request, response, utils.CurrentFuncName(), err) {
		return
	}

	if oldMachine.Allocation == nil {
		if checkError(request, response, utils.CurrentFuncName(), fmt.Errorf("only allocated machines can be updated")) {
			return
		}
	}

	newMachine := *oldMachine

	if requestPayload.Description != nil {
		newMachine.Allocation.Description = *requestPayload.Description
	}

	newMachine.Tags = makeMachineTags(&newMachine, requestPayload.Tags)

	err = r.ds.UpdateMachine(oldMachine, &newMachine)
	if checkError(request, response, utils.CurrentFuncName(), err) {
		return
	}

	resp, err := makeMachineResponse(&newMachine, r.ds)
	if checkError(request, response, utils.CurrentFuncName(), err) {
		return
	}

	err = response.WriteHeaderAndEntity(http.StatusOK, resp)
	if err != nil {
		zapup.MustRootLogger().Error("Failed to send response", zap.Error(err))
		return
	}
}

func (r machineResource) getMachineConsolePassword(request *restful.Request, response *restful.Response) {
	var requestPayload v1.MachineConsolePasswordRequest
	err := request.ReadEntity(&requestPayload)
	if checkError(request, response, utils.CurrentFuncName(), err) {
		return
	}

	if uint(len(requestPayload.Reason)) < r.reasonMinLength {
		if checkError(request, response, utils.CurrentFuncName(), fmt.Errorf("reason must be at least %d characters long", r.reasonMinLength)) {
			return
		}
	}
	user, err := r.userGetter.User(request.Request)
	if checkError(request, response, utils.CurrentFuncName(), err) {
		return
	}

	m, err := r.ds.FindMachineByID(requestPayload.ID)
	if checkError(request, response, utils.CurrentFuncName(), err) {
		return
	}

	if m.Allocation == nil {
		if checkError(request, response, utils.CurrentFuncName(), fmt.Errorf("machine is not allocated, no consolepassword present")) {
			return
		}
	}

	resp := v1.MachineConsolePasswordResponse{
		Common:          v1.Common{Identifiable: v1.Identifiable{ID: m.ID}, Describable: v1.Describable{Name: &m.Name, Description: &m.Description}},
		ConsolePassword: m.Allocation.ConsolePassword,
	}

	zapup.MustRootLogger().Sugar().Infow("consolepassword requested", "machine", m.ID, "user", user.Name, "email", user.EMail, "tenant", user.Tenant, "reason", requestPayload.Reason)

	err = response.WriteHeaderAndEntity(http.StatusOK, resp)
	if err != nil {
		zapup.MustRootLogger().Error("Failed to send response", zap.Error(err))
		return
	}
}

func (r machineResource) findMachines(request *restful.Request, response *restful.Response) {
	var requestPayload datastore.MachineSearchQuery
	err := request.ReadEntity(&requestPayload)
	if checkError(request, response, utils.CurrentFuncName(), err) {
		return
	}

	ms := metal.Machines{}
	err = r.ds.SearchMachines(&requestPayload, &ms)
	if checkError(request, response, utils.CurrentFuncName(), err) {
		return
	}

	resp, err := makeMachineResponseList(ms, r.ds)
	if checkError(request, response, utils.CurrentFuncName(), err) {
		return
	}

	err = response.WriteHeaderAndEntity(http.StatusOK, resp)
	if err != nil {
		zapup.MustRootLogger().Error("Failed to send response", zap.Error(err))
		return
	}
}

func (r machineResource) setMachineState(request *restful.Request, response *restful.Response) {
	var requestPayload v1.MachineState
	err := request.ReadEntity(&requestPayload)
	if checkError(request, response, utils.CurrentFuncName(), err) {
		return
	}

	machineState, err := metal.MachineStateFrom(requestPayload.Value)
	if checkError(request, response, utils.CurrentFuncName(), err) {
		return
	}

	if machineState != metal.AvailableState && requestPayload.Description == "" {
		// we want a cause why this machine is not available
		if checkError(request, response, utils.CurrentFuncName(), errors.New("you must supply a description")) {
			return
		}
	}

	id := request.PathParameter("id")
	oldMachine, err := r.ds.FindMachineByID(id)
	if checkError(request, response, utils.CurrentFuncName(), err) {
		return
	}

	newMachine := *oldMachine

	newMachine.State = metal.MachineState{
		Value:       machineState,
		Description: requestPayload.Description,
	}

	err = r.ds.UpdateMachine(oldMachine, &newMachine)
	if checkError(request, response, utils.CurrentFuncName(), err) {
		return
	}

	resp, err := makeMachineResponse(&newMachine, r.ds)
	if checkError(request, response, utils.CurrentFuncName(), err) {
		return
	}

	err = response.WriteHeaderAndEntity(http.StatusOK, resp)
	if err != nil {
		zapup.MustRootLogger().Error("Failed to send response", zap.Error(err))
		return
	}
}

func (r machineResource) setChassisIdentifyLEDState(request *restful.Request, response *restful.Response) {
	var requestPayload v1.ChassisIdentifyLEDState
	err := request.ReadEntity(&requestPayload)
	if checkError(request, response, utils.CurrentFuncName(), err) {
		return
	}

	ledState, err := metal.LEDStateFrom(requestPayload.Value)
	if checkError(request, response, utils.CurrentFuncName(), err) {
		return
	}

	if ledState == metal.LEDStateOff && requestPayload.Description == "" {
		// we want a cause why this chassis identify LED is off
		if checkError(request, response, utils.CurrentFuncName(), errors.New("you must supply a description")) {
			return
		}
	}

	id := request.PathParameter("id")
	oldMachine, err := r.ds.FindMachineByID(id)
	if checkError(request, response, utils.CurrentFuncName(), err) {
		return
	}

	newMachine := *oldMachine

	newMachine.LEDState = metal.ChassisIdentifyLEDState{
		Value:       ledState,
		Description: requestPayload.Description,
	}

	err = r.ds.UpdateMachine(oldMachine, &newMachine)
	if checkError(request, response, utils.CurrentFuncName(), err) {
		return
	}

	resp, err := makeMachineResponse(&newMachine, r.ds)
	if checkError(request, response, utils.CurrentFuncName(), err) {
		return
	}

	err = response.WriteHeaderAndEntity(http.StatusOK, resp)
	if err != nil {
		zapup.MustRootLogger().Error("Failed to send response", zap.Error(err))
		return
	}
}

func (r machineResource) registerMachine(request *restful.Request, response *restful.Response) {
	var requestPayload v1.MachineRegisterRequest
	err := request.ReadEntity(&requestPayload)
	if checkError(request, response, utils.CurrentFuncName(), err) {
		return
	}

	if requestPayload.UUID == "" {
		if checkError(request, response, utils.CurrentFuncName(), errors.New("uuid cannot be empty")) {
			return
		}
	}

	partition, err := r.ds.FindPartition(requestPayload.PartitionID)
	if checkError(request, response, utils.CurrentFuncName(), err) {
		return
	}

	machineHardware := v1.NewMetalMachineHardware(&requestPayload.Hardware)
	size, _, err := r.ds.FromHardware(machineHardware)
	if err != nil {
		size = metal.UnknownSize
		utils.Logger(request).Sugar().Errorw("no size found for hardware, defaulting to unknown size", "hardware", machineHardware, "error", err)
	}

	m, err := r.ds.FindMachineByID(requestPayload.UUID)
	if err != nil && !metal.IsNotFound(err) {
		if checkError(request, response, utils.CurrentFuncName(), err) {
			return
		}
	}

	returnCode := http.StatusOK

	if m == nil {
		// machine is not in the database, create it
		name := fmt.Sprintf("%d-core/%s", machineHardware.CPUCores, humanize.Bytes(machineHardware.Memory))
		descr := fmt.Sprintf("a machine with %d core(s) and %s of RAM", machineHardware.CPUCores, humanize.Bytes(machineHardware.Memory))
		m = &metal.Machine{
			Base: metal.Base{
				ID:          requestPayload.UUID,
				Name:        name,
				Description: descr,
			},
			Allocation:  nil,
			SizeID:      size.ID,
			PartitionID: partition.ID,
			Hardware:    machineHardware,
			BIOS: metal.BIOS{
				Version: requestPayload.BIOS.Version,
				Vendor:  requestPayload.BIOS.Vendor,
				Date:    requestPayload.BIOS.Date,
			},
			State: metal.MachineState{
				Value: metal.AvailableState,
			},
			LEDState: metal.ChassisIdentifyLEDState{
				Value:       metal.LEDStateOff,
				Description: "Machine registered",
			},
			Tags: requestPayload.Tags,
			IPMI: v1.NewMetalIPMI(&requestPayload.IPMI),
		}

		err = r.ds.CreateMachine(m)
		if checkError(request, response, utils.CurrentFuncName(), err) {
			return
		}

		returnCode = http.StatusCreated
	} else {
		// machine has already registered, update it
		old := *m

		m.SizeID = size.ID
		m.PartitionID = partition.ID
		m.Hardware = machineHardware
		m.BIOS.Version = requestPayload.BIOS.Version
		m.BIOS.Vendor = requestPayload.BIOS.Vendor
		m.BIOS.Date = requestPayload.BIOS.Date
		m.IPMI = v1.NewMetalIPMI(&requestPayload.IPMI)

		err = r.ds.UpdateMachine(&old, m)
		if checkError(request, response, utils.CurrentFuncName(), err) {
			return
		}
	}

	ec, err := r.ds.FindProvisioningEventContainer(m.ID)
	if err != nil && !metal.IsNotFound(err) {
		if checkError(request, response, utils.CurrentFuncName(), err) {
			return
		}
	}

	if ec == nil {
		err = r.ds.CreateProvisioningEventContainer(&metal.ProvisioningEventContainer{
			Base:                         metal.Base{ID: m.ID},
			Liveliness:                   metal.MachineLivelinessAlive,
			IncompleteProvisioningCycles: "0",
		},
		)
		if checkError(request, response, utils.CurrentFuncName(), err) {
			return
		}
	}

	old := *m
	err = retry.Do(
		func() error {
			err := r.ds.ConnectMachineWithSwitches(m)
			if err != nil {
				return err
			}
			return r.ds.UpdateMachine(&old, m)
		},
		retry.Attempts(10),
		retry.RetryIf(func(err error) bool {
			return strings.Contains(err.Error(), datastore.EntityAlreadyModifiedErrorMessage)
		}),
		retry.DelayType(retry.CombineDelay(retry.BackOffDelay, retry.RandomDelay)),
		retry.LastErrorOnly(true),
	)

	if checkError(request, response, utils.CurrentFuncName(), err) {
		return
	}

	resp, err := makeMachineResponse(m, r.ds)
	if checkError(request, response, utils.CurrentFuncName(), err) {
		return
	}

	err = response.WriteHeaderAndEntity(returnCode, resp)
	if err != nil {
		zapup.MustRootLogger().Error("Failed to send response", zap.Error(err))
		return
	}
}

func (r machineResource) findIPMIMachine(request *restful.Request, response *restful.Response) {
	id := request.PathParameter("id")

	m, err := r.ds.FindMachineByID(id)
	if checkError(request, response, utils.CurrentFuncName(), err) {
		return
	}

	resp, err := makeMachineIPMIResponse(m, r.ds)
	if checkError(request, response, utils.CurrentFuncName(), err) {
		return
	}

	err = response.WriteHeaderAndEntity(http.StatusOK, resp)
	if err != nil {
		zapup.MustRootLogger().Error("Failed to send response", zap.Error(err))
		return
	}
}

func (r machineResource) findIPMIMachines(request *restful.Request, response *restful.Response) {
	var requestPayload datastore.MachineSearchQuery
	err := request.ReadEntity(&requestPayload)
	if checkError(request, response, utils.CurrentFuncName(), err) {
		return
	}

	ms := metal.Machines{}
	err = r.ds.SearchMachines(&requestPayload, &ms)
	if checkError(request, response, utils.CurrentFuncName(), err) {
		return
	}

	resp, err := makeMachineIPMIResponseList(ms, r.ds)
	if checkError(request, response, utils.CurrentFuncName(), err) {
		return
	}

	err = response.WriteHeaderAndEntity(http.StatusOK, resp)
	if err != nil {
		zapup.MustRootLogger().Error("Failed to send response", zap.Error(err))
		return
	}
}

func (r machineResource) ipmiReport(request *restful.Request, response *restful.Response) {
	var requestPayload v1.MachineIpmiReports
	log := utils.Logger(request)
	logger := log.Sugar()
	err := request.ReadEntity(&requestPayload)
	if checkError(request, response, utils.CurrentFuncName(), err) {
		return
	}

	if requestPayload.PartitionID == "" {
		err := errors.New("partition id is empty")
		checkError(request, response, utils.CurrentFuncName(), err)
		return
	}

	p, err := r.ds.FindPartition(requestPayload.PartitionID)
	if checkError(request, response, utils.CurrentFuncName(), err) {
		return
	}

	var ms metal.Machines
	err = r.ds.SearchMachines(&datastore.MachineSearchQuery{
		PartitionID: &p.ID,
	}, &ms)
	if checkError(request, response, utils.CurrentFuncName(), err) {
		return
	}
	known := make(map[string]string)
	for _, m := range ms {
		uuid := m.ID
		if uuid == "" {
			continue
		}
		known[uuid] = m.IPMI.Address
	}
	resp := v1.MachineIpmiReportResponse{
		Updated: []string{},
		Created: []string{},
	}
	// create empty machines for uuids that are not yet known to the metal-api
	const defaultIPMIPort = "623"
	for uuid, report := range requestPayload.Reports {
		if uuid == "" {
			continue
		}
		if _, ok := known[uuid]; ok {
			continue
		}
		m := &metal.Machine{
			Base: metal.Base{
				ID: uuid,
			},
			PartitionID: p.ID,
			IPMI: metal.IPMI{
				Address: report.BMCIp + ":" + defaultIPMIPort,
			},
		}
		ledstate, err := metal.LEDStateFrom(report.IndicatorLEDState)
		if err == nil {
			m.LEDState = metal.ChassisIdentifyLEDState{
				Value: ledstate,
			}
		} else {
			logger.Errorw("unable to decode ledstate", "id", uuid, "ledstate", report.IndicatorLEDState, "error", err)
		}
		err = r.ds.CreateMachine(m)
		if err != nil {
			logger.Errorw("could not create machine", "id", uuid, "ipmi-ip", report.BMCIp, "m", m, "err", err)
			continue
		}
		resp.Created = append(resp.Created, uuid)
	}
	// update machine ipmi data if ipmi ip changed
	for i := range ms {
		oldMachine := ms[i]
		uuid := oldMachine.ID
		if uuid == "" {
			continue
		}
		// if oldmachine.uuid is not part of this update cycle skip it
		report, ok := requestPayload.Reports[uuid]
		if !ok {
			continue
		}
		newMachine := oldMachine

		// Replace host part of ipmi address with the ip from the ipmicatcher
		hostAndPort := strings.Split(oldMachine.IPMI.Address, ":")
		if len(hostAndPort) == 2 {
			newMachine.IPMI.Address = report.BMCIp + ":" + hostAndPort[1]
		} else if len(hostAndPort) < 2 {
			newMachine.IPMI.Address = report.BMCIp + ":" + defaultIPMIPort
		} else {
			logger.Errorw("not updating ipmi, address is garbage", "id", uuid, "ip", report.BMCIp, "machine", newMachine, "address", newMachine.IPMI.Address)
			continue
		}

		// machine was created by a PXE boot event and has no partition set.
		if oldMachine.PartitionID == "" {
			newMachine.PartitionID = p.ID
		}

		if newMachine.PartitionID != p.ID {
			logger.Errorw("could not update machine because overlapping id found", "id", uuid, "machine", newMachine, "partition", requestPayload.PartitionID)
			continue
		}

		updateFru(&newMachine, report.FRU)

		if report.BIOSVersion != "" {
			newMachine.BIOS.Version = report.BIOSVersion
		}
		if report.BMCVersion != "" {
			newMachine.IPMI.BMCVersion = report.BMCVersion
		}

		if report.PowerState != "" {
			newMachine.IPMI.PowerState = report.PowerState
		}

		ledstate, err := metal.LEDStateFrom(report.IndicatorLEDState)
		if err == nil {
			newMachine.LEDState = metal.ChassisIdentifyLEDState{
				Value:       ledstate,
				Description: newMachine.LEDState.Description,
			}
		} else {
			logger.Errorw("unable to decode ledstate", "id", uuid, "ledstate", report.IndicatorLEDState, "error", err)
		}

		err = r.ds.UpdateMachine(&oldMachine, &newMachine)
		if err != nil {
			logger.Errorw("could not update machine", "id", uuid, "ip", report.BMCIp, "machine", newMachine, "err", err)
			continue
		}
		resp.Updated = append(resp.Updated, uuid)
	}
	err = response.WriteHeaderAndEntity(http.StatusOK, resp)
	if err != nil {
		zapup.MustRootLogger().Error("Failed to send response", zap.Error(err))
		return
	}
}

func updateFru(m *metal.Machine, fru *v1.MachineFru) {
	if fru == nil {
		return
	}

	m.IPMI.Fru.ChassisPartSerial = utils.StrValueDefault(fru.ChassisPartSerial, m.IPMI.Fru.ChassisPartSerial)
	m.IPMI.Fru.ChassisPartNumber = utils.StrValueDefault(fru.ChassisPartNumber, m.IPMI.Fru.ChassisPartNumber)
	m.IPMI.Fru.BoardMfg = utils.StrValueDefault(fru.BoardMfg, m.IPMI.Fru.BoardMfg)
	m.IPMI.Fru.BoardMfgSerial = utils.StrValueDefault(fru.BoardMfgSerial, m.IPMI.Fru.BoardMfgSerial)
	m.IPMI.Fru.BoardPartNumber = utils.StrValueDefault(fru.BoardPartNumber, m.IPMI.Fru.BoardPartNumber)
	m.IPMI.Fru.ProductManufacturer = utils.StrValueDefault(fru.ProductManufacturer, m.IPMI.Fru.ProductManufacturer)
	m.IPMI.Fru.ProductSerial = utils.StrValueDefault(fru.ProductSerial, m.IPMI.Fru.ProductSerial)
	m.IPMI.Fru.ProductPartNumber = utils.StrValueDefault(fru.ProductPartNumber, m.IPMI.Fru.ProductPartNumber)
}

func (r machineResource) allocateMachine(request *restful.Request, response *restful.Response) {
	var requestPayload v1.MachineAllocateRequest
	err := request.ReadEntity(&requestPayload)
	if checkError(request, response, utils.CurrentFuncName(), err) {
		return
	}

	user, err := r.userGetter.User(request.Request)
	if checkError(request, response, utils.CurrentFuncName(), err) {
		utils.Logger(request).Sugar().Errorw("user extraction went wrong", "error", err)
		return
	}

	spec, err := createMachineAllocationSpec(r.ds, requestPayload, metal.RoleMachine, user)
	if checkError(request, response, utils.CurrentFuncName(), err) {
		utils.Logger(request).Sugar().Errorw("machine allocationspec creation went wrong", "error", err)
		return
	}

	m, err := allocateMachine(utils.Logger(request).Sugar(), r.ds, r.ipamer, spec, r.mdc, r.actor, r.Publisher)
	if checkError(request, response, utils.CurrentFuncName(), err) {
		utils.Logger(request).Sugar().Errorw("machine allocation went wrong", "spec", spec, "error", err)
		return
	}

	resp, err := makeMachineResponse(m, r.ds)
	if checkError(request, response, utils.CurrentFuncName(), err) {
		return
	}

	err = response.WriteHeaderAndEntity(http.StatusOK, resp)
	if err != nil {
		zapup.MustRootLogger().Error("Failed to send response", zap.Error(err))
		return
	}
}

func createMachineAllocationSpec(ds *datastore.RethinkStore, requestPayload v1.MachineAllocateRequest, role metal.Role, user *security.User) (*machineAllocationSpec, error) {
	var uuid string
	if requestPayload.UUID != nil {
		uuid = *requestPayload.UUID
	}
	var name string
	if requestPayload.Name != nil {
		name = *requestPayload.Name
	}
	var description string
	if requestPayload.Description != nil {
		description = *requestPayload.Description
	}
	hostname := "metal"
	if requestPayload.Hostname != nil {
		hostname = *requestPayload.Hostname
	}
	var userdata string
	if requestPayload.UserData != nil {
		userdata = *requestPayload.UserData
	}
	if requestPayload.Networks == nil {
		return nil, errors.New("network ids cannot be nil")
	}
	if len(requestPayload.Networks) <= 0 {
		return nil, errors.New("network ids cannot be empty")
	}

	image, err := ds.FindImage(requestPayload.ImageID)
	if err != nil {
		return nil, err
	}

	imageFeatureType := metal.ImageFeatureMachine
	if role == metal.RoleFirewall {
		imageFeatureType = metal.ImageFeatureFirewall
	}

	if !image.HasFeature(imageFeatureType) {
		return nil, fmt.Errorf("given image is not usable for a %s, features: %s", imageFeatureType, image.ImageFeatureString())
	}

	partitionID := requestPayload.PartitionID
	sizeID := requestPayload.SizeID

	if uuid == "" && partitionID == "" {
		return nil, errors.New("when no machine id is given, a partition id must be specified")
	}

	if uuid == "" && sizeID == "" {
		return nil, errors.New("when no machine id is given, a size id must be specified")
	}

	var m *metal.Machine
	// Allocation of a specific machine is requested, therefore size and partition are not given, fetch them
	if uuid != "" {
		m, err = ds.FindMachineByID(uuid)
		if err != nil {
			return nil, fmt.Errorf("uuid given but no machine found with uuid:%s err:%w", uuid, err)
		}
		sizeID = m.SizeID
		partitionID = m.PartitionID
	}

	size, err := ds.FindSize(sizeID)
	if err != nil {
		return nil, fmt.Errorf("size:%s not found err:%w", sizeID, err)
	}

	return &machineAllocationSpec{
		Creator:            user.EMail,
		UUID:               uuid,
		Name:               name,
		Description:        description,
		Hostname:           hostname,
		ProjectID:          requestPayload.ProjectID,
		PartitionID:        partitionID,
		Machine:            m,
		Size:               size,
		Image:              image,
		SSHPubKeys:         requestPayload.SSHPubKeys,
		UserData:           userdata,
		Tags:               requestPayload.Tags,
		Networks:           requestPayload.Networks,
		IPs:                requestPayload.IPs,
		Role:               role,
		FilesystemLayoutID: requestPayload.FilesystemLayoutID,
	}, nil
}

func allocateMachine(logger *zap.SugaredLogger, ds *datastore.RethinkStore, ipamer ipam.IPAMer, allocationSpec *machineAllocationSpec, mdc mdm.Client, actor *asyncActor, publisher bus.Publisher) (*metal.Machine, error) {
	err := validateAllocationSpec(allocationSpec)
	if err != nil {
		return nil, err
	}

	err = isSizeAndImageCompatible(ds, *allocationSpec.Size, *allocationSpec.Image)
	if err != nil {
		return nil, err
	}

	projectID := allocationSpec.ProjectID
	p, err := mdc.Project().Get(context.Background(), &mdmv1.ProjectGetRequest{Id: projectID})
	if err != nil {
		return nil, err
	}

	// Check if more machine would be allocated than project quota permits
	if p.GetProject() != nil && p.GetProject().GetQuotas() != nil && p.GetProject().GetQuotas().GetMachine() != nil {
		mq := p.GetProject().GetQuotas().GetMachine()
		maxMachines := mq.GetQuota().GetValue()
		var actualMachines metal.Machines
		err := ds.SearchMachines(&datastore.MachineSearchQuery{AllocationProject: &projectID, AllocationRole: &metal.RoleFirewall}, &actualMachines)
		if err != nil {
			return nil, err
		}
		if len(actualMachines) >= int(maxMachines) {
			return nil, fmt.Errorf("project quota for machines reached max:%d", maxMachines)
		}
	}

	var fsl *metal.FilesystemLayout
	if allocationSpec.FilesystemLayoutID == nil {
		fsls, err := ds.ListFilesystemLayouts()
		if err != nil {
			return nil, err
		}

		fsl, err = fsls.From(allocationSpec.Size.ID, allocationSpec.Image.ID)
		if err != nil {
			return nil, err
		}
	} else {
		fsl, err = ds.FindFilesystemLayout(*allocationSpec.FilesystemLayoutID)
		if err != nil {
			return nil, err
		}
	}

	var machineCandidate *metal.Machine
	err = retry.Do(
		func() error {
			var err2 error
			machineCandidate, err2 = findMachineCandidate(ds, allocationSpec)
			return err2
		},
		retry.Attempts(10),
		retry.RetryIf(func(err error) bool {
			return strings.Contains(err.Error(), datastore.EntityAlreadyModifiedErrorMessage)
		}),
		retry.DelayType(retry.CombineDelay(retry.BackOffDelay, retry.RandomDelay)),
		retry.LastErrorOnly(true),
	)
	if err != nil {
		return nil, err
	}
	// as some fields in the allocation spec are optional, they will now be clearly defined by the machine candidate
	allocationSpec.UUID = machineCandidate.ID

	alloc := &metal.MachineAllocation{
		Creator:         allocationSpec.Creator,
		Created:         time.Now(),
		Name:            allocationSpec.Name,
		Description:     allocationSpec.Description,
		Hostname:        allocationSpec.Hostname,
		Project:         projectID,
		ImageID:         allocationSpec.Image.ID,
		UserData:        allocationSpec.UserData,
		SSHPubKeys:      allocationSpec.SSHPubKeys,
		MachineNetworks: []*metal.MachineNetwork{},
		Role:            allocationSpec.Role,
	}
	rollbackOnError := func(err error) error {
		if err != nil {
			cleanupMachine := &metal.Machine{
				Base: metal.Base{
					ID: allocationSpec.UUID,
				},
				Allocation: alloc,
			}
			rollbackError := actor.machineNetworkReleaser(cleanupMachine)
			if rollbackError != nil {
				logger.Errorw("cannot call async machine cleanup", "error", rollbackError)
			}
			old := *machineCandidate
			machineCandidate.Allocation = nil
			machineCandidate.Tags = nil
			machineCandidate.PreAllocated = false

			rollbackError = ds.UpdateMachine(&old, machineCandidate)
			if rollbackError != nil {
				logger.Errorw("cannot update machinecandidate to reset allocation", "error", rollbackError)
			}
		}
		return err
	}

	err = fsl.Matches(machineCandidate.Hardware)
	if err != nil {
		return nil, rollbackOnError(fmt.Errorf("unable to check for fsl match:%w", err))
	}
	alloc.FilesystemLayout = fsl

	networks, err := gatherNetworks(ds, allocationSpec)
	if err != nil {
		return nil, rollbackOnError(fmt.Errorf("unable to gather networks:%w", err))
	}
	err = makeNetworks(ds, ipamer, allocationSpec, networks, alloc)
	if err != nil {
		return nil, rollbackOnError(fmt.Errorf("unable to make networks:%w", err))
	}

	// refetch the machine to catch possible updates after dealing with the network...
	machine, err := ds.FindMachineByID(machineCandidate.ID)
	if err != nil {
		return nil, rollbackOnError(fmt.Errorf("unable to find machine:%w", err))
	}
	if machine.Allocation != nil {
		return nil, rollbackOnError(fmt.Errorf("machine %q already allocated", machine.ID))
	}

	old := *machine
	machine.Allocation = alloc
	machine.Tags = makeMachineTags(machine, allocationSpec.Tags)
	machine.PreAllocated = false

	err = ds.UpdateMachine(&old, machine)
	if err != nil {
		return nil, rollbackOnError(fmt.Errorf("error when allocating machine %q, %w", machine.ID, err))
	}

	// TODO: can be removed after metal-core refactoring
	err = publisher.Publish(metal.TopicAllocation.Name, &metal.AllocationEvent{MachineID: machine.ID})
	if err != nil {
		logger.Errorw("failed to publish machine allocation event, fallback should trigger on metal-hammer", "topic", metal.TopicAllocation.Name, "machineID", machine.ID, "error", err)
	} else {
		logger.Debugw("published machine allocation event", "topic", metal.TopicAllocation.Name, "machineID", machine.ID)
	}

	return machine, nil
}

func validateAllocationSpec(allocationSpec *machineAllocationSpec) error {
	if allocationSpec.ProjectID == "" {
		return errors.New("project id must be specified")
	}

	if allocationSpec.Creator == "" {
		return errors.New("creator should be specified")
	}

	if !metal.AllRoles[allocationSpec.Role] {
		return fmt.Errorf("role does not exist: %s", allocationSpec.Role)
	}

	for _, ip := range allocationSpec.IPs {
		if net.ParseIP(ip) == nil {
			return fmt.Errorf("%q is not a valid IP address", ip)
		}
	}

	for _, pubKey := range allocationSpec.SSHPubKeys {
		_, _, _, _, err := ssh.ParseAuthorizedKey([]byte(pubKey))
		if err != nil {
			return fmt.Errorf("invalid public SSH key: %s", pubKey)
		}
	}

	// A firewall must have either IP or Network with auto IP acquire specified.
	if allocationSpec.Role == metal.RoleFirewall {
		if len(allocationSpec.IPs) == 0 && allocationSpec.autoNetworkN() == 0 {
			return errors.New("when no ip is given at least one auto acquire network must be specified")
		}
	}

	if noautoNetN := allocationSpec.noautoNetworkN(); noautoNetN > len(allocationSpec.IPs) {
		return errors.New("missing ip(s) for network(s) without automatic ip allocation")
	}

	return nil
}

func findMachineCandidate(ds *datastore.RethinkStore, allocationSpec *machineAllocationSpec) (*metal.Machine, error) {
	var err error
	var machine *metal.Machine
	if allocationSpec.Machine == nil {
		// requesting allocation of an arbitrary ready machine in partition with given size
		machine, err = findWaitingMachine(ds, allocationSpec.PartitionID, allocationSpec.Size.ID)
		if err != nil {
			return nil, err
		}
	} else {
		// requesting allocation of a specific, existing machine
		machine = allocationSpec.Machine
		if machine.Allocation != nil {
			return nil, errors.New("machine is already allocated")
		}
		if allocationSpec.PartitionID != "" && machine.PartitionID != allocationSpec.PartitionID {
			return nil, fmt.Errorf("machine %q is not in the requested partition: %s", machine.ID, allocationSpec.PartitionID)
		}

		if allocationSpec.Size != nil && machine.SizeID != allocationSpec.Size.ID {
			return nil, fmt.Errorf("machine %q does not have the requested size: %s", machine.ID, allocationSpec.Size.ID)
		}
	}
	return machine, err
}

func findWaitingMachine(ds *datastore.RethinkStore, partitionID, sizeID string) (*metal.Machine, error) {
	size, err := ds.FindSize(sizeID)
	if err != nil {
		return nil, fmt.Errorf("size cannot be found: %w", err)
	}
	partition, err := ds.FindPartition(partitionID)
	if err != nil {
		return nil, fmt.Errorf("partition cannot be found: %w", err)
	}
	machine, err := ds.FindWaitingMachine(partition.ID, size.ID)
	if err != nil {
		return nil, err
	}
	return machine, nil
}

// makeNetworks creates network entities and ip addresses as specified in the allocation network map.
// created networks are added to the machine allocation directly after their creation. This way, the rollback mechanism
// is enabled to clean up networks that were already created.
func makeNetworks(ds *datastore.RethinkStore, ipamer ipam.IPAMer, allocationSpec *machineAllocationSpec, networks allocationNetworkMap, alloc *metal.MachineAllocation) error {
	for _, n := range networks {
		machineNetwork, err := makeMachineNetwork(ds, ipamer, allocationSpec, n)
		if err != nil {
			return err
		}
		alloc.MachineNetworks = append(alloc.MachineNetworks, machineNetwork)
	}

	// the metal-networker expects to have the same unique ASN on all networks of this machine
	asn, err := acquireASN(ds)
	if err != nil {
		return err
	}
	for _, n := range alloc.MachineNetworks {
		n.ASN = *asn
	}

	return nil
}

func gatherNetworks(ds *datastore.RethinkStore, allocationSpec *machineAllocationSpec) (allocationNetworkMap, error) {
	partition, err := ds.FindPartition(allocationSpec.PartitionID)
	if err != nil {
		return nil, fmt.Errorf("partition cannot be found: %w", err)
	}

	var privateSuperNetworks metal.Networks
	boolTrue := true
	err = ds.SearchNetworks(&datastore.NetworkSearchQuery{PrivateSuper: &boolTrue}, &privateSuperNetworks)
	if err != nil {
		return nil, fmt.Errorf("partition has no private super network: %w", err)
	}

	specNetworks, err := gatherNetworksFromSpec(ds, allocationSpec, partition, privateSuperNetworks)
	if err != nil {
		return nil, err
	}

	var underlayNetwork *allocationNetwork
	if allocationSpec.Role == metal.RoleFirewall {
		underlayNetwork, err = gatherUnderlayNetwork(ds, partition)
		if err != nil {
			return nil, err
		}
	}

	// assemble result
	result := specNetworks
	if underlayNetwork != nil {
		result[underlayNetwork.network.ID] = underlayNetwork
	}

	return result, nil
}

func gatherNetworksFromSpec(ds *datastore.RethinkStore, allocationSpec *machineAllocationSpec, partition *metal.Partition, privateSuperNetworks metal.Networks) (allocationNetworkMap, error) {
	var partitionPrivateSuperNetwork *metal.Network
	for i := range privateSuperNetworks {
		psn := privateSuperNetworks[i]
		if partition.ID == psn.PartitionID {
			partitionPrivateSuperNetwork = &psn
			break
		}
	}
	if partitionPrivateSuperNetwork == nil {
		return nil, fmt.Errorf("partition %s does not have a private super network", partition.ID)
	}

	// what do we have to prevent:
	// - user wants to place his machine in a network that does not belong to the project in which the machine is being placed
	// - user wants a machine with a private network that is not in the partition of the machine
	// - user specifies no private network
	// - user specifies multiple, unshared private networks
	// - user specifies a shared private network in addition to an unshared one for a machine
	// - user specifies administrative networks, i.e. underlay or privatesuper networks
	// - user's private network is specified with noauto but no specific IPs are given: this would yield a machine with no ip address

	specNetworks := make(map[string]*allocationNetwork)
	var primaryPrivateNetwork *allocationNetwork
	var privateNetworks []*allocationNetwork
	var privateSharedNetworks []*allocationNetwork

	for _, networkSpec := range allocationSpec.Networks {
		auto := true
		if networkSpec.AutoAcquireIP != nil {
			auto = *networkSpec.AutoAcquireIP
		}

		network, err := ds.FindNetworkByID(networkSpec.NetworkID)
		if err != nil {
			return nil, err
		}

		if network.Underlay {
			return nil, fmt.Errorf("underlay networks are not allowed to be set explicitly: %s", network.ID)
		}
		if network.PrivateSuper {
			return nil, fmt.Errorf("private super networks are not allowed to be set explicitly: %s", network.ID)
		}

		n := &allocationNetwork{
			network:     network,
			auto:        auto,
			ips:         []metal.IP{},
			networkType: metal.External,
		}

		for _, privateSuperNetwork := range privateSuperNetworks {
			if network.ParentNetworkID != privateSuperNetwork.ID {
				continue
			}
			if network.Shared {
				n.networkType = metal.PrivateSecondaryShared
				privateSharedNetworks = append(privateSharedNetworks, n)
			} else {
				if primaryPrivateNetwork != nil {
					return nil, errors.New("multiple private networks are specified but there must be only one primary private network that must not be shared")
				}
				n.networkType = metal.PrivatePrimaryUnshared
				primaryPrivateNetwork = n
			}
			privateNetworks = append(privateNetworks, n)
		}

		specNetworks[network.ID] = n
	}

	if len(specNetworks) != len(allocationSpec.Networks) {
		return nil, errors.New("given network ids are not unique")
	}

	if len(privateNetworks) == 0 {
		return nil, errors.New("no private network given")
	}

	// if there is no unshared private network we try to determine a shared one as primary
	if primaryPrivateNetwork == nil {
		// this means that this is a machine of a shared private network
		// this is an exception where the primary private network is a shared one.
		// it must be the only private network
		if len(privateSharedNetworks) == 0 {
			return nil, errors.New("no private shared network found that could be used as primary private network")
		}
		if len(privateSharedNetworks) > 1 {
			return nil, errors.New("machines and firewalls are not allowed to be placed into multiple private, shared networks (firewall needs an unshared private network and machines may only reside in one private network)")
		}

		primaryPrivateNetwork = privateSharedNetworks[0]
		primaryPrivateNetwork.networkType = metal.PrivatePrimaryShared
	}

	if allocationSpec.Role == metal.RoleMachine && len(privateNetworks) > 1 {
		return nil, errors.New("machines are not allowed to be placed into multiple private networks")
	}

	if primaryPrivateNetwork.network.ProjectID != allocationSpec.ProjectID {
		return nil, errors.New("the given private network does not belong to the project, which is not allowed")
	}

	for _, ipString := range allocationSpec.IPs {
		ip, err := ds.FindIPByID(ipString)
		if err != nil {
			return nil, err
		}
		if ip.ProjectID != allocationSpec.ProjectID {
			return nil, fmt.Errorf("given ip %q with project id %q does not belong to the project of this allocation: %s", ip.IPAddress, ip.ProjectID, allocationSpec.ProjectID)
		}
		network, ok := specNetworks[ip.NetworkID]
		if !ok {
			return nil, fmt.Errorf("given ip %q is not in any of the given networks, which is required", ip.IPAddress)
		}
		s := ip.GetScope()
		if s != metal.ScopeMachine && s != metal.ScopeProject {
			return nil, fmt.Errorf("given ip %q is not available for direct attachment to machine because it is already in use", ip.IPAddress)
		}

		network.auto = false
		network.ips = append(network.ips, *ip)
	}

	for _, pn := range privateNetworks {
		if pn.network.PartitionID != partitionPrivateSuperNetwork.PartitionID {
			return nil, fmt.Errorf("private network %q must be located in the partition where the machine is going to be placed", pn.network.ID)
		}

		if !pn.auto && len(pn.ips) == 0 {
			return nil, fmt.Errorf("the private network %q has no auto ip acquisition, but no suitable IPs were provided, which would lead into a machine having no ip address", pn.network.ID)
		}
	}

	return specNetworks, nil
}

func gatherUnderlayNetwork(ds *datastore.RethinkStore, partition *metal.Partition) (*allocationNetwork, error) {
	boolTrue := true
	var underlays metal.Networks
	err := ds.SearchNetworks(&datastore.NetworkSearchQuery{PartitionID: &partition.ID, Underlay: &boolTrue}, &underlays)
	if err != nil {
		return nil, err
	}
	if len(underlays) == 0 {
		return nil, fmt.Errorf("no underlay found in the given partition:%s", partition.ID)
	}
	if len(underlays) > 1 {
		return nil, fmt.Errorf("more than one underlay network in partition %s in the database, which should not be the case", partition.ID)
	}
	underlay := &underlays[0]

	return &allocationNetwork{
		network:     underlay,
		auto:        true,
		networkType: metal.Underlay,
	}, nil
}

func makeMachineNetwork(ds *datastore.RethinkStore, ipamer ipam.IPAMer, allocationSpec *machineAllocationSpec, n *allocationNetwork) (*metal.MachineNetwork, error) {
	if n.auto {
		ipAddress, ipParentCidr, err := allocateIP(n.network, "", ipamer)
		if err != nil {
			return nil, fmt.Errorf("unable to allocate an ip in network: %s %w", n.network.ID, err)
		}
		ip := &metal.IP{
			IPAddress:        ipAddress,
			ParentPrefixCidr: ipParentCidr,
			Name:             allocationSpec.Name,
			Description:      "autoassigned",
			NetworkID:        n.network.ID,
			Type:             metal.Ephemeral,
			ProjectID:        allocationSpec.ProjectID,
		}
		ip.AddMachineId(allocationSpec.UUID)
		err = ds.CreateIP(ip)
		if err != nil {
			return nil, err
		}
		n.ips = append(n.ips, *ip)
	}

	// from the makeNetworks call, a lot of ips might be set in this network
	// add a machine tag to all of them
	ipAddresses := []string{}
	for i := range n.ips {
		ip := n.ips[i]
		newIP := ip
		newIP.AddMachineId(allocationSpec.UUID)
		err := ds.UpdateIP(&ip, &newIP)
		if err != nil {
			return nil, err
		}
		ipAddresses = append(ipAddresses, ip.IPAddress)
	}

	machineNetwork := metal.MachineNetwork{
		NetworkID:           n.network.ID,
		Prefixes:            n.network.Prefixes.String(),
		IPs:                 ipAddresses,
		DestinationPrefixes: n.network.DestinationPrefixes.String(),
		PrivatePrimary:      n.networkType.PrivatePrimary,
		Private:             n.networkType.Private,
		Shared:              n.networkType.Shared,
		Underlay:            n.networkType.Underlay,
		Nat:                 n.network.Nat,
		Vrf:                 n.network.Vrf,
	}

	return &machineNetwork, nil
}

// makeMachineTags constructs the tags of the machine.
// following tags are added in the following precedence (from lowest to highest in case of duplication):
// - user given tags (from allocation spec)
// - system tags (immutable information from the metal-api that are useful for the end user, e.g. machine rack and chassis)
func makeMachineTags(m *metal.Machine, userTags []string) []string {
	labels := make(map[string]string)

	// as user labels are given as an array, we need to figure out if label-like tags were provided.
	// otherwise the user could provide confusing information like:
	// - machine.metal-stack.io/chassis=123
	// - machine.metal-stack.io/chassis=789
	userLabels := make(map[string]string)
	actualUserTags := []string{}
	for _, tag := range userTags {
		if strings.Contains(tag, "=") {
			parts := strings.SplitN(tag, "=", 2)
			userLabels[parts[0]] = parts[1]
		} else {
			actualUserTags = append(actualUserTags, tag)
		}
	}
	for k, v := range userLabels {
		labels[k] = v
	}

	for k, v := range makeMachineSystemLabels(m) {
		labels[k] = v
	}

	tags := actualUserTags
	for k, v := range labels {
		tags = append(tags, fmt.Sprintf("%s=%s", k, v))
	}

	return uniqueTags(tags)
}

func makeMachineSystemLabels(m *metal.Machine) map[string]string {
	labels := make(map[string]string)
	for _, n := range m.Allocation.MachineNetworks {
		if n.Private {
			if n.ASN != 0 {
				labels[tag.MachineNetworkPrimaryASN] = strconv.FormatInt(int64(n.ASN), 10)
				break
			}
		}
	}
	if m.RackID != "" {
		labels[tag.MachineRack] = m.RackID
	}
	if m.IPMI.Fru.ChassisPartSerial != "" {
		labels[tag.MachineChassis] = m.IPMI.Fru.ChassisPartSerial
	}
	return labels
}

// uniqueTags the last added tags will be kept!
func uniqueTags(tags []string) []string {
	tagSet := make(map[string]bool)
	for _, t := range tags {
		tagSet[t] = true
	}
	uniqueTags := []string{}
	for k := range tagSet {
		uniqueTags = append(uniqueTags, k)
	}
	return uniqueTags
}

func (r machineResource) finalizeAllocation(request *restful.Request, response *restful.Response) {
	var requestPayload v1.MachineFinalizeAllocationRequest
	err := request.ReadEntity(&requestPayload)
	if checkError(request, response, utils.CurrentFuncName(), err) {
		return
	}

	id := request.PathParameter("id")
	m, err := r.ds.FindMachineByID(id)
	if checkError(request, response, utils.CurrentFuncName(), err) {
		return
	}

	if m.Allocation == nil {
		if checkError(request, response, utils.CurrentFuncName(), fmt.Errorf("the machine %q is not allocated", id)) {
			return
		}
	}

	old := *m

	m.Allocation.ConsolePassword = requestPayload.ConsolePassword
	m.Allocation.MachineSetup = &metal.MachineSetup{
		ImageID:      m.Allocation.ImageID,
		PrimaryDisk:  requestPayload.PrimaryDisk,
		OSPartition:  requestPayload.OSPartition,
		Initrd:       requestPayload.Initrd,
		Cmdline:      requestPayload.Cmdline,
		Kernel:       requestPayload.Kernel,
		BootloaderID: requestPayload.BootloaderID,
	}
	m.Allocation.Reinstall = false

	err = r.ds.UpdateMachine(&old, m)
	if checkError(request, response, utils.CurrentFuncName(), err) {
		return
	}

	vrf := ""
	if m.IsFirewall() {
		// if a machine has multiple networks, it serves as firewall, so it can not be enslaved into the tenant vrf
		vrf = "default"
	} else {
		for _, mn := range m.Allocation.MachineNetworks {
			if mn.Private {
				vrf = fmt.Sprintf("vrf%d", mn.Vrf)
				break
			}
		}
	}

	err = retry.Do(
		func() error {
			_, err := r.ds.SetVrfAtSwitches(m, vrf)
			return err
		},
		retry.Attempts(10),
		retry.RetryIf(func(err error) bool {
			return strings.Contains(err.Error(), datastore.EntityAlreadyModifiedErrorMessage)
		}),
		retry.DelayType(retry.CombineDelay(retry.BackOffDelay, retry.RandomDelay)),
		retry.LastErrorOnly(true),
	)
	if err != nil {
		if checkError(request, response, utils.CurrentFuncName(), fmt.Errorf("the machine %q could not be enslaved into the vrf %s, error: %w", id, vrf, err)) {
			return
		}
	}

	resp, err := makeMachineResponse(m, r.ds)
	if checkError(request, response, utils.CurrentFuncName(), err) {
		return
	}

	err = response.WriteHeaderAndEntity(http.StatusOK, resp)
	if err != nil {
		zapup.MustRootLogger().Error("Failed to send response", zap.Error(err))
		return
	}
}

func (r machineResource) freeMachine(request *restful.Request, response *restful.Response) {
	id := request.PathParameter("id")
	m, err := r.ds.FindMachineByID(id)
	if checkError(request, response, utils.CurrentFuncName(), err) {
		return
	}
	logger := utils.Logger(request).Sugar()

	err = publishMachineCmd(logger, m, r.Publisher, metal.ChassisIdentifyLEDOffCmd)
	if err != nil {
		logger.Error("unable to publish machine command", zap.String("command", string(metal.ChassisIdentifyLEDOffCmd)), zap.String("machineID", m.ID), zap.Error(err))
	}

	err = r.actor.freeMachine(r.Publisher, m)
	if checkError(request, response, utils.CurrentFuncName(), err) {
		return
	}

	resp, err := makeMachineResponse(m, r.ds)
	if checkError(request, response, utils.CurrentFuncName(), err) {
		return
	}

	err = response.WriteHeaderAndEntity(http.StatusOK, resp)
	if err != nil {
		logger.Error("Failed to send response", zap.Error(err))
	}

	event := string(metal.ProvisioningEventPlannedReboot)
	_, err = r.ds.ProvisioningEventForMachine(logger, id, event, "freeMachine")
	if checkError(request, response, utils.CurrentFuncName(), err) {
		return
	}
}

func (r machineResource) deleteMachine(request *restful.Request, response *restful.Response) {
	id := request.PathParameter("id")
	m, err := r.ds.FindMachineByID(id)
	if checkError(request, response, utils.CurrentFuncName(), err) {
		return
	}
	logger := utils.Logger(request).Sugar()

	if m.Allocation != nil {
		checkError(request, response, utils.CurrentFuncName(), errors.New("cannot delete machine that is allocated"))
		return
	}

	ec, err := r.ds.FindProvisioningEventContainer(id)

	// when there's no event container, we delete the machine anyway
	if err != nil && !metal.IsNotFound(err) {
		if checkError(request, response, utils.CurrentFuncName(), err) {
			return
		}
	}
	if err == nil && !ec.Liveliness.Is(string(metal.MachineLivelinessDead)) {
		if checkError(request, response, utils.CurrentFuncName(), errors.New("can only delete dead machines")) {
			return
		}
	}

	switches, err := r.ds.SearchSwitchesConnectedToMachine(m)
	if checkError(request, response, utils.CurrentFuncName(), err) {
		return
	}

	for i := range switches {
		old := switches[i]
		_, ok := old.MachineConnections[m.ID]
		if !ok {
			continue
		}

		newIP := old
		newIP.MachineConnections = metal.ConnectionMap{}

		for id, connection := range old.MachineConnections {
			newIP.MachineConnections[id] = connection
		}
		delete(newIP.MachineConnections, m.ID)

		err = r.ds.UpdateSwitch(&old, &newIP)
		if checkError(request, response, utils.CurrentFuncName(), err) {
			return
		}
	}

	err = r.ds.DeleteMachine(m)
	if checkError(request, response, utils.CurrentFuncName(), err) {
		return
	}

	resp, err := makeMachineResponse(m, r.ds)
	if checkError(request, response, utils.CurrentFuncName(), err) {
		return
	}

	err = response.WriteHeaderAndEntity(http.StatusOK, resp)
	if err != nil {
		logger.Error("Failed to send response", zap.Error(err))
	}
}

// reinstallMachine reinstalls the requested machine with given image by either allocating
// the machine if not yet allocated or not modifying any other allocation parameter than 'ImageID'
// and 'Reinstall' set to true.
// If the given image ID is nil, it deletes the machine instead.
func (r machineResource) reinstallMachine(request *restful.Request, response *restful.Response) {
	var requestPayload v1.MachineReinstallRequest
	err := request.ReadEntity(&requestPayload)
	if checkError(request, response, utils.CurrentFuncName(), err) {
		return
	}

	id := request.PathParameter("id")
	m, err := r.ds.FindMachineByID(id)
	if checkError(request, response, utils.CurrentFuncName(), err) {
		return
	}

	logger := utils.Logger(request)

	if m.Allocation != nil && m.State.Value != metal.LockedState {
		old := *m

		if m.Allocation.FilesystemLayout == nil {
			fsls, err := r.ds.ListFilesystemLayouts()
			if err != nil {
				if checkError(request, response, utils.CurrentFuncName(), err) {
					return
				}
			}

			fsl, err := fsls.From(m.SizeID, m.Allocation.ImageID)
			if err != nil {
				if checkError(request, response, utils.CurrentFuncName(), err) {
					return
				}
			}
			m.Allocation.FilesystemLayout = fsl
		}

		if !m.Allocation.FilesystemLayout.IsReinstallable() {
			if checkError(request, response, utils.CurrentFuncName(), fmt.Errorf("filesystemlayout:%s is not reinstallable, abort reinstallation", m.Allocation.FilesystemLayout.ID)) {
				return
			}
		}
		m.Allocation.Reinstall = true
		m.Allocation.ImageID = requestPayload.ImageID

		resp, err := makeMachineResponse(m, r.ds)
		if checkError(request, response, utils.CurrentFuncName(), err) {
			return
		}

		if resp.Allocation.Image != nil {
			err = r.ds.UpdateMachine(&old, m)
			if checkError(request, response, utils.CurrentFuncName(), err) {
				return
			}
			logger.Info("marked machine to get reinstalled", zap.String("machineID", m.ID))

			err = deleteVRFSwitches(r.ds, m, logger)
			if checkError(request, response, utils.CurrentFuncName(), err) {
				return
			}

			err = publishDeleteEvent(r.Publisher, m, logger)
			if checkError(request, response, utils.CurrentFuncName(), err) {
				return
			}

			err = publishMachineCmd(logger.Sugar(), m, r.Publisher, metal.MachineReinstallCmd)
			if err != nil {
				logger.Error("unable to publish machine command", zap.String("command", string(metal.MachineReinstallCmd)), zap.String("machineID", m.ID), zap.Error(err))
			}

			err = response.WriteHeaderAndEntity(http.StatusOK, resp)
			if err != nil {
				logger.Error("Failed to send response", zap.Error(err))
			}

			return
		}
	}

	err = response.WriteHeaderAndEntity(http.StatusBadRequest, httperrors.NewHTTPError(http.StatusBadRequest, errors.New("machine either locked, not allocated yet or invalid image ID specified")))
	if err != nil {
		logger.Error("Failed to send response", zap.Error(err))
	}
}

func (r machineResource) abortReinstallMachine(request *restful.Request, response *restful.Response) {
	var requestPayload v1.MachineAbortReinstallRequest
	err := request.ReadEntity(&requestPayload)
	if checkError(request, response, utils.CurrentFuncName(), err) {
		return
	}

	id := request.PathParameter("id")
	m, err := r.ds.FindMachineByID(id)
	if checkError(request, response, utils.CurrentFuncName(), err) {
		return
	}

	logger := utils.Logger(request).Sugar()

	var bootInfo *v1.BootInfo

	if m.Allocation != nil && !requestPayload.PrimaryDiskWiped {
		old := *m

		m.Allocation.Reinstall = false
		if m.Allocation.MachineSetup != nil {
			m.Allocation.ImageID = m.Allocation.MachineSetup.ImageID
		}

		err = r.ds.UpdateMachine(&old, m)
		if checkError(request, response, utils.CurrentFuncName(), err) {
			return
		}
		logger.Infow("removed reinstall mark", "machineID", m.ID)

		if m.Allocation.MachineSetup != nil {
			bootInfo = &v1.BootInfo{
				ImageID:      m.Allocation.MachineSetup.ImageID,
				PrimaryDisk:  m.Allocation.MachineSetup.PrimaryDisk,
				OSPartition:  m.Allocation.MachineSetup.OSPartition,
				Initrd:       m.Allocation.MachineSetup.Initrd,
				Cmdline:      m.Allocation.MachineSetup.Cmdline,
				Kernel:       m.Allocation.MachineSetup.Kernel,
				BootloaderID: m.Allocation.MachineSetup.BootloaderID,
			}
		}
	}

	err = response.WriteHeaderAndEntity(http.StatusOK, bootInfo)
	if err != nil {
		logger.Error("Failed to send response", zap.Error(err))
	}
}

func deleteVRFSwitches(ds *datastore.RethinkStore, m *metal.Machine, logger *zap.Logger) error {
	logger.Info("set VRF at switch", zap.String("machineID", m.ID))
	err := retry.Do(
		func() error {
			_, err := ds.SetVrfAtSwitches(m, "")
			return err
		},
		retry.Attempts(10),
		retry.RetryIf(func(err error) bool {
			return strings.Contains(err.Error(), datastore.EntityAlreadyModifiedErrorMessage)
		}),
		retry.DelayType(retry.CombineDelay(retry.BackOffDelay, retry.RandomDelay)),
		retry.LastErrorOnly(true),
	)
	if err != nil {
		logger.Error("cannot delete vrf switches", zap.String("machineID", m.ID), zap.Error(err))
		return fmt.Errorf("cannot delete vrf switches: %w", err)
	}
	return nil
}

func publishDeleteEvent(publisher bus.Publisher, m *metal.Machine, logger *zap.Logger) error {
	logger.Info("publish machine delete event", zap.String("machineID", m.ID))
	deleteEvent := metal.MachineEvent{Type: metal.DELETE, OldMachineID: m.ID, Cmd: &metal.MachineExecCommand{TargetMachineID: m.ID, IPMI: &m.IPMI}}
	err := publisher.Publish(metal.TopicMachine.GetFQN(m.PartitionID), deleteEvent)
	if err != nil {
		logger.Error("cannot publish delete event", zap.String("machineID", m.ID), zap.Error(err))
		return fmt.Errorf("cannot publish delete event: %w", err)
	}
	return nil
}

func (r machineResource) getProvisioningEventContainer(request *restful.Request, response *restful.Response) {
	id := request.PathParameter("id")

	// check for existence of the machine
	_, err := r.ds.FindMachineByID(id)
	if checkError(request, response, utils.CurrentFuncName(), err) {
		return
	}

	ec, err := r.ds.FindProvisioningEventContainer(id)
	if checkError(request, response, utils.CurrentFuncName(), err) {
		return
	}
	err = response.WriteHeaderAndEntity(http.StatusOK, v1.NewMachineRecentProvisioningEvents(ec))
	if err != nil {
		zapup.MustRootLogger().Error("Failed to send response", zap.Error(err))
		return
	}
}
func (r machineResource) addProvisioningEvents(request *restful.Request, response *restful.Response) {
	var requestPayload v1.MachineProvisioningEvents
	err := request.ReadEntity(&requestPayload)
	if checkError(request, response, utils.CurrentFuncName(), err) {
		return
	}

	log := utils.Logger(request).Sugar()
	var provisionError error
	result := v1.MachineRecentProvisioningEventsResponse{}
	for machineID, event := range requestPayload {
		_, err := r.addProvisionEventForMachine(log, machineID, event)
		if err != nil {
			result.Failed = append(result.Failed, machineID)
			provisionError = multierr.Append(provisionError, fmt.Errorf("unable to add provisioning event for machine:%s %w", machineID, err))
			continue
		}
		result.Events++
	}
	if checkError(request, response, utils.CurrentFuncName(), provisionError) {
		return
	}

	err = response.WriteHeaderAndEntity(http.StatusOK, result)
	if err != nil {
		zapup.MustRootLogger().Error("Failed to send response", zap.Error(err))
		return
	}
}
func (r machineResource) addProvisioningEvent(request *restful.Request, response *restful.Response) {
	var requestPayload v1.MachineProvisioningEvent
	err := request.ReadEntity(&requestPayload)
	if checkError(request, response, utils.CurrentFuncName(), err) {
		return
	}

<<<<<<< HEAD
	ec, err := r.ds.FindProvisioningEventContainer(m.ID)
	if err != nil && !metal.IsNotFound(err) {
		if checkError(request, response, utils.CurrentFuncName(), err) {
			return
		}
	}

	event := &metal.ProvisioningEvent{
		Time:    time.Now(),
		Event:   metal.ProvisioningEventType(requestPayload.Event),
		Message: requestPayload.Message,
	}

	err = fsm.HandleProvisioningEvent(event, ec, r.ds)
=======
	id := request.PathParameter("id")
	log := utils.Logger(request).Sugar()

	ec, err := r.addProvisionEventForMachine(log, id, requestPayload)
>>>>>>> 6c6c1d4a
	if checkError(request, response, utils.CurrentFuncName(), err) {
		return
	}

	err = response.WriteHeaderAndEntity(http.StatusOK, v1.NewMachineRecentProvisioningEvents(ec))
	if err != nil {
		zapup.MustRootLogger().Error("Failed to send response", zap.Error(err))
		return
	}
}

func (r machineResource) addProvisionEventForMachine(log *zap.SugaredLogger, machineID string, e v1.MachineProvisioningEvent) (*metal.ProvisioningEventContainer, error) {
	m, err := r.ds.FindMachineByID(machineID)
	if err != nil && !metal.IsNotFound(err) {
		return nil, err
	}

	// an event can actually create an empty machine. This enables us to also catch the very first PXE Booting event
	// in a machine lifecycle
	if m == nil {
		m = &metal.Machine{
			Base: metal.Base{
				ID: machineID,
			},
		}
		err = r.ds.CreateMachine(m)
		if err != nil {
			return nil, err
		}
	}

	ok := metal.AllProvisioningEventTypes[metal.ProvisioningEventType(e.Event)]
	if !ok {
		return nil, errors.New("unknown provisioning event")
	}

	return r.ds.ProvisioningEventForMachine(log, machineID, e.Event, e.Message)
}

// MachineLiveliness evaluates whether machines are still alive or if they have died
func MachineLiveliness(ds *datastore.RethinkStore, logger *zap.SugaredLogger) error {
	logger.Info("machine liveliness was requested")

	machines, err := ds.ListMachines()
	if err != nil {
		return err
	}

	unknown := 0
	alive := 0
	dead := 0
	errs := 0
	for _, m := range machines {
		lvlness, err := evaluateMachineLiveliness(ds, m)
		if err != nil {
			logger.Errorw("cannot update liveliness", "error", err, "machine", m)
			errs++
			// fall through, so the rest of the machines is getting evaluated
		}
		switch lvlness {
		case metal.MachineLivelinessAlive:
			alive++
		case metal.MachineLivelinessDead:
			dead++
		case metal.MachineLivelinessUnknown:
			unknown++
		}
	}

	logger.Infow("machine liveliness evaluated", "alive", alive, "dead", dead, "unknown", unknown, "errors", errs)

	return nil
}

func evaluateMachineLiveliness(ds *datastore.RethinkStore, m metal.Machine) (metal.MachineLiveliness, error) {
	provisioningEvents, err := ds.FindProvisioningEventContainer(m.ID)
	if err != nil {
		// we have no provisioning events... we cannot tell
		return metal.MachineLivelinessUnknown, fmt.Errorf("no provisioningEvents found for ID: %s", m.ID)
	}

	old := *provisioningEvents

	if provisioningEvents.LastEventTime != nil {
		if time.Since(*provisioningEvents.LastEventTime) > metal.MachineDeadAfter {
			if m.Allocation != nil {
				// the machine is either dead or the customer did turn off the phone home service
				provisioningEvents.Liveliness = metal.MachineLivelinessUnknown
			} else {
				// the machine is just dead
				provisioningEvents.Liveliness = metal.MachineLivelinessDead
			}
		} else {
			provisioningEvents.Liveliness = metal.MachineLivelinessAlive
		}
		err = ds.UpdateProvisioningEventContainer(&old, provisioningEvents)
		if err != nil {
			return provisioningEvents.Liveliness, err
		}
	}

	return provisioningEvents.Liveliness, nil
}

// ResurrectMachines attempts to resurrect machines that are obviously dead
func ResurrectMachines(ds *datastore.RethinkStore, publisher bus.Publisher, ep *bus.Endpoints, ipamer ipam.IPAMer, logger *zap.SugaredLogger) error {
	logger.Info("machine resurrection was requested")

	machines, err := ds.ListMachines()
	if err != nil {
		return err
	}

	act, err := newAsyncActor(logger.Desugar(), ep, ds, ipamer)
	if err != nil {
		return err
	}

	for i := range machines {
		m := machines[i]
		if m.Allocation != nil {
			continue
		}

		provisioningEvents, err := ds.FindProvisioningEventContainer(m.ID)
		if err != nil {
			// we have no provisioning events... we cannot tell
			logger.Debugw("no provisioningEvents found for resurrection", "machineID", m.ID, "error", err)
			continue
		}

		if provisioningEvents.Liveliness != metal.MachineLivelinessDead {
			continue
		}

		if provisioningEvents.LastEventTime == nil {
			continue
		}

		if time.Since(*provisioningEvents.LastEventTime) < metal.MachineResurrectAfter {
			continue
		}

		logger.Infow("resurrecting dead machine", "machineID", m.ID, "liveliness", provisioningEvents.Liveliness, "since", time.Since(*provisioningEvents.LastEventTime).String())
		err = act.freeMachine(publisher, &m)
		if err != nil {
			logger.Errorw("error during machine resurrection", "machineID", m.ID, "error", err)
		}
	}

	logger.Info("finished machine resurrection")

	return nil
}

func (r machineResource) machineOn(request *restful.Request, response *restful.Response) {
	r.machineCmd(metal.MachineOnCmd, request, response)
}

func (r machineResource) machineOff(request *restful.Request, response *restful.Response) {
	r.machineCmd(metal.MachineOffCmd, request, response)
}

func (r machineResource) machineReset(request *restful.Request, response *restful.Response) {
	r.machineCmd(metal.MachineResetCmd, request, response)
}

func (r machineResource) machineCycle(request *restful.Request, response *restful.Response) {
	r.machineCmd(metal.MachineCycleCmd, request, response)
}

func (r machineResource) machineBios(request *restful.Request, response *restful.Response) {
	r.machineCmd(metal.MachineBiosCmd, request, response)
}

func (r machineResource) machineDisk(request *restful.Request, response *restful.Response) {
	r.machineCmd(metal.MachineDiskCmd, request, response)
}

func (r machineResource) machinePxe(request *restful.Request, response *restful.Response) {
	r.machineCmd(metal.MachinePxeCmd, request, response)
}

func (r machineResource) chassisIdentifyLEDOn(request *restful.Request, response *restful.Response) {
	r.machineCmd(metal.ChassisIdentifyLEDOnCmd, request, response)
}

func (r machineResource) chassisIdentifyLEDOff(request *restful.Request, response *restful.Response) {
	r.machineCmd(metal.ChassisIdentifyLEDOffCmd, request, response)
}

func (r machineResource) updateFirmware(request *restful.Request, response *restful.Response) {
	if r.s3Client == nil && checkError(request, response, utils.CurrentFuncName(), featureDisabledErr) {
		return
	}

	var p v1.MachineUpdateFirmwareRequest
	err := request.ReadEntity(&p)
	if checkError(request, response, utils.CurrentFuncName(), err) {
		return
	}

	id := request.PathParameter("id")
	m, f, err := getFirmware(r.ds, id)
	if checkError(request, response, utils.CurrentFuncName(), err) {
		return
	}

	alreadyInstalled := false
	switch p.Kind {
	case metal.FirmwareBIOS:
		alreadyInstalled = f.BiosVersion == p.Revision
	case metal.FirmwareBMC:
		alreadyInstalled = f.BmcVersion == p.Revision
	}
	if alreadyInstalled && checkError(request, response, utils.CurrentFuncName(), fmt.Errorf("machine's %s version is already equal %s", p.Kind, p.Revision)) {
		return
	}

	rr, err := getFirmwareRevisions(r.s3Client, p.Kind, f.Vendor, f.Board)
	if checkError(request, response, utils.CurrentFuncName(), err) {
		return
	}

	notAvailable := true
	for _, rev := range rr {
		if rev == p.Revision {
			notAvailable = false
			break
		}
	}
	if notAvailable && checkError(request, response, utils.CurrentFuncName(), fmt.Errorf("machine's %s firmware in version %s is not available", p.Kind, p.Revision)) {
		return
	}

	key := fmt.Sprintf("%s/%s/%s/%s", p.Kind, strings.ToLower(f.Vendor), strings.ToUpper(f.Board), p.Revision)
	req, _ := r.s3Client.GetObjectRequest(&s3.GetObjectInput{
		Bucket: &r.s3Client.FirmwareBucket,
		Key:    &key,
	})
	downloadableURL, err := req.Presign(2 * time.Hour)
	if checkError(request, response, utils.CurrentFuncName(), err) {
		return
	}

	evt := metal.MachineEvent{
		Type: metal.COMMAND,
		Cmd: &metal.MachineExecCommand{
			Command:         metal.UpdateFirmwareCmd,
			TargetMachineID: m.ID,
			IPMI:            &m.IPMI,
			FirmwareUpdate: &metal.FirmwareUpdate{
				Kind: p.Kind,
				URL:  downloadableURL,
			},
		},
	}
	logger := utils.Logger(request).Sugar()
	logger.Infow("publish event", "event", evt, "command", *evt.Cmd)
	err = r.Publish(metal.TopicMachine.GetFQN(m.PartitionID), evt)
	if checkError(request, response, utils.CurrentFuncName(), err) {
		return
	}

	resp, err := makeMachineResponse(m, r.ds)
	if checkError(request, response, utils.CurrentFuncName(), err) {
		return
	}

	err = response.WriteHeaderAndEntity(http.StatusOK, resp)
	if err != nil {
		zapup.MustRootLogger().Error("Failed to send response", zap.Error(err))
		return
	}
}

func (r machineResource) machineCmd(cmd metal.MachineCommand, request *restful.Request, response *restful.Response) {
	logger := utils.Logger(request).Sugar()
	id := request.PathParameter("id")
	description := request.QueryParameter("description")

	newMachine, err := r.ds.FindMachineByID(id)
	if checkError(request, response, string(cmd), err) {
		return
	}

	old := *newMachine
	needsUpdate := false
	switch cmd { // nolint:exhaustive
	case metal.MachineResetCmd, metal.MachineOffCmd, metal.MachineCycleCmd:
		event := string(metal.ProvisioningEventPlannedReboot)
		_, err = r.ds.ProvisioningEventForMachine(logger, id, event, string(cmd))
		if checkError(request, response, utils.CurrentFuncName(), err) {
			return
		}
	case metal.ChassisIdentifyLEDOnCmd:
		newMachine.LEDState = metal.ChassisIdentifyLEDState{
			Value:       metal.LEDStateOn,
			Description: description,
		}
		needsUpdate = true
	case metal.ChassisIdentifyLEDOffCmd:
		newMachine.LEDState = metal.ChassisIdentifyLEDState{
			Value:       metal.LEDStateOff,
			Description: description,
		}
		needsUpdate = true
	}

	if needsUpdate {
		err = r.ds.UpdateMachine(&old, newMachine)
		if checkError(request, response, utils.CurrentFuncName(), err) {
			return
		}
	}

	err = publishMachineCmd(logger, newMachine, r.Publisher, cmd)
	if checkError(request, response, utils.CurrentFuncName(), err) {
		return
	}

	resp, err := makeMachineResponse(newMachine, r.ds)
	if checkError(request, response, utils.CurrentFuncName(), err) {
		return
	}

	err = response.WriteHeaderAndEntity(http.StatusOK, resp)
	if err != nil {
		zapup.MustRootLogger().Error("Failed to send response", zap.Error(err))
		return
	}
}

func publishMachineCmd(logger *zap.SugaredLogger, m *metal.Machine, publisher bus.Publisher, cmd metal.MachineCommand) error {
	evt := metal.MachineEvent{
		Type: metal.COMMAND,
		Cmd: &metal.MachineExecCommand{
			Command:         cmd,
			TargetMachineID: m.ID,
			IPMI:            &m.IPMI,
		},
	}

	logger.Infow("publish event", "event", evt, "command", *evt.Cmd)
	err := publisher.Publish(metal.TopicMachine.GetFQN(m.PartitionID), evt)
	if err != nil {
		return err
	}

	return nil
}

func machineHasIssues(m *v1.MachineResponse) bool {
	if m.Partition == nil {
		return true
	}
	if !metal.MachineLivelinessAlive.Is(m.Liveliness) {
		return true
	}
	if m.Allocation == nil && len(m.RecentProvisioningEvents.Events) > 0 && metal.ProvisioningEventPhonedHome.Is(m.RecentProvisioningEvents.Events[0].Event) {
		// not allocated, but phones home
		return true
	}
	if m.RecentProvisioningEvents.IncompleteProvisioningCycles != "" && m.RecentProvisioningEvents.IncompleteProvisioningCycles != "0" {
		// Machines with incomplete cycles but in "Waiting" state are considered available
		if len(m.RecentProvisioningEvents.Events) > 0 && !metal.ProvisioningEventWaiting.Is(m.RecentProvisioningEvents.Events[0].Event) {
			return true
		}
	}

	return false
}

func makeMachineResponse(m *metal.Machine, ds *datastore.RethinkStore) (*v1.MachineResponse, error) {
	s, p, i, ec, err := findMachineReferencedEntities(m, ds)
	if err != nil {
		return nil, err
	}
	return v1.NewMachineResponse(m, s, p, i, ec), nil
}

func makeMachineResponseList(ms metal.Machines, ds *datastore.RethinkStore) ([]*v1.MachineResponse, error) {
	sMap, pMap, iMap, ecMap, err := getMachineReferencedEntityMaps(ds)
	if err != nil {
		return nil, err
	}

	result := []*v1.MachineResponse{}

	for index := range ms {
		var s *metal.Size
		if ms[index].SizeID != "" {
			sizeEntity := sMap[ms[index].SizeID]
			s = &sizeEntity
		}
		var p *metal.Partition
		if ms[index].PartitionID != "" {
			partitionEntity := pMap[ms[index].PartitionID]
			p = &partitionEntity
		}
		var i *metal.Image
		if ms[index].Allocation != nil {
			if ms[index].Allocation.ImageID != "" {
				imageEntity := iMap[ms[index].Allocation.ImageID]
				i = &imageEntity
			}
		}
		ec := ecMap[ms[index].ID]
		result = append(result, v1.NewMachineResponse(&ms[index], s, p, i, &ec))
	}

	return result, nil
}

func makeMachineIPMIResponse(m *metal.Machine, ds *datastore.RethinkStore) (*v1.MachineIPMIResponse, error) {
	s, p, i, ec, err := findMachineReferencedEntities(m, ds)
	if err != nil {
		return nil, err
	}
	return v1.NewMachineIPMIResponse(m, s, p, i, ec), nil
}

func makeMachineIPMIResponseList(ms metal.Machines, ds *datastore.RethinkStore) ([]*v1.MachineIPMIResponse, error) {
	sMap, pMap, iMap, ecMap, err := getMachineReferencedEntityMaps(ds)
	if err != nil {
		return nil, err
	}

	result := []*v1.MachineIPMIResponse{}

	for index := range ms {
		var s *metal.Size
		if ms[index].SizeID != "" {
			sizeEntity := sMap[ms[index].SizeID]
			s = &sizeEntity
		}
		var p *metal.Partition
		if ms[index].PartitionID != "" {
			partitionEntity := pMap[ms[index].PartitionID]
			p = &partitionEntity
		}
		var i *metal.Image
		if ms[index].Allocation != nil {
			if ms[index].Allocation.ImageID != "" {
				imageEntity := iMap[ms[index].Allocation.ImageID]
				i = &imageEntity
			}
		}
		ec := ecMap[ms[index].ID]
		result = append(result, v1.NewMachineIPMIResponse(&ms[index], s, p, i, &ec))
	}

	return result, nil
}

func findMachineReferencedEntities(m *metal.Machine, ds *datastore.RethinkStore) (*metal.Size, *metal.Partition, *metal.Image, *metal.ProvisioningEventContainer, error) {
	var err error

	var s *metal.Size
	if m.SizeID != "" {
		if m.SizeID == metal.UnknownSize.GetID() {
			s = metal.UnknownSize
		} else {
			s, err = ds.FindSize(m.SizeID)
			if err != nil {
				return nil, nil, nil, nil, fmt.Errorf("error finding size %q for machine %q: %w", m.SizeID, m.ID, err)
			}
		}
	}

	var p *metal.Partition
	if m.PartitionID != "" {
		p, err = ds.FindPartition(m.PartitionID)
		if err != nil {
			return nil, nil, nil, nil, fmt.Errorf("error finding partition %q for machine %q: %w", m.PartitionID, m.ID, err)
		}
	}

	var i *metal.Image
	if m.Allocation != nil {
		if m.Allocation.ImageID != "" {
			i, err = ds.GetImage(m.Allocation.ImageID)
			if err != nil {
				return nil, nil, nil, nil, fmt.Errorf("error finding image %q for machine %q: %w", m.Allocation.ImageID, m.ID, err)
			}
		}
	}

	var ec *metal.ProvisioningEventContainer
	try, err := ds.FindProvisioningEventContainer(m.ID)
	if err != nil {
		return nil, nil, nil, nil, fmt.Errorf("error finding provisioning event container for machine %q: %w", m.ID, err)
	} else {
		ec = try
	}

	return s, p, i, ec, nil
}

func getMachineReferencedEntityMaps(ds *datastore.RethinkStore) (metal.SizeMap, metal.PartitionMap, metal.ImageMap, metal.ProvisioningEventContainerMap, error) {
	s, err := ds.ListSizes()
	if err != nil {
		return nil, nil, nil, nil, fmt.Errorf("sizes could not be listed: %w", err)
	}

	p, err := ds.ListPartitions()
	if err != nil {
		return nil, nil, nil, nil, fmt.Errorf("partitions could not be listed: %w", err)
	}

	i, err := ds.ListImages()
	if err != nil {
		return nil, nil, nil, nil, fmt.Errorf("images could not be listed: %w", err)
	}

	ec, err := ds.ListProvisioningEventContainers()
	if err != nil {
		return nil, nil, nil, nil, fmt.Errorf("provisioning event containers could not be listed: %w", err)
	}

	return s.ByID(), p.ByID(), i.ByID(), ec.ByID(), nil
}

func (s machineAllocationSpec) noautoNetworkN() int {
	result := 0
	for _, n := range s.Networks {
		if n.AutoAcquireIP != nil && !*n.AutoAcquireIP {
			result++
		}
	}
	return result
}

func (s machineAllocationSpec) autoNetworkN() int {
	return len(s.Networks) - s.noautoNetworkN()
}<|MERGE_RESOLUTION|>--- conflicted
+++ resolved
@@ -11,11 +11,7 @@
 	"time"
 
 	"github.com/avast/retry-go/v4"
-<<<<<<< HEAD
-	"github.com/metal-stack/metal-api/cmd/metal-api/internal/fsm"
-=======
 	"github.com/aws/aws-sdk-go/service/s3"
->>>>>>> 6c6c1d4a
 	s3server "github.com/metal-stack/metal-api/cmd/metal-api/internal/service/s3client"
 	"github.com/metal-stack/security"
 
@@ -2174,27 +2170,10 @@
 		return
 	}
 
-<<<<<<< HEAD
-	ec, err := r.ds.FindProvisioningEventContainer(m.ID)
-	if err != nil && !metal.IsNotFound(err) {
-		if checkError(request, response, utils.CurrentFuncName(), err) {
-			return
-		}
-	}
-
-	event := &metal.ProvisioningEvent{
-		Time:    time.Now(),
-		Event:   metal.ProvisioningEventType(requestPayload.Event),
-		Message: requestPayload.Message,
-	}
-
-	err = fsm.HandleProvisioningEvent(event, ec, r.ds)
-=======
 	id := request.PathParameter("id")
 	log := utils.Logger(request).Sugar()
 
 	ec, err := r.addProvisionEventForMachine(log, id, requestPayload)
->>>>>>> 6c6c1d4a
 	if checkError(request, response, utils.CurrentFuncName(), err) {
 		return
 	}
