--- conflicted
+++ resolved
@@ -1288,29 +1288,6 @@
 	return &machineNetwork, nil
 }
 
-<<<<<<< HEAD
-// makeASN we can use the IP of the primary private network (which always have to be present and unique)
-// for generating a unique ASN.
-func makeASN(networks allocationNetworkMap) (int64, error) {
-	primaryPrivateNetwork, err := getPrimaryPrivateNetwork(networks)
-	if err != nil {
-		return 0, err
-	}
-
-	if len(primaryPrivateNetwork.ips) == 0 {
-		return 0, fmt.Errorf("private network has no IPs, which would result in a machine without an IP")
-	}
-
-	asn, err := primaryPrivateNetwork.ips[0].ASN()
-	if err != nil {
-		return 0, err
-	}
-
-	return asn, nil
-}
-
-=======
->>>>>>> 04d430fc
 // makeMachineTags constructs the tags of the machine.
 // following tags are added in the following precedence (from lowest to highest in case of duplication):
 // - external network labels (concatenated, from all machine networks that this machine belongs to)
