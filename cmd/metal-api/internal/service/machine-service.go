--- conflicted
+++ resolved
@@ -1775,12 +1775,8 @@
 	return provisioningEvents.Liveliness, nil
 }
 
-<<<<<<< HEAD
 // ResurrectMachines attempts to resurrect machines that are obviously dead
-func ResurrectMachines(ds *datastore.RethinkStore, publisher bus.Publisher, logger *zap.SugaredLogger) error {
-=======
 func ResurrectMachines(ds *datastore.RethinkStore, publisher bus.Publisher, ipamer ipam.IPAMer, logger *zap.SugaredLogger) error {
->>>>>>> 2f30e150
 	logger.Info("machine resurrection was requested")
 
 	machines, err := ds.ListMachines()
