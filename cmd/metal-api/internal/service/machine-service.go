package service

import (
	"context"
	"fmt"
	"net"
	"net/http"
	"strconv"
	"strings"
	"time"

	"golang.org/x/crypto/ssh"

	"github.com/metal-stack/metal-lib/httperrors"
	"github.com/metal-stack/metal-lib/pkg/tag"
	"github.com/metal-stack/metal-lib/zapup"
	"go.uber.org/zap"

	mdmv1 "github.com/metal-stack/masterdata-api/api/v1"
	mdm "github.com/metal-stack/masterdata-api/pkg/client"

	"github.com/metal-stack/metal-api/cmd/metal-api/internal/datastore"
	"github.com/metal-stack/metal-api/cmd/metal-api/internal/ipam"
	"github.com/metal-stack/metal-api/cmd/metal-api/internal/metal"
	v1 "github.com/metal-stack/metal-api/cmd/metal-api/internal/service/v1"
	"github.com/metal-stack/metal-api/cmd/metal-api/internal/utils"

	"github.com/dustin/go-humanize"
	"github.com/emicklei/go-restful"
	restfulspec "github.com/emicklei/go-restful-openapi"
	"github.com/metal-stack/metal-api/cmd/metal-api/internal/metrics"
	"github.com/metal-stack/metal-lib/bus"
	"github.com/pkg/errors"
)

const (
	waitForServerTimeout = 30 * time.Second
)

type machineResource struct {
	webResource
	bus.Publisher
	ipamer ipam.IPAMer
	mdc    mdm.Client
}

// machineAllocationSpec is a specification for a machine allocation
type machineAllocationSpec struct {
	UUID        string
	Name        string
	Description string
	Hostname    string
	ProjectID   string
	PartitionID string
	SizeID      string
	Image       *metal.Image
	SSHPubKeys  []string
	UserData    string
	Tags        []string
	Networks    v1.MachineAllocationNetworks
	IPs         []string
	HA          bool
	IsFirewall  bool
}

// allocationNetwork is intermediate struct to create machine networks from regular networks during machine allocation
type allocationNetwork struct {
	network        *metal.Network
	machineNetwork *metal.MachineNetwork
	ips            []metal.IP
	auto           bool
	isPrivate      bool
}

// allocationNetworkMap is a map of allocationNetworks with the network id as the key
type allocationNetworkMap map[string]*allocationNetwork

// getPrivateNetwork extracts the private network from an allocationNetworkMap
func getPrivateNetwork(networks allocationNetworkMap) (*allocationNetwork, error) {
	var privateNetwork *allocationNetwork
	for _, n := range networks {
		if n.isPrivate {
			privateNetwork = n
			break
		}
	}
	if privateNetwork == nil {
		return nil, fmt.Errorf("no private network contained")
	}
	return privateNetwork, nil
}

// getMachineNetworks extracts the machines networks from an allocationNetworkMap
func getMachineNetworks(networks allocationNetworkMap) []*metal.MachineNetwork {
	var machineNetworks []*metal.MachineNetwork
	for _, n := range networks {
		machineNetworks = append(machineNetworks, n.machineNetwork)
	}
	return machineNetworks
}

// The MachineAllocation contains the allocated machine or an error.
type MachineAllocation struct {
	Machine *metal.Machine
	Err     error
}

// An Allocation is a queue of allocated machines. You can read the machines
// to get the next allocated one.
type Allocation <-chan MachineAllocation

// An Allocator is a callback for some piece of code if this wants to read
// allocated machines.
type Allocator func(Allocation) error

// NewMachine returns a webservice for machine specific endpoints.
func NewMachine(
	ds *datastore.RethinkStore,
	pub bus.Publisher,
	ipamer ipam.IPAMer,
	mdc mdm.Client) *restful.WebService {
	r := machineResource{
		webResource: webResource{
			ds: ds,
		},
		Publisher: pub,
		ipamer:    ipamer,
		mdc:       mdc,
	}
	return r.webService()
}

// webService creates the webservice endpoint
func (r machineResource) webService() *restful.WebService {
	ws := new(restful.WebService)
	ws.
		Path(BasePath + "v1/machine").
		Consumes(restful.MIME_JSON).
		Produces(restful.MIME_JSON)

	tags := []string{"machine"}

	ws.Route(ws.GET("/{id}").
		To(viewer(r.findMachine)).
		Operation("findMachine").
		Doc("get machine by id").
		Param(ws.PathParameter("id", "identifier of the machine").DataType("string")).
		Metadata(restfulspec.KeyOpenAPITags, tags).
		Writes(v1.MachineResponse{}).
		Returns(http.StatusOK, "OK", v1.MachineResponse{}).
		DefaultReturns("Error", httperrors.HTTPErrorResponse{}))

	ws.Route(ws.GET("/").
		To(viewer(r.listMachines)).
		Operation("listMachines").
		Doc("get all known machines").
		Metadata(restfulspec.KeyOpenAPITags, tags).
		Writes([]v1.MachineResponse{}).
		Returns(http.StatusOK, "OK", []v1.MachineResponse{}).
		DefaultReturns("Error", httperrors.HTTPErrorResponse{}))

	ws.Route(ws.POST("/find").
		To(viewer(r.findMachines)).
		Operation("findMachines").
		Doc("find machines by multiple criteria").
		Metadata(restfulspec.KeyOpenAPITags, tags).
		Reads(v1.MachineFindRequest{}).
		Writes([]v1.MachineResponse{}).
		Returns(http.StatusOK, "OK", []v1.MachineResponse{}).
		DefaultReturns("Error", httperrors.HTTPErrorResponse{}))

	ws.Route(ws.POST("/register").
		To(editor(r.registerMachine)).
		Operation("registerMachine").
		Doc("register a machine").
		Metadata(restfulspec.KeyOpenAPITags, tags).
		Reads(v1.MachineRegisterRequest{}).
		Writes(v1.MachineResponse{}).
		Returns(http.StatusOK, "OK", v1.MachineResponse{}).
		Returns(http.StatusCreated, "Created", v1.MachineResponse{}).
		DefaultReturns("Error", httperrors.HTTPErrorResponse{}))

	ws.Route(ws.POST("/allocate").
		To(editor(r.allocateMachine)).
		Operation("allocateMachine").
		Doc("allocate a machine").
		Metadata(restfulspec.KeyOpenAPITags, tags).
		Reads(v1.MachineAllocateRequest{}).
		Returns(http.StatusOK, "OK", v1.MachineResponse{}).
		DefaultReturns("Error", httperrors.HTTPErrorResponse{}))

	ws.Route(ws.POST("/{id}/finalize-allocation").
		To(editor(r.finalizeAllocation)).
		Operation("finalizeAllocation").
		Doc("finalize the allocation of the machine by reconfiguring the switch, sent on successful image installation").
		Param(ws.PathParameter("id", "identifier of the machine").DataType("string")).
		Metadata(restfulspec.KeyOpenAPITags, tags).
		Reads(v1.MachineFinalizeAllocationRequest{}).
		Returns(http.StatusOK, "OK", v1.MachineResponse{}).
		DefaultReturns("Error", httperrors.HTTPErrorResponse{}))

	ws.Route(ws.POST("/{id}/state").
		To(editor(r.setMachineState)).
		Operation("setMachineState").
		Doc("set the state of a machine").
		Param(ws.PathParameter("id", "identifier of the machine").DataType("string")).
		Metadata(restfulspec.KeyOpenAPITags, tags).
		Reads(v1.MachineState{}).
		Writes(v1.MachineResponse{}).
		Returns(http.StatusOK, "OK", v1.MachineResponse{}).
		DefaultReturns("Error", httperrors.HTTPErrorResponse{}))

	ws.Route(ws.POST("/{id}/chassis-identify-led-state").
		To(editor(r.setChassisIdentifyLEDState)).
		Operation("setChassisIdentifyLEDState").
		Doc("set the state of a chassis identify LED").
		Param(ws.PathParameter("id", "identifier of the machine").DataType("string")).
		Metadata(restfulspec.KeyOpenAPITags, tags).
		Reads(v1.ChassisIdentifyLEDState{}).
		Writes(v1.MachineResponse{}).
		Returns(http.StatusOK, "OK", v1.MachineResponse{}).
		DefaultReturns("Error", httperrors.HTTPErrorResponse{}))

	ws.Route(ws.DELETE("/{id}/free").
		To(editor(r.freeMachine)).
		Operation("freeMachine").
		Doc("free a machine").
		Param(ws.PathParameter("id", "identifier of the machine").DataType("string")).
		Metadata(restfulspec.KeyOpenAPITags, tags).
		Returns(http.StatusOK, "OK", v1.MachineResponse{}).
		DefaultReturns("Error", httperrors.HTTPErrorResponse{}))

	ws.Route(ws.POST("/ipmi").
		To(editor(r.ipmiReport)).
		Operation("ipmiReport").
		Doc("reports IPMI ip addresses leased by a management server for machines").
		Metadata(restfulspec.KeyOpenAPITags, tags).
		Reads(v1.MachineIpmiReport{}).
		Returns(http.StatusOK, "OK", v1.MachineIpmiReportResponse{}).
		DefaultReturns("Error", httperrors.HTTPErrorResponse{}))

	ws.Route(ws.GET("/{id}/ipmi").
		To(viewer(r.findIPMIMachine)).
		Operation("findIPMIMachine").
		Doc("returns a machine including the ipmi connection data").
		Param(ws.PathParameter("id", "identifier of the machine").DataType("string")).
		Metadata(restfulspec.KeyOpenAPITags, tags).
		Writes(v1.MachineIPMIResponse{}).
		Returns(http.StatusOK, "OK", v1.MachineIPMIResponse{}).
		DefaultReturns("Error", httperrors.HTTPErrorResponse{}))

	ws.Route(ws.POST("/ipmi/find").
		To(viewer(r.findIPMIMachines)).
		Operation("findIPMIMachines").
		Doc("returns machines including the ipmi connection data").
		Metadata(restfulspec.KeyOpenAPITags, tags).
		Reads(v1.MachineFindRequest{}).
		Writes([]v1.MachineIPMIResponse{}).
		Returns(http.StatusOK, "OK", []v1.MachineIPMIResponse{}).
		DefaultReturns("Error", httperrors.HTTPErrorResponse{}))

	ws.Route(ws.GET("/{id}/wait").
		To(editor(r.waitForAllocation)).
		Operation("waitForAllocation").
		Doc("wait for an allocation of this machine").
		Param(ws.PathParameter("id", "identifier of the machine").DataType("string")).
		Metadata(restfulspec.KeyOpenAPITags, tags).
		Returns(http.StatusOK, "OK", v1.MachineResponse{}).
		Returns(http.StatusGatewayTimeout, "Timeout", httperrors.HTTPErrorResponse{}).
		DefaultReturns("Error", httperrors.HTTPErrorResponse{}))

	ws.Route(ws.POST("/{id}/reinstall").
		To(editor(r.reinstallMachine)).
		Operation("reinstallMachine").
		Doc("reinstall this machine").
		Param(ws.PathParameter("id", "identifier of the machine").DataType("string")).
		Metadata(restfulspec.KeyOpenAPITags, tags).
		Reads(v1.MachineReinstallRequest{}).
		Returns(http.StatusOK, "OK", v1.MachineResponse{}).
		Returns(http.StatusGatewayTimeout, "Timeout", httperrors.HTTPErrorResponse{}).
		DefaultReturns("Error", httperrors.HTTPErrorResponse{}))

	ws.Route(ws.GET("/{id}/event").
		To(viewer(r.getProvisioningEventContainer)).
		Operation("getProvisioningEventContainer").
		Doc("get the current machine provisioning event container").
		Param(ws.PathParameter("id", "identifier of the machine").DataType("string")).
		Metadata(restfulspec.KeyOpenAPITags, tags).
		Returns(http.StatusOK, "OK", v1.MachineRecentProvisioningEvents{}).
		DefaultReturns("Error", httperrors.HTTPErrorResponse{}))

	ws.Route(ws.POST("/{id}/event").
		To(editor(r.addProvisioningEvent)).
		Operation("addProvisioningEvent").
		Doc("adds a machine provisioning event").
		Param(ws.PathParameter("id", "identifier of the machine").DataType("string")).
		Metadata(restfulspec.KeyOpenAPITags, tags).
		Reads(v1.MachineProvisioningEvent{}).
		Returns(http.StatusOK, "OK", v1.MachineRecentProvisioningEvents{}).
		DefaultReturns("Error", httperrors.HTTPErrorResponse{}))

	ws.Route(ws.POST("/liveliness").
		To(r.checkMachineLiveliness).
		Operation("checkMachineLiveliness").
		Doc("external trigger for evaluating machine liveliness").
		Metadata(restfulspec.KeyOpenAPITags, tags).
		Reads(v1.EmptyBody{}).
		Returns(http.StatusOK, "OK", v1.MachineLivelinessReport{}).
		DefaultReturns("Error", httperrors.HTTPErrorResponse{}))

	ws.Route(ws.POST("/{id}/power/on").
		To(editor(r.machineOn)).
		Operation("machineOn").
		Doc("sends a power-on to the machine").
		Param(ws.PathParameter("id", "identifier of the machine").DataType("string")).
		Metadata(restfulspec.KeyOpenAPITags, tags).
		Reads(v1.EmptyBody{}).
		Returns(http.StatusOK, "OK", v1.MachineResponse{}).
		DefaultReturns("Error", httperrors.HTTPErrorResponse{}))

	ws.Route(ws.POST("/{id}/power/off").
		To(editor(r.machineOff)).
		Operation("machineOff").
		Doc("sends a power-off to the machine").
		Param(ws.PathParameter("id", "identifier of the machine").DataType("string")).
		Metadata(restfulspec.KeyOpenAPITags, tags).
		Reads(v1.EmptyBody{}).
		Returns(http.StatusOK, "OK", v1.MachineResponse{}).
		DefaultReturns("Error", httperrors.HTTPErrorResponse{}))

	ws.Route(ws.POST("/{id}/power/reset").
		To(editor(r.machineReset)).
		Operation("machineReset").
		Doc("sends a reset to the machine").
		Param(ws.PathParameter("id", "identifier of the machine").DataType("string")).
		Metadata(restfulspec.KeyOpenAPITags, tags).
		Reads(v1.EmptyBody{}).
		Returns(http.StatusOK, "OK", v1.MachineResponse{}).
		DefaultReturns("Error", httperrors.HTTPErrorResponse{}))

	ws.Route(ws.POST("/{id}/power/bios").
		To(editor(r.machineBios)).
		Operation("machineBios").
		Doc("boots machine into BIOS on next reboot").
		Param(ws.PathParameter("id", "identifier of the machine").DataType("string")).
		Metadata(restfulspec.KeyOpenAPITags, tags).
		Reads(v1.EmptyBody{}).
		Returns(http.StatusOK, "OK", v1.MachineResponse{}).
		DefaultReturns("Error", httperrors.HTTPErrorResponse{}))

	ws.Route(ws.POST("/{id}/power/chassis-identify-led-on").
		To(editor(r.chassisIdentifyLEDOn)).
		Operation("chassisIdentifyLEDOn").
		Doc("sends a power-on to the chassis identify LED").
		Param(ws.PathParameter("id", "identifier of the machine").DataType("string")).
		Metadata(restfulspec.KeyOpenAPITags, tags).
		Reads(v1.EmptyBody{}).
		Returns(http.StatusOK, "OK", v1.MachineResponse{}).
		DefaultReturns("Error", httperrors.HTTPErrorResponse{}))

	ws.Route(ws.POST("/{id}/power/chassis-identify-led-on/{description}").
		To(editor(r.chassisIdentifyLEDOn)).
		Operation("chassisIdentifyLEDOn").
		Doc("sends a power-on to the chassis identify LED").
		Param(ws.PathParameter("id", "identifier of the machine").DataType("string")).
		Param(ws.PathParameter("description", "reason why the chassis identify LED has been turned on").DataType("string")).
		Metadata(restfulspec.KeyOpenAPITags, tags).
		Reads(v1.EmptyBody{}).
		Returns(http.StatusOK, "OK", v1.MachineResponse{}).
		DefaultReturns("Error", httperrors.HTTPErrorResponse{}))

	ws.Route(ws.POST("/{id}/power/chassis-identify-led-off/{description}").
		To(editor(r.chassisIdentifyLEDOff)).
		Operation("chassisIdentifyLEDOff").
		Doc("sends a power-off to the chassis identify LED").
		Param(ws.PathParameter("id", "identifier of the machine").DataType("string")).
		Param(ws.PathParameter("description", "reason why the chassis identify LED has been turned off").DataType("string")).
		Metadata(restfulspec.KeyOpenAPITags, tags).
		Reads(v1.EmptyBody{}).
		Returns(http.StatusOK, "OK", v1.MachineResponse{}).
		DefaultReturns("Error", httperrors.HTTPErrorResponse{}))

	return ws
}

func (r machineResource) listMachines(request *restful.Request, response *restful.Response) {
	ms, err := r.ds.ListMachines()
	if checkError(request, response, utils.CurrentFuncName(), err) {
		return
	}
	err = response.WriteHeaderAndEntity(http.StatusOK, makeMachineResponseList(ms, r.ds, utils.Logger(request).Sugar()))
	if err != nil {
		zapup.MustRootLogger().Error("Failed to send response", zap.Error(err))
		return
	}
}

func (r machineResource) findMachine(request *restful.Request, response *restful.Response) {
	id := request.PathParameter("id")

	m, err := r.ds.FindMachineByID(id)
	if checkError(request, response, utils.CurrentFuncName(), err) {
		return
	}
	resp := makeMachineResponse(m, r.ds, utils.Logger(request).Sugar())
	err = response.WriteHeaderAndEntity(http.StatusOK, resp)
	if err != nil {
		zapup.MustRootLogger().Error("Failed to send response", zap.Error(err))
		return
	}
}

func (r machineResource) findMachines(request *restful.Request, response *restful.Response) {
	var requestPayload datastore.MachineSearchQuery
	err := request.ReadEntity(&requestPayload)
	if checkError(request, response, utils.CurrentFuncName(), err) {
		return
	}

	ms := metal.Machines{}
	err = r.ds.SearchMachines(&requestPayload, &ms)
	if checkError(request, response, utils.CurrentFuncName(), err) {
		return
	}
	err = response.WriteHeaderAndEntity(http.StatusOK, makeMachineResponseList(ms, r.ds, utils.Logger(request).Sugar()))
	if err != nil {
		zapup.MustRootLogger().Error("Failed to send response", zap.Error(err))
		return
	}
}

func (r machineResource) waitForAllocation(request *restful.Request, response *restful.Response) {
	id := request.PathParameter("id")
	ctx, cancel := context.WithCancel(request.Request.Context())
	log := utils.Logger(request)

	// after leaving waiting, stop listening for machine table changes in the background
	defer cancel()

	err := r.wait(ctx, id, log.Sugar(), func(alloc Allocation) error {
		select {
		case <-time.After(waitForServerTimeout):
			err := response.WriteHeaderAndEntity(http.StatusGatewayTimeout, httperrors.NewHTTPError(http.StatusGatewayTimeout, fmt.Errorf("server timeout")))
			if err != nil {
				zapup.MustRootLogger().Error("Failed to send response", zap.Error(err))
				return nil
			}
		case a := <-alloc:
			if a.Err != nil {
				log.Sugar().Errorw("allocation returned an error", "error", a.Err)
				return a.Err
			}

			s, p, i, ec := findMachineReferencedEntities(a.Machine, r.ds, log.Sugar())
			err := response.WriteHeaderAndEntity(http.StatusOK, v1.NewMachineResponse(a.Machine, s, p, i, ec))
			if err != nil {
				zapup.MustRootLogger().Error("Failed to send response", zap.Error(err))
				return nil
			}
		case <-ctx.Done():
			return fmt.Errorf("client timeout")
		}
		return nil
	})
	if err != nil {
		sendError(log, response, utils.CurrentFuncName(), httperrors.InternalServerError(err))
	}
}

// Wait inserts the machine with the given ID in the waittable, so
// this machine is ready for allocation. After this, this function waits
// for an update of this record in the waittable, which is a signal that
// this machine is allocated. This allocation will be signaled via the
// given allocator in a separate goroutine. The allocator is a function
// which will receive a channel and the caller has to select on this
// channel to get a result. Using a channel allows the caller of this
// function to implement timeouts to not wait forever.
// The user of this function will block until this machine is allocated.
func (r machineResource) wait(ctx context.Context, id string, logger *zap.SugaredLogger, allocator Allocator) error {
	m, err := r.ds.FindMachineByID(id)
	if err != nil {
		return err
	}
	a := make(chan MachineAllocation, 1)

	// the machine IS already allocated, so notify this allocation back.
	if m.Allocation != nil {
		go func() {
			a <- MachineAllocation{Machine: m}
		}()
		return allocator(a)
	}

	err = r.ds.InsertWaitingMachine(m)
	if err != nil {
		return err
	}
	defer func() {
		err := r.ds.RemoveWaitingMachine(m)
		if err != nil {
			logger.Errorw("could not remove machine from wait table", "error", err)
		}
	}()

	go func() {
		changedMachine, err := r.ds.WaitForMachineAllocation(ctx, m)
		if err != nil {
			logger.Errorw("WaitForMachineAllocation returned an error", "error", err)
			a <- MachineAllocation{Err: err}
		} else {
			a <- MachineAllocation{Machine: changedMachine}
		}
		close(a)
	}()

	return allocator(a)
}

func (r machineResource) reinstallMachine(request *restful.Request, response *restful.Response) {
	log := utils.Logger(request).Sugar()
	var requestPayload v1.MachineReinstallRequest
	err := request.ReadEntity(&requestPayload)
	if checkError(request, response, utils.CurrentFuncName(), err) {
		return
	}

	err = r.reinstallOrDeleteMachine(request, response, &requestPayload.ImageID)
	if err != nil {
		sendError(log.Desugar(), response, utils.CurrentFuncName(), httperrors.InternalServerError(err))
	}
}

func (r machineResource) setMachineState(request *restful.Request, response *restful.Response) {
	var requestPayload v1.MachineState
	err := request.ReadEntity(&requestPayload)
	if checkError(request, response, utils.CurrentFuncName(), err) {
		return
	}

	machineState, err := metal.MachineStateFrom(requestPayload.Value)
	if checkError(request, response, utils.CurrentFuncName(), err) {
		return
	}

	if machineState != metal.AvailableState && requestPayload.Description == "" {
		// we want a cause why this machine is not available
		if checkError(request, response, utils.CurrentFuncName(), fmt.Errorf("you must supply a description")) {
			return
		}
	}

	id := request.PathParameter("id")
	oldMachine, err := r.ds.FindMachineByID(id)
	if checkError(request, response, utils.CurrentFuncName(), err) {
		return
	}

	newMachine := *oldMachine

	newMachine.State = metal.MachineState{
		Value:       machineState,
		Description: requestPayload.Description,
	}

	err = r.ds.UpdateMachine(oldMachine, &newMachine)
	if checkError(request, response, utils.CurrentFuncName(), err) {
		return
	}
	err = response.WriteHeaderAndEntity(http.StatusOK, makeMachineResponse(&newMachine, r.ds, utils.Logger(request).Sugar()))
	if err != nil {
		zapup.MustRootLogger().Error("Failed to send response", zap.Error(err))
		return
	}
}

func (r machineResource) setChassisIdentifyLEDState(request *restful.Request, response *restful.Response) {
	var requestPayload v1.ChassisIdentifyLEDState
	err := request.ReadEntity(&requestPayload)
	if checkError(request, response, utils.CurrentFuncName(), err) {
		return
	}

	ledState, err := metal.LEDStateFrom(requestPayload.Value)
	if checkError(request, response, utils.CurrentFuncName(), err) {
		return
	}

	if ledState == metal.LEDStateOff && requestPayload.Description == "" {
		// we want a cause why this chassis identify LED is off
		if checkError(request, response, utils.CurrentFuncName(), fmt.Errorf("you must supply a description")) {
			return
		}
	}

	id := request.PathParameter("id")
	oldMachine, err := r.ds.FindMachineByID(id)
	if checkError(request, response, utils.CurrentFuncName(), err) {
		return
	}

	newMachine := *oldMachine

	newMachine.LEDState = metal.ChassisIdentifyLEDState{
		Value:       ledState,
		Description: requestPayload.Description,
	}

	err = r.ds.UpdateMachine(oldMachine, &newMachine)
	if checkError(request, response, utils.CurrentFuncName(), err) {
		return
	}

	err = response.WriteHeaderAndEntity(http.StatusOK, makeMachineResponse(&newMachine, r.ds, utils.Logger(request).Sugar()))
	if err != nil {
		zapup.MustRootLogger().Error("Failed to send response", zap.Error(err))
		return
	}
}

func (r machineResource) registerMachine(request *restful.Request, response *restful.Response) {
	var requestPayload v1.MachineRegisterRequest
	err := request.ReadEntity(&requestPayload)
	if checkError(request, response, utils.CurrentFuncName(), err) {
		return
	}

	if requestPayload.UUID == "" {
		if checkError(request, response, utils.CurrentFuncName(), fmt.Errorf("uuid cannot be empty")) {
			return
		}
	}

	partition, err := r.ds.FindPartition(requestPayload.PartitionID)
	if checkError(request, response, utils.CurrentFuncName(), err) {
		return
	}

	machineHardware := v1.NewMetalMachineHardware(&requestPayload.Hardware)
	size, _, err := r.ds.FromHardware(machineHardware)
	if err != nil {
		size = metal.UnknownSize
		utils.Logger(request).Sugar().Errorw("no size found for hardware, defaulting to unknown size", "hardware", machineHardware, "error", err)
	}

	m, err := r.ds.FindMachineByID(requestPayload.UUID)
	if err != nil && !metal.IsNotFound(err) {
		if checkError(request, response, utils.CurrentFuncName(), err) {
			return
		}
	}

	returnCode := http.StatusOK

	if m == nil {
		// machine is not in the database, create it
		name := fmt.Sprintf("%d-core/%s", machineHardware.CPUCores, humanize.Bytes(machineHardware.Memory))
		descr := fmt.Sprintf("a machine with %d core(s) and %s of RAM", machineHardware.CPUCores, humanize.Bytes(machineHardware.Memory))
		m = &metal.Machine{
			Base: metal.Base{
				ID:          requestPayload.UUID,
				Name:        name,
				Description: descr,
			},
			Allocation:  nil,
			SizeID:      size.ID,
			PartitionID: partition.ID,
			RackID:      requestPayload.RackID,
			Hardware:    machineHardware,
			BIOS: metal.BIOS{
				Version: requestPayload.BIOS.Version,
				Vendor:  requestPayload.BIOS.Vendor,
				Date:    requestPayload.BIOS.Date,
			},
			State: metal.MachineState{
				Value: metal.AvailableState,
			},
			LEDState: metal.ChassisIdentifyLEDState{
				Value:       metal.LEDStateOff,
				Description: "Machine registered",
			},
			Tags: requestPayload.Tags,
			IPMI: v1.NewMetalIPMI(&requestPayload.IPMI),
		}

		err = r.ds.CreateMachine(m)
		if checkError(request, response, utils.CurrentFuncName(), err) {
			return
		}

		returnCode = http.StatusCreated
	} else {
		// machine has already registered, update it
		old := *m

		m.SizeID = size.ID
		m.PartitionID = partition.ID
		m.RackID = requestPayload.RackID
		m.Hardware = machineHardware
		m.BIOS.Version = requestPayload.BIOS.Version
		m.BIOS.Vendor = requestPayload.BIOS.Vendor
		m.BIOS.Date = requestPayload.BIOS.Date
		m.IPMI = v1.NewMetalIPMI(&requestPayload.IPMI)

		err = r.ds.UpdateMachine(&old, m)
		if checkError(request, response, utils.CurrentFuncName(), err) {
			return
		}
	}

	ec, err := r.ds.FindProvisioningEventContainer(m.ID)
	if err != nil && !metal.IsNotFound(err) {
		if checkError(request, response, utils.CurrentFuncName(), err) {
			return
		}
	}

	if ec == nil {
		err = r.ds.CreateProvisioningEventContainer(&metal.ProvisioningEventContainer{
			Base:                         metal.Base{ID: m.ID},
			Liveliness:                   metal.MachineLivelinessAlive,
			IncompleteProvisioningCycles: "0"},
		)
		if checkError(request, response, utils.CurrentFuncName(), err) {
			return
		}
	}

	err = connectMachineWithSwitches(r.ds, m)
	if checkError(request, response, utils.CurrentFuncName(), err) {
		return
	}
	err = response.WriteHeaderAndEntity(returnCode, makeMachineResponse(m, r.ds, utils.Logger(request).Sugar()))
	if err != nil {
		zapup.MustRootLogger().Error("Failed to send response", zap.Error(err))
		return
	}
}

func (r machineResource) findIPMIMachine(request *restful.Request, response *restful.Response) {
	id := request.PathParameter("id")

	m, err := r.ds.FindMachineByID(id)
	if checkError(request, response, utils.CurrentFuncName(), err) {
		return
	}
	err = response.WriteHeaderAndEntity(http.StatusOK, makeMachineIPMIResponse(m, r.ds, utils.Logger(request).Sugar()))
	if err != nil {
		zapup.MustRootLogger().Error("Failed to send response", zap.Error(err))
		return
	}
}

func (r machineResource) findIPMIMachines(request *restful.Request, response *restful.Response) {
	var requestPayload datastore.MachineSearchQuery
	err := request.ReadEntity(&requestPayload)
	if checkError(request, response, utils.CurrentFuncName(), err) {
		return
	}

	ms := metal.Machines{}
	err = r.ds.SearchMachines(&requestPayload, &ms)
	if checkError(request, response, utils.CurrentFuncName(), err) {
		return
	}
	err = response.WriteHeaderAndEntity(http.StatusOK, makeMachineIPMIResponseList(ms, r.ds, utils.Logger(request).Sugar()))
	if err != nil {
		zapup.MustRootLogger().Error("Failed to send response", zap.Error(err))
		return
	}
}

func (r machineResource) ipmiReport(request *restful.Request, response *restful.Response) {
	var requestPayload v1.MachineIpmiReport
	log := utils.Logger(request)
	logger := log.Sugar()
	err := request.ReadEntity(&requestPayload)
	if checkError(request, response, utils.CurrentFuncName(), err) {
		return
	}
	if requestPayload.PartitionID == "" {
		err := fmt.Errorf("given partition id was not found")
		checkError(request, response, utils.CurrentFuncName(), err)
		return
	}

	var ms metal.Machines
	err = r.ds.SearchMachines(&datastore.MachineSearchQuery{}, &ms)
	if checkError(request, response, utils.CurrentFuncName(), err) {
		return
	}
	known := v1.Leases{}
	for _, m := range ms {
		uuid := m.ID
		if uuid == "" {
			continue
		}
		known[uuid] = m.IPMI.Address
	}
	resp := v1.MachineIpmiReportResponse{
		Updated: v1.Leases{},
		Created: v1.Leases{},
	}
	// create empty machines for uuids that are not yet known to the metal-api
	const defaultIPMIPort = "623"
	for uuid, ip := range requestPayload.Leases {
		if uuid == "" {
			continue
		}
		if _, ok := known[uuid]; ok {
			continue
		}
		m := &metal.Machine{
			Base: metal.Base{
				ID: uuid,
			},
			PartitionID: requestPayload.PartitionID,
			IPMI: metal.IPMI{
				Address: ip + ":" + defaultIPMIPort,
			},
		}
		err = r.ds.CreateMachine(m)
		if err != nil {
			logger.Errorf("could not create machine", "id", uuid, "ipmi-ip", ip, "m", m, "err", err)
			continue
		}
		resp.Created[uuid] = ip
	}
	// update machine ipmi data if ipmi ip changed
	for _, oldMachine := range ms {
		uuid := oldMachine.ID
		if uuid == "" {
			continue
		}
		// if oldmachine.uuid is not part of this update cycle skip it
		ip, ok := requestPayload.Leases[uuid]
		if !ok {
			continue
		}
		newMachine := oldMachine

		// Replace host part of ipmi address with the ip from the ipmicatcher
		hostAndPort := strings.Split(oldMachine.IPMI.Address, ":")
		if len(hostAndPort) == 2 {
			newMachine.IPMI.Address = ip + ":" + hostAndPort[1]
		} else if len(hostAndPort) < 2 {
			newMachine.IPMI.Address = ip + ":" + defaultIPMIPort
		} else {
			logger.Errorf("not updating ipmi, address is garbage", "id", uuid, "ip", ip, "machine", newMachine, "address", newMachine.IPMI.Address)
			continue
		}

		if newMachine.IPMI.Address == oldMachine.IPMI.Address {
			continue
		}
		// machine was created by a PXE boot event and has no partition set.
		if oldMachine.PartitionID == "" {
			newMachine.PartitionID = requestPayload.PartitionID
		}

		if newMachine.PartitionID != requestPayload.PartitionID {
			logger.Errorf("could not update machine because overlapping id found", "id", uuid, "machine", newMachine, "partition", requestPayload.PartitionID)
			continue
		}

		err = r.ds.UpdateMachine(&oldMachine, &newMachine)
		if err != nil {
			logger.Errorf("could not update machine", "id", uuid, "ip", ip, "machine", newMachine, "err", err)
			continue
		}
		resp.Updated[uuid] = ip
	}
	err = response.WriteHeaderAndEntity(http.StatusOK, resp)
	if err != nil {
		zapup.MustRootLogger().Error("Failed to send response", zap.Error(err))
		return
	}
}

func (r machineResource) allocateMachine(request *restful.Request, response *restful.Response) {
	var requestPayload v1.MachineAllocateRequest
	err := request.ReadEntity(&requestPayload)
	if checkError(request, response, utils.CurrentFuncName(), err) {
		return
	}

	var uuid string
	if requestPayload.UUID != nil {
		uuid = *requestPayload.UUID
	}
	var name string
	if requestPayload.Name != nil {
		name = *requestPayload.Name
	}
	var description string
	if requestPayload.Description != nil {
		description = *requestPayload.Description
	}
	hostname := "metal"
	if requestPayload.Hostname != nil {
		hostname = *requestPayload.Hostname
	}
	var userdata string
	if requestPayload.UserData != nil {
		userdata = *requestPayload.UserData
	}

	image, err := r.ds.FindImage(requestPayload.ImageID)
	if checkError(request, response, utils.CurrentFuncName(), err) {
		return
	}

	if !image.HasFeature(metal.ImageFeatureMachine) {
		if checkError(request, response, utils.CurrentFuncName(), fmt.Errorf("given image is not usable for a machine, features: %s", image.ImageFeatureString())) {
			return
		}
	}

	spec := machineAllocationSpec{
		UUID:        uuid,
		Name:        name,
		Description: description,
		Hostname:    hostname,
		ProjectID:   requestPayload.ProjectID,
		PartitionID: requestPayload.PartitionID,
		SizeID:      requestPayload.SizeID,
		Image:       image,
		SSHPubKeys:  requestPayload.SSHPubKeys,
		UserData:    userdata,
		Tags:        requestPayload.Tags,
		Networks:    requestPayload.Networks,
		IPs:         requestPayload.IPs,
		HA:          false,
		IsFirewall:  false,
	}

	m, err := allocateMachine(r.ds, r.ipamer, &spec, r.mdc)
	if checkError(request, response, utils.CurrentFuncName(), err) {
		// TODO: Trigger network garbage collection
		utils.Logger(request).Sugar().Errorf("machine allocation went wrong, triggered network garbage collection", "error", err)
		return
	}
	err = response.WriteHeaderAndEntity(http.StatusOK, makeMachineResponse(m, r.ds, utils.Logger(request).Sugar()))
	if err != nil {
		zapup.MustRootLogger().Error("Failed to send response", zap.Error(err))
		return
	}
}

func allocateMachine(ds *datastore.RethinkStore, ipamer ipam.IPAMer, allocationSpec *machineAllocationSpec, mdc mdm.Client) (*metal.Machine, error) {
	err := validateAllocationSpec(allocationSpec)
	if err != nil {
		return nil, err
	}
	projectID := allocationSpec.ProjectID
	p, err := mdc.Project().Get(context.Background(), &mdmv1.ProjectGetRequest{Id: projectID})
	if err != nil {
		return nil, err
	}

	// Check if more machine would be allocated than project quota permits
	if p.GetProject() != nil && p.GetProject().GetQuotas() != nil && p.GetProject().GetQuotas().GetMachine() != nil {
		mq := p.GetProject().GetQuotas().GetMachine()
		maxMachines := mq.GetQuota().GetValue()
		var actualMachines metal.Machines
		err := ds.SearchMachines(&datastore.MachineSearchQuery{AllocationProject: &projectID}, &actualMachines)
		if err != nil {
			return nil, err
		}
		machineCount := int32(-1)
		imageMap, err := ds.ListImages()
		if err != nil {
			return nil, err
		}
		for _, m := range actualMachines {
			if m.IsFirewall(imageMap.ByID()) {
				continue
			}
			machineCount++
		}
		if machineCount >= maxMachines {
			return nil, fmt.Errorf("project quota for machines reached max:%d", maxMachines)
		}
	}

	machineCandidate, err := findMachineCandidate(ds, allocationSpec)
	if err != nil {
		return nil, err
	}
	// as some fields in the allocation spec are optional, they will now be clearly defined by the machine candidate
	allocationSpec.UUID = machineCandidate.ID
	allocationSpec.PartitionID = machineCandidate.PartitionID
	allocationSpec.SizeID = machineCandidate.SizeID

	networks, err := makeNetworks(ds, ipamer, allocationSpec)
	if err != nil {
		return nil, err
	}

	alloc := &metal.MachineAllocation{
		Created:         time.Now(),
		Name:            allocationSpec.Name,
		Description:     allocationSpec.Description,
		Hostname:        allocationSpec.Hostname,
		Project:         projectID,
		ImageID:         allocationSpec.Image.ID,
		UserData:        allocationSpec.UserData,
		SSHPubKeys:      allocationSpec.SSHPubKeys,
		MachineNetworks: getMachineNetworks(networks),
	}

	// refetch the machine to catch possible updates after dealing with the network...
	machine, err := ds.FindMachineByID(machineCandidate.ID)
	if err != nil {
		return nil, err
	}
	if machine.Allocation != nil {
		return nil, fmt.Errorf("machine %q already allocated", machine.ID)
	}

	old := *machine
	machine.Allocation = alloc
	machine.Tags = makeMachineTags(machine, networks, allocationSpec.Tags)

	err = ds.UpdateMachine(&old, machine)
	if err != nil {
		return nil, fmt.Errorf("error when allocating machine %q, %v", machine.ID, err)
	}

	err = ds.UpdateWaitingMachine(machine)
	if err != nil {
		updateErr := ds.UpdateMachine(machine, &old) // try rollback allocation
		if updateErr != nil {
			return nil, fmt.Errorf("during update rollback due to an error (%v), another error occurred: %v", err, updateErr)
		}
		return nil, fmt.Errorf("cannot allocate machine in DB: %v", err)
	}

	return machine, nil
}

func validateAllocationSpec(allocationSpec *machineAllocationSpec) error {
	if allocationSpec.ProjectID == "" {
		return fmt.Errorf("project id must be specified")
	}

	if allocationSpec.UUID == "" && allocationSpec.PartitionID == "" {
		return fmt.Errorf("when no machine id is given, a partition id must be specified")
	}

	if allocationSpec.UUID == "" && allocationSpec.SizeID == "" {
		return fmt.Errorf("when no machine id is given, a size id must be specified")
	}

	for _, ip := range allocationSpec.IPs {
		if net.ParseIP(ip) == nil {
			return fmt.Errorf("%q is not a valid IP address", ip)
		}
	}

	for _, pubKey := range allocationSpec.SSHPubKeys {
		_, _, _, _, err := ssh.ParseAuthorizedKey([]byte(pubKey))
		if err != nil {
			return fmt.Errorf("invalid public SSH key: %s", pubKey)
		}
	}

	// A firewall must have either IP or Network with auto IP acquire specified.
	if allocationSpec.IsFirewall {
		if len(allocationSpec.IPs) == 0 && allocationSpec.autoNetworkN() == 0 {
			return fmt.Errorf("when no ip is given at least one auto acquire network must be specified")
		}
	}

	if noautoNetN := allocationSpec.noautoNetworkN(); noautoNetN > len(allocationSpec.IPs) {
		return fmt.Errorf("missing ip(s) for network(s) without automatic ip allocation")
	}

	return nil
}

func findMachineCandidate(ds *datastore.RethinkStore, allocationSpec *machineAllocationSpec) (*metal.Machine, error) {
	var err error
	var machine *metal.Machine
	if allocationSpec.UUID == "" {
		// requesting allocation of an arbitrary machine in partition with given size
		machine, err = findAvailableMachine(ds, allocationSpec.PartitionID, allocationSpec.SizeID)
		if err != nil {
			return nil, err
		}
	} else {
		// requesting allocation of a specific, existing machine
		machine, err = ds.FindMachineByID(allocationSpec.UUID)
		if err != nil {
			return nil, fmt.Errorf("machine cannot be found: %v", err)
		}

		if machine.Allocation != nil {
			return nil, fmt.Errorf("machine is already allocated")
		}
		if allocationSpec.PartitionID != "" && machine.PartitionID != allocationSpec.PartitionID {
			return nil, fmt.Errorf("machine %q is not in the requested partition: %s", machine.ID, allocationSpec.PartitionID)
		}

		if allocationSpec.SizeID != "" && machine.SizeID != allocationSpec.SizeID {
			return nil, fmt.Errorf("machine %q does not have the requested size: %s", machine.ID, allocationSpec.SizeID)
		}
	}
	return machine, err
}

func findAvailableMachine(ds *datastore.RethinkStore, partitionID, sizeID string) (*metal.Machine, error) {
	size, err := ds.FindSize(sizeID)
	if err != nil {
		return nil, fmt.Errorf("size cannot be found: %v", err)
	}
	partition, err := ds.FindPartition(partitionID)
	if err != nil {
		return nil, fmt.Errorf("partition cannot be found: %v", err)
	}
	machine, err := ds.FindAvailableMachine(partition.ID, size.ID)
	if err != nil {
		return nil, err
	}
	return machine, nil
}

func makeNetworks(ds *datastore.RethinkStore, ipamer ipam.IPAMer, allocationSpec *machineAllocationSpec) (allocationNetworkMap, error) {
	networks, err := gatherNetworks(ds, ipamer, allocationSpec)
	if err != nil {
		return nil, err
	}

	for _, n := range networks {
		machineNetwork, err := makeMachineNetwork(ds, ipamer, allocationSpec, n)
		if err != nil {
			return nil, err
		}
		n.machineNetwork = machineNetwork
	}

	// the metal-networker expects to have the same unique ASN on all networks of this machine
	asn, err := makeASN(networks)
	if err != nil {
		return nil, err
	}
	for _, n := range networks {
		n.machineNetwork.ASN = asn
	}

	return networks, nil
}

func gatherNetworks(ds *datastore.RethinkStore, ipamer ipam.IPAMer, allocationSpec *machineAllocationSpec) (allocationNetworkMap, error) {
	partition, err := ds.FindPartition(allocationSpec.PartitionID)
	if err != nil {
		return nil, fmt.Errorf("partition cannot be found: %v", err)
	}

	var privateSuperNetworks metal.Networks
	boolTrue := true
	err = ds.SearchNetworks(&datastore.NetworkSearchQuery{PrivateSuper: &boolTrue}, &privateSuperNetworks)
	if err != nil {
		return nil, errors.Wrap(err, "partition has no private super network")
	}

	specNetworks, err := gatherNetworksFromSpec(ds, allocationSpec, partition, privateSuperNetworks)
	if err != nil {
		return nil, err
	}

	var underlayNetwork *allocationNetwork
	if allocationSpec.IsFirewall {
		underlayNetwork, err = gatherUnderlayNetwork(ds, allocationSpec, partition)
		if err != nil {
			return nil, err
		}
	}

	// assemble result
	result := specNetworks
	if underlayNetwork != nil {
		result[underlayNetwork.network.ID] = underlayNetwork
	}

	return result, nil
}

func gatherNetworksFromSpec(ds *datastore.RethinkStore, allocationSpec *machineAllocationSpec, partition *metal.Partition, privateSuperNetworks metal.Networks) (allocationNetworkMap, error) {
	var partitionPrivateSuperNetwork *metal.Network
	for _, privateSuperNetwork := range privateSuperNetworks {
		if partition.ID == privateSuperNetwork.PartitionID {
			partitionPrivateSuperNetwork = &privateSuperNetwork
			break
		}
	}
	if partitionPrivateSuperNetwork == nil {
		return nil, fmt.Errorf("partition %s does not have a private super network", partition.ID)
	}

	// what do we have to prevent:
	// - user wants to place his machine in a network that does not belong to the project in which the machine is being placed
	// - user wants a machine with a private network that is not in the partition of the machine
	// - user wants to define multiple private networks for his machine
	// - user must define one private network
	// - user specifies administrative networks, i.e. underlay or privatesuper networks
	// - user's private network is specified with noauto, which would make the machine have no ip address

	specNetworks := make(map[string]*allocationNetwork)
	var privateNetwork *allocationNetwork

	for _, networkSpec := range allocationSpec.Networks {
		auto := true
		if networkSpec.AutoAcquireIP != nil {
			auto = *networkSpec.AutoAcquireIP
		}

		network, err := ds.FindNetworkByID(networkSpec.NetworkID)
		if err != nil {
			return nil, err
		}

		if network.Underlay {
			return nil, fmt.Errorf("underlay networks are not allowed to be set explicitly: %s", network.ID)
		}
		if network.PrivateSuper {
			return nil, fmt.Errorf("private super networks are not allowed to be set explicitly: %s", network.ID)
		}

		n := &allocationNetwork{
			network:   network,
			auto:      auto,
			ips:       []metal.IP{},
			isPrivate: false,
		}

		for _, privateSuperNetwork := range privateSuperNetworks {
			if network.ParentNetworkID == privateSuperNetwork.ID {
				// this is the user given private network
				if privateNetwork != nil {
					return nil, fmt.Errorf("multiple private networks provided, which is not allowed")
				}
				if network.PartitionID != partitionPrivateSuperNetwork.PartitionID {
					return nil, fmt.Errorf("the private network must be in the partition where the machine is going to be placed")
				}
				n.isPrivate = true
				privateNetwork = n
				break
			}
		}

		specNetworks[network.ID] = n
	}

	if len(specNetworks) != len(allocationSpec.Networks) {
		return nil, fmt.Errorf("given network ids are not unique")
	}

	if privateNetwork == nil {
		return nil, fmt.Errorf("no private network given")
	}

	if privateNetwork.network.ProjectID != allocationSpec.ProjectID {
		return nil, fmt.Errorf("the given private network does not belong to the project, which is not allowed")
	}

	for _, ipString := range allocationSpec.IPs {
		ip, err := ds.FindIPByID(ipString)
		if err != nil {
			return nil, err
		}
		if ip.ProjectID != allocationSpec.ProjectID {
			return nil, fmt.Errorf("given ip %q with project id %q does not belong to the project of this allocation: %s", ip.IPAddress, ip.ProjectID, allocationSpec.ProjectID)
		}
		network, ok := specNetworks[ip.NetworkID]
		if !ok {
			return nil, fmt.Errorf("given ip %q is not in any of the given networks, which is required", ip.IPAddress)
		}
		s := ip.GetScope()
		if s != metal.ScopeMachine && s != metal.ScopeProject {
			return nil, fmt.Errorf("given ip %q is not available for direct attachment to machine because it is already in use", ip.IPAddress)
		}

		network.auto = false
		network.ips = append(network.ips, *ip)
	}

	if !privateNetwork.auto && len(privateNetwork.ips) == 0 {
		return nil, fmt.Errorf("the private network has no auto ip acquisition, but no suitable IPs were provided, which would lead into a machine having no ip address")
	}

	return specNetworks, nil
}

func gatherUnderlayNetwork(ds *datastore.RethinkStore, allocationSpec *machineAllocationSpec, partition *metal.Partition) (*allocationNetwork, error) {
	boolTrue := true
	var underlays metal.Networks
	err := ds.SearchNetworks(&datastore.NetworkSearchQuery{PartitionID: &partition.ID, Underlay: &boolTrue}, &underlays)
	if err != nil {
		return nil, err
	}
	if len(underlays) == 0 {
		return nil, fmt.Errorf("no underlay found in the given partition: %v", err)
	}
	if len(underlays) > 1 {
		return nil, fmt.Errorf("more than one underlay network in partition %s in the database, which should not be the case", partition.ID)
	}
	underlay := &underlays[0]

	return &allocationNetwork{
		network:   underlay,
		auto:      true,
		isPrivate: false,
	}, nil
}

func makeMachineNetwork(ds *datastore.RethinkStore, ipamer ipam.IPAMer, allocationSpec *machineAllocationSpec, n *allocationNetwork) (*metal.MachineNetwork, error) {
	if n.auto {
		ipAddress, ipParentCidr, err := allocateIP(n.network, "", ipamer)
		if err != nil {
			return nil, fmt.Errorf("unable to allocate an ip in network: %s %#v", n.network.ID, err)
		}
		ip := &metal.IP{
			IPAddress:        ipAddress,
			ParentPrefixCidr: ipParentCidr,
			Name:             allocationSpec.Name,
			Description:      "autoassigned",
			NetworkID:        n.network.ID,
			Type:             metal.Ephemeral,
			ProjectID:        allocationSpec.ProjectID,
		}
		ip.AddMachineId(allocationSpec.UUID)
		err = ds.CreateIP(ip)
		if err != nil {
			return nil, err
		}
		n.ips = append(n.ips, *ip)
	}

	var ipAddresses []string
	for _, ip := range n.ips {
		new := ip
		new.AddMachineId(allocationSpec.UUID)
		err := ds.UpdateIP(&ip, &new)
		if err != nil {
			return nil, err
		}
		ipAddresses = append(ipAddresses, ip.IPAddress)
	}

	machineNetwork := metal.MachineNetwork{
		NetworkID:           n.network.ID,
		Prefixes:            n.network.Prefixes.String(),
		IPs:                 ipAddresses,
		DestinationPrefixes: n.network.DestinationPrefixes.String(),
		Private:             n.isPrivate,
		Underlay:            n.network.Underlay,
		Nat:                 n.network.Nat,
		Vrf:                 n.network.Vrf,
	}

	return &machineNetwork, nil
}

// makeASN we can use the IP of the private network (which always have to be present and unique)
// for generating a unique ASN.
func makeASN(networks allocationNetworkMap) (int64, error) {
	privateNetwork, err := getPrivateNetwork(networks)
	if err != nil {
		return 0, err
	}

	if len(privateNetwork.ips) == 0 {
		return 0, fmt.Errorf("private network has no IPs, which would result in a machine without an IP")
	}

	asn, err := privateNetwork.ips[0].ASN()
	if err != nil {
		return 0, err
	}

	return asn, nil
}

// makeMachineTags constructs the tags of the machine.
// following tags are added in the following precedence (from lowest to highest in case of duplication):
// - external network labels (concatenated, from all machine networks that this machine belongs to)
// - private network labels (concatenated)
// - user given tags (from allocation spec)
// - system tags (immutable information from the metal-api that are useful for the end user, e.g. machine rack and chassis)
func makeMachineTags(m *metal.Machine, networks allocationNetworkMap, userTags []string) []string {
	labels := make(map[string]string)

	for _, n := range networks {
		if !n.isPrivate {
			for k, v := range n.network.Labels {
				labels[k] = v
			}
		}
	}

	privateNetwork, _ := getPrivateNetwork(networks)
	if privateNetwork != nil {
		for k, v := range privateNetwork.network.Labels {
			labels[k] = v
		}
	}

	// as user labels are given as an array, we need to figure out if label-like tags were provided.
	// otherwise the user could provide confusing information like:
	// - machine.metal-stack.io/chassis=123
	// - machine.metal-stack.io/chassis=789
	userLabels := make(map[string]string)
	var actualUserTags []string
	for _, tag := range userTags {
		if strings.Contains(tag, "=") {
			parts := strings.SplitN(tag, "=", 2)
			userLabels[parts[0]] = parts[1]
		} else {
			actualUserTags = append(actualUserTags, tag)
		}
	}
	for k, v := range userLabels {
		labels[k] = v
	}

	for k, v := range makeMachineSystemLabels(m) {
		labels[k] = v
	}

	tags := actualUserTags
	for k, v := range labels {
		tags = append(tags, fmt.Sprintf("%s=%s", k, v))
	}

	return uniqueTags(tags)
}

func makeMachineSystemLabels(m *metal.Machine) map[string]string {
	labels := make(map[string]string)
	for _, n := range m.Allocation.MachineNetworks {
		if n.Private {
			if n.ASN != 0 {
				labels[tag.MachineNetworkPrimaryASN] = strconv.FormatInt(n.ASN, 10)
				break
			}
		}
	}
	if m.RackID != "" {
		labels[tag.MachineRack] = m.RackID
	}
	if m.IPMI.Fru.ChassisPartSerial != "" {
		labels[tag.MachineChassis] = m.IPMI.Fru.ChassisPartSerial
	}
	return labels
}

// uniqueTags the last added tags will be kept!
func uniqueTags(tags []string) []string {
	tagSet := make(map[string]bool)
	for _, t := range tags {
		tagSet[t] = true
	}
	var uniqueTags []string
	for k := range tagSet {
		uniqueTags = append(uniqueTags, k)
	}
	return uniqueTags
}

func (r machineResource) finalizeAllocation(request *restful.Request, response *restful.Response) {
	var requestPayload v1.MachineFinalizeAllocationRequest
	err := request.ReadEntity(&requestPayload)
	if checkError(request, response, utils.CurrentFuncName(), err) {
		return
	}

	id := request.PathParameter("id")
	m, err := r.ds.FindMachineByID(id)
	if checkError(request, response, utils.CurrentFuncName(), err) {
		return
	}

	if m.Allocation == nil {
		if checkError(request, response, utils.CurrentFuncName(), fmt.Errorf("the machine %q is not allocated", id)) {
			return
		}
	}

	old := *m

	m.Allocation.ConsolePassword = requestPayload.ConsolePassword
	m.Allocation.PrimaryDisk = requestPayload.PrimaryDisk
	m.Allocation.OSPartition = requestPayload.OSPartition
	m.Allocation.Initrd = requestPayload.Initrd
	m.Allocation.Cmdline = requestPayload.Cmdline
	m.Allocation.Kernel = requestPayload.Kernel
	m.Allocation.BootloaderID = requestPayload.BootloaderID
	m.Allocation.Reinstall = false // just for safety

	err = r.ds.UpdateMachine(&old, m)
	if checkError(request, response, utils.CurrentFuncName(), err) {
		return
	}

	var sws []metal.Switch
	var vrf = ""
	imgs, err := r.ds.ListImages()
	if checkError(request, response, utils.CurrentFuncName(), err) {
		return
	}

	if m.IsFirewall(imgs.ByID()) {
		// if a machine has multiple networks, it serves as firewall, so it can not be enslaved into the tenant vrf
		vrf = "default"
	} else {
		for _, mn := range m.Allocation.MachineNetworks {
			if mn.Private {
				vrf = fmt.Sprintf("vrf%d", mn.Vrf)
				break
			}
		}
	}

	sws, err = setVrfAtSwitches(r.ds, m, vrf)
	if err != nil {
		if checkError(request, response, utils.CurrentFuncName(), fmt.Errorf("the machine %q could not be enslaved into the vrf %s", id, vrf)) {
			return
		}
	}

	if len(sws) > 0 {
		// Push out events to signal switch configuration change
		evt := metal.SwitchEvent{Type: metal.UPDATE, Machine: *m, Switches: sws}
		err = r.Publish(metal.TopicSwitch.GetFQN(m.PartitionID), evt)
		if err != nil {
			utils.Logger(request).Sugar().Infow("switch update event could not be published", "event", evt, "error", err)
		}
	}
	err = response.WriteHeaderAndEntity(http.StatusOK, makeMachineResponse(m, r.ds, utils.Logger(request).Sugar()))
	if err != nil {
		zapup.MustRootLogger().Error("Failed to send response", zap.Error(err))
		return
	}
}

func (r machineResource) freeMachine(request *restful.Request, response *restful.Response) {
	err := r.reinstallOrDeleteMachine(request, response, nil)
	checkError(request, response, utils.CurrentFuncName(), err)
}

// reinstallOrDeleteMachine (re)installs the requested machine with given image by either allocating
// the machine if not yet allocated or not modifying any other allocation parameter than 'ImageID'
// and 'Reinstall' set to true.
// If the given image ID is nil, it deletes the machine instead.
func (r machineResource) reinstallOrDeleteMachine(request *restful.Request, response *restful.Response, imageID *string) error {
	id := request.PathParameter("id")
	m, err := r.ds.FindMachineByID(id)
	if err != nil {
		return err
	}

	if m.State.Value == metal.LockedState {
		return fmt.Errorf("machine is locked")
	}

<<<<<<< HEAD
	log := utils.Logger(request).Sugar()
=======
	// do the next steps in any case, so a client can call this function multiple times to
	// fire the events

	sw, err := setVrfAtSwitches(r.ds, m, "")
	utils.Logger(request).Sugar().Infow("set VRF at switch", "machineID", id, "error", err)
	if checkError(request, response, utils.CurrentFuncName(), err) {
		return
	}

	deleteEvent := metal.MachineEvent{Type: metal.DELETE, Old: m}
	err = r.Publish(metal.TopicMachine.GetFQN(m.PartitionID), deleteEvent)
	utils.Logger(request).Sugar().Infow("published machine delete event", "machineID", id, "error", err)
	if checkError(request, response, utils.CurrentFuncName(), err) {
		return
	}
>>>>>>> 2c4bcb0e

	if m.Allocation != nil {
		old := *m

		if imageID == nil {
			// we drop networks of allocated machines from our database
			err = r.releaseMachineNetworks(m, m.Allocation.MachineNetworks)
			if err != nil {
				// TODO: Trigger network garbage collection
				// TODO: Check if all IPs in rethinkdb are in the IPAM and vice versa, cleanup if this is not the case
				// TODO: Check if there are network prefixes in the IPAM that are not in any of our networks
				log.Errorf("an error during releasing machine networks occurred, scheduled network garbage collection", "error", err)
				return err
			}

			m.Allocation = nil
			m.Tags = nil

			log.Infow("free machine", "machineID", id)
		} else {
			m.Allocation.ImageID = *imageID
			m.Allocation.Reinstall = true

			log.Infow("reinstall machine", "machineID", id, "imageID", *imageID)
		}

		err = r.ds.UpdateMachine(&old, m)
		if checkError(request, response, utils.CurrentFuncName(), err) {
			return err
		}

		if imageID != nil {
			err = publishMachineCmd(log, m, r, metal.MachineReinstall)
			if err != nil {
				log.Errorw("unable to publish ’Reinstall' command", "machineID", m.ID, "error", err)
			}
		}
	}

<<<<<<< HEAD
	// do the next steps in any case, so a client can call this function multiple times to
	// fire of the needed events

	sw, err := setVrfAtSwitches(r.ds, m, "")
	log.Infow("set VRF at switch", "machineID", id, "error", err)
	if err != nil {
		return err
	}

	deleteEvent := metal.MachineEvent{Type: metal.DELETE, Old: m}
	err = r.Publish(metal.TopicMachine.GetFQN(m.PartitionID), deleteEvent)
	log.Infow("published machine delete event", "machineID", id, "error", err)
	if err != nil {
		return err
	}

=======
>>>>>>> 2c4bcb0e
	switchEvent := metal.SwitchEvent{Type: metal.UPDATE, Machine: *m, Switches: sw}
	err = r.Publish(metal.TopicSwitch.GetFQN(m.PartitionID), switchEvent)
	log.Infow("published switch update event", "machineID", id, "error", err)
	if err != nil {
		return err
	}

	err = response.WriteHeaderAndEntity(http.StatusOK, makeMachineResponse(m, r.ds, utils.Logger(request).Sugar()))
	if err != nil {
		log.Error("Failed to send response", zap.Error(err))
	}
	return err
}

func (r machineResource) releaseMachineNetworks(machine *metal.Machine, machineNetworks []*metal.MachineNetwork) error {
	for _, machineNetwork := range machineNetworks {
		for _, ipString := range machineNetwork.IPs {
			ip, err := r.ds.FindIPByID(ipString)
			if err != nil {
				return err
			}
			// ignore ips that were associated with the machine for allocation but the association is not present anymore at the ip
			if !ip.HasMachineId(machine.GetID()) {
				continue
			}
			// disassociate machine from ip
			newIP := *ip
			newIP.RemoveMachineId(machine.GetID())
			err = r.ds.UpdateIP(ip, &newIP)
			if err != nil {
				return err
			}
			// static ips should not be released automatically
			if ip.Type == metal.Static {
				continue
			}
			// ips that are associated to other machines will should not be released automatically
			if len(newIP.GetMachineIds()) > 0 {
				continue
			}
			// release and delete
			err = r.ipamer.ReleaseIP(*ip)
			if err != nil {
				return err
			}
			err = r.ds.DeleteIP(ip)
			if err != nil {
				return err
			}
		}
	}
	return nil
}

func (r machineResource) getProvisioningEventContainer(request *restful.Request, response *restful.Response) {
	id := request.PathParameter("id")

	// check for existence of the machine
	_, err := r.ds.FindMachineByID(id)
	if checkError(request, response, utils.CurrentFuncName(), err) {
		return
	}

	ec, err := r.ds.FindProvisioningEventContainer(id)
	if checkError(request, response, utils.CurrentFuncName(), err) {
		return
	}
	err = response.WriteHeaderAndEntity(http.StatusOK, v1.NewMachineRecentProvisioningEvents(ec))
	if err != nil {
		zapup.MustRootLogger().Error("Failed to send response", zap.Error(err))
		return
	}
}

func (r machineResource) addProvisioningEvent(request *restful.Request, response *restful.Response) {
	id := request.PathParameter("id")
	m, err := r.ds.FindMachineByID(id)
	if err != nil && !metal.IsNotFound(err) {
		if checkError(request, response, utils.CurrentFuncName(), err) {
			return
		}
	}

	// an event can actually create an empty machine. This enables us to also catch the very first PXE Booting event
	// in a machine lifecycle
	if m == nil {
		m = &metal.Machine{
			Base: metal.Base{
				ID: id,
			},
		}
		err = r.ds.CreateMachine(m)
		if checkError(request, response, utils.CurrentFuncName(), err) {
			return
		}
	}

	var requestPayload v1.MachineProvisioningEvent
	err = request.ReadEntity(&requestPayload)
	if checkError(request, response, utils.CurrentFuncName(), err) {
		return
	}
	ok := metal.AllProvisioningEventTypes[metal.ProvisioningEventType(requestPayload.Event)]
	if !ok {
		if checkError(request, response, utils.CurrentFuncName(), fmt.Errorf("unknown provisioning event")) {
			return
		}
	}

	ec, err := r.provisioningEventForMachine(id, requestPayload)
	if checkError(request, response, utils.CurrentFuncName(), err) {
		return
	}

	err = response.WriteHeaderAndEntity(http.StatusOK, v1.NewMachineRecentProvisioningEvents(ec))
	if err != nil {
		zapup.MustRootLogger().Error("Failed to send response", zap.Error(err))
		return
	}
}

func (r machineResource) provisioningEventForMachine(machineID string, e v1.MachineProvisioningEvent) (*metal.ProvisioningEventContainer, error) {
	ec, err := r.ds.FindProvisioningEventContainer(machineID)
	if err != nil && !metal.IsNotFound(err) {
		return nil, err
	}

	if ec == nil {
		ec = &metal.ProvisioningEventContainer{
			Base: metal.Base{
				ID: machineID,
			},
			Liveliness: metal.MachineLivelinessAlive,
		}
	}
	now := time.Now()
	ec.LastEventTime = &now

	event := metal.ProvisioningEvent{
		Time:    now,
		Event:   metal.ProvisioningEventType(e.Event),
		Message: e.Message,
	}
	if event.Event == metal.ProvisioningEventAlive {
		zapup.MustRootLogger().Sugar().Debugw("received provisioning alive event", "id", ec.ID)
		ec.Liveliness = metal.MachineLivelinessAlive
	} else if event.Event == metal.ProvisioningEventPhonedHome && len(ec.Events) > 0 && ec.Events[0].Event == metal.ProvisioningEventPhonedHome {
		zapup.MustRootLogger().Sugar().Debugw("swallowing repeated phone home event", "id", ec.ID)
		ec.Liveliness = metal.MachineLivelinessAlive
	} else if event.Event == metal.ProvisioningEventReinstallAborted {
		r.machineAbortReinstall(machineID)
	} else {
		ec.Events = append([]metal.ProvisioningEvent{event}, ec.Events...)
		ec.IncompleteProvisioningCycles = ec.CalculateIncompleteCycles(zapup.MustRootLogger().Sugar())
		ec.Liveliness = metal.MachineLivelinessAlive
	}
	ec.TrimEvents(metal.ProvisioningEventsInspectionLimit)

	err = r.ds.UpsertProvisioningEventContainer(ec)
	return ec, err
}

func (r machineResource) machineAbortReinstall(machineID string) {
	log := zapup.MustRootLogger().Sugar()

	m, err := r.ds.FindMachineByID(machineID)
	if err != nil {
		log.Errorw("unable to find machine", "machineID", machineID, "error", err)
		return
	}

	if m.Allocation != nil && m.Allocation.Reinstall {
		old := *m
		m.Allocation.Reinstall = false
		err = r.ds.UpdateMachine(&old, m)
		if err != nil {
			log.Errorw("unable to find machine", "machineID", machineID, "error", err)
		}
	}

	err = publishMachineCmd(log, m, r, metal.MachineAbortReinstall)
	if err != nil {
		log.Errorw("unable to publish ’Abort Reinstall' command", "machineID", machineID, "error", err)
	}
}

// EvaluateMachineLiveliness evaluates the liveliness of a given machine
func (r machineResource) evaluateMachineLiveliness(m metal.Machine) (metal.MachineLiveliness, error) {
	provisioningEvents, err := r.ds.FindProvisioningEventContainer(m.ID)
	if err != nil {
		// we have no provisioning events... we cannot tell
		return metal.MachineLivelinessUnknown, fmt.Errorf("no provisioningEvents found for ID: %s", m.ID)
	}

	old := *provisioningEvents

	if provisioningEvents.LastEventTime != nil {
		if time.Since(*provisioningEvents.LastEventTime) > metal.MachineDeadAfter {
			if m.Allocation != nil {
				// the machine is either dead or the customer did turn off the phone home service
				provisioningEvents.Liveliness = metal.MachineLivelinessUnknown
			} else {
				// the machine is just dead
				provisioningEvents.Liveliness = metal.MachineLivelinessDead
			}
		} else {
			provisioningEvents.Liveliness = metal.MachineLivelinessAlive
		}
		err = r.ds.UpdateProvisioningEventContainer(&old, provisioningEvents)
		if err != nil {
			return provisioningEvents.Liveliness, err
		}
	}

	return provisioningEvents.Liveliness, nil
}

func (r machineResource) checkMachineLiveliness(request *restful.Request, response *restful.Response) {
	logger := utils.Logger(request).Sugar()
	logger.Info("liveliness report was requested")

	machines, err := r.ds.ListMachines()
	if checkError(request, response, utils.CurrentFuncName(), err) {
		return
	}

	liveliness := make(metrics.PartitionLiveliness)

	unknown := 0
	alive := 0
	dead := 0
	for _, m := range machines {
		p := liveliness[m.PartitionID]
		lvlness, err := r.evaluateMachineLiveliness(m)
		if err != nil {
			logger.Errorw("cannot update liveliness", "error", err, "machine", m)
			// fall through, so the caller should get the evaulated state, although it is not persistet
		}
		switch lvlness {
		case metal.MachineLivelinessAlive:
			alive++
			p.Alive++
		case metal.MachineLivelinessDead:
			dead++
			p.Dead++
		default:
			unknown++
			p.Unknown++
		}
		liveliness[m.PartitionID] = p
	}

	report := v1.MachineLivelinessReport{
		AliveCount:   alive,
		DeadCount:    dead,
		UnknownCount: unknown,
	}

	metrics.ProvideLiveliness(liveliness)
	err = response.WriteHeaderAndEntity(http.StatusOK, report)
	if err != nil {
		zapup.MustRootLogger().Error("Failed to send response", zap.Error(err))
		return
	}
}

func ResurrectMachines(ds *datastore.RethinkStore, publisher bus.Publisher, logger *zap.SugaredLogger) error {
	logger.Info("machine resurrection was requested")

	machines, err := ds.ListMachines()
	if err != nil {
		return err
	}

	for _, m := range machines {
		if m.Allocation != nil {
			continue
		}

		provisioningEvents, err := ds.FindProvisioningEventContainer(m.ID)
		if err != nil {
			// we have no provisioning events... we cannot tell
			logger.Debugw("no provisioningEvents found for resurrection", "machineID", m.ID, "error", err)
			continue
		}

		if provisioningEvents.Liveliness != metal.MachineLivelinessDead {
			continue
		}

		if provisioningEvents.LastEventTime == nil {
			continue
		}

		if time.Since(*provisioningEvents.LastEventTime) < metal.MachineResurrectAfter {
			continue
		}

		logger.Infow("resurrecting dead machine", "machineID", m.ID, "liveliness", provisioningEvents.Liveliness, "since", time.Since(*provisioningEvents.LastEventTime).String())
		err = publishMachineCmd(logger, &m, publisher, metal.MachineResetCmd)
		if err != nil {
			logger.Errorw("error during machine resurrection when trying to publish machine reset cmd", "machineID", m.ID, "error", err)
		}
	}

	return nil
}

func (r machineResource) machineOn(request *restful.Request, response *restful.Response) {
	r.machineCmd("machineOn", metal.MachineOnCmd, request, response)
}

func (r machineResource) machineOff(request *restful.Request, response *restful.Response) {
	r.machineCmd("machineOff", metal.MachineOffCmd, request, response)
}

func (r machineResource) machineReset(request *restful.Request, response *restful.Response) {
	r.machineCmd("machineReset", metal.MachineResetCmd, request, response)
}

func (r machineResource) machineBios(request *restful.Request, response *restful.Response) {
	r.machineCmd("machineBios", metal.MachineBiosCmd, request, response)
}

func (r machineResource) chassisIdentifyLEDOn(request *restful.Request, response *restful.Response) {
	r.machineCmd("chassisIdentifyLEDOn", metal.ChassisIdentifyLEDOnCmd, request, response, request.PathParameter("description"))
}

func (r machineResource) chassisIdentifyLEDOff(request *restful.Request, response *restful.Response) {
	r.machineCmd("chassisIdentifyLEDOff", metal.ChassisIdentifyLEDOffCmd, request, response, request.PathParameter("description"))
}

func (r machineResource) machineCmd(op string, cmd metal.MachineCommand, request *restful.Request, response *restful.Response, params ...string) {
	logger := utils.Logger(request).Sugar()
	id := request.PathParameter("id")

	m, err := r.ds.FindMachineByID(id)
	if checkError(request, response, op, err) {
		return
	}

	switch op {
	case "machineReset", "machineOff":
		event := string(metal.ProvisioningEventPlannedReboot)
		_, err = r.provisioningEventForMachine(id, v1.MachineProvisioningEvent{Time: time.Now(), Event: event, Message: op})
		if checkError(request, response, utils.CurrentFuncName(), err) {
			return
		}
	}

	err = publishMachineCmd(logger, m, r, cmd, params...)
	if checkError(request, response, utils.CurrentFuncName(), err) {
		return
	}

	err = response.WriteHeaderAndEntity(http.StatusOK, makeMachineResponse(m, r.ds, utils.Logger(request).Sugar()))
	if err != nil {
		zapup.MustRootLogger().Error("Failed to send response", zap.Error(err))
		return
	}
}

func publishMachineCmd(logger *zap.SugaredLogger, m *metal.Machine, publisher bus.Publisher, cmd metal.MachineCommand, params ...string) error {
	var pp []string
	for _, p := range params {
		if len(p) > 0 {
			pp = append(pp, p)
		}
	}
	evt := metal.MachineEvent{
		Type: metal.COMMAND,
		Cmd: &metal.MachineExecCommand{
			Command: cmd,
			Params:  pp,
			Target:  m,
		},
	}

	logger.Infow("publish event", "event", evt, "command", *evt.Cmd)
	err := publisher.Publish(metal.TopicMachine.GetFQN(m.PartitionID), evt)
	if err != nil {
		return err
	}

	return nil
}

func machineHasIssues(m *v1.MachineResponse) bool {
	if m.Partition == nil {
		return true
	}
	if !metal.MachineLivelinessAlive.Is(m.Liveliness) {
		return true
	}
	if m.Allocation == nil && len(m.RecentProvisioningEvents.Events) > 0 && metal.ProvisioningEventPhonedHome.Is(m.RecentProvisioningEvents.Events[0].Event) {
		// not allocated, but phones home
		return true
	}
	if m.RecentProvisioningEvents.IncompleteProvisioningCycles != "" && m.RecentProvisioningEvents.IncompleteProvisioningCycles != "0" {
		// Machines with incomplete cycles but in "Waiting" state are considered available
		if len(m.RecentProvisioningEvents.Events) > 0 && !metal.ProvisioningEventWaiting.Is(m.RecentProvisioningEvents.Events[0].Event) {
			return true
		}
	}

	return false
}

func makeMachineResponse(m *metal.Machine, ds *datastore.RethinkStore, logger *zap.SugaredLogger) *v1.MachineResponse {
	s, p, i, ec := findMachineReferencedEntities(m, ds, logger)
	return v1.NewMachineResponse(m, s, p, i, ec)
}

func makeMachineResponseList(ms metal.Machines, ds *datastore.RethinkStore, logger *zap.SugaredLogger) []*v1.MachineResponse {
	sMap, pMap, iMap, ecMap := getMachineReferencedEntityMaps(ds, logger)

	var result []*v1.MachineResponse

	for index := range ms {
		var s *metal.Size
		if ms[index].SizeID != "" {
			sizeEntity := sMap[ms[index].SizeID]
			s = &sizeEntity
		}
		var p *metal.Partition
		if ms[index].PartitionID != "" {
			partitionEntity := pMap[ms[index].PartitionID]
			p = &partitionEntity
		}
		var i *metal.Image
		if ms[index].Allocation != nil {
			if ms[index].Allocation.ImageID != "" {
				imageEntity := iMap[ms[index].Allocation.ImageID]
				i = &imageEntity
			}
		}
		ec := ecMap[ms[index].ID]
		result = append(result, v1.NewMachineResponse(&ms[index], s, p, i, &ec))
	}

	return result
}

func makeMachineIPMIResponse(m *metal.Machine, ds *datastore.RethinkStore, logger *zap.SugaredLogger) *v1.MachineIPMIResponse {
	s, p, i, ec := findMachineReferencedEntities(m, ds, logger)
	return v1.NewMachineIPMIResponse(m, s, p, i, ec)
}

func makeMachineIPMIResponseList(ms metal.Machines, ds *datastore.RethinkStore, logger *zap.SugaredLogger) []*v1.MachineIPMIResponse {
	sMap, pMap, iMap, ecMap := getMachineReferencedEntityMaps(ds, logger)

	var result []*v1.MachineIPMIResponse

	for index := range ms {
		var s *metal.Size
		if ms[index].SizeID != "" {
			sizeEntity := sMap[ms[index].SizeID]
			s = &sizeEntity
		}
		var p *metal.Partition
		if ms[index].PartitionID != "" {
			partitionEntity := pMap[ms[index].PartitionID]
			p = &partitionEntity
		}
		var i *metal.Image
		if ms[index].Allocation != nil {
			if ms[index].Allocation.ImageID != "" {
				imageEntity := iMap[ms[index].Allocation.ImageID]
				i = &imageEntity
			}
		}
		ec := ecMap[ms[index].ID]
		result = append(result, v1.NewMachineIPMIResponse(&ms[index], s, p, i, &ec))
	}

	return result
}

func findMachineReferencedEntities(m *metal.Machine, ds *datastore.RethinkStore, logger *zap.SugaredLogger) (*metal.Size, *metal.Partition, *metal.Image, *metal.ProvisioningEventContainer) {
	var err error

	var s *metal.Size
	if m.SizeID != "" {
		if m.SizeID == metal.UnknownSize.GetID() {
			s = metal.UnknownSize
		} else {
			s, err = ds.FindSize(m.SizeID)
			if err != nil {
				logger.Errorw("machine references size, but size cannot be found in database", "machineID", m.ID, "sizeID", m.SizeID, "error", err)
			}
		}
	}

	var p *metal.Partition
	if m.PartitionID != "" {
		p, err = ds.FindPartition(m.PartitionID)
		if err != nil {
			logger.Errorw("machine references partition, but partition cannot be found in database", "machineID", m.ID, "partitionID", m.PartitionID, "error", err)
		}
	}

	var i *metal.Image
	if m.Allocation != nil {
		if m.Allocation.ImageID != "" {
			i, err = ds.FindImage(m.Allocation.ImageID)
			if err != nil {
				logger.Errorw("machine references image, but image cannot be found in database", "machineID", m.ID, "imageID", m.Allocation.ImageID, "error", err)
			}
		}
	}

	var ec *metal.ProvisioningEventContainer
	try, err := ds.FindProvisioningEventContainer(m.ID)
	if err != nil {
		logger.Errorw("machine has no provisioning event container in the database", "machineID", m.ID, "error", err)
	} else {
		ec = try
	}

	return s, p, i, ec
}

func getMachineReferencedEntityMaps(ds *datastore.RethinkStore, logger *zap.SugaredLogger) (metal.SizeMap, metal.PartitionMap, metal.ImageMap, metal.ProvisioningEventContainerMap) {
	s, err := ds.ListSizes()
	if err != nil {
		logger.Errorw("sizes could not be listed", "error", err)
	}

	p, err := ds.ListPartitions()
	if err != nil {
		logger.Errorw("partitions could not be listed", "error", err)
	}

	i, err := ds.ListImages()
	if err != nil {
		logger.Errorw("images could not be listed", "error", err)
	}

	ec, err := ds.ListProvisioningEventContainers()
	if err != nil {
		logger.Errorw("provisioning event containers could not be listed", "error", err)
	}

	return s.ByID(), p.ByID(), i.ByID(), ec.ByID()
}

func (s machineAllocationSpec) noautoNetworkN() int {
	result := 0
	for _, net := range s.Networks {
		if net.AutoAcquireIP != nil && !*net.AutoAcquireIP {
			result++
		}
	}
	return result
}

func (s machineAllocationSpec) autoNetworkN() int {
	return len(s.Networks) - s.noautoNetworkN()
}<|MERGE_RESOLUTION|>--- conflicted
+++ resolved
@@ -1407,8 +1407,8 @@
 
 	// as user labels are given as an array, we need to figure out if label-like tags were provided.
 	// otherwise the user could provide confusing information like:
-	// - machine.metal-stack.io/chassis=123
-	// - machine.metal-stack.io/chassis=789
+	// - machine.metal-pod.io/chassis=123
+	// - machine.metal-pod.io/chassis=789
 	userLabels := make(map[string]string)
 	var actualUserTags []string
 	for _, tag := range userTags {
@@ -1563,25 +1563,23 @@
 		return fmt.Errorf("machine is locked")
 	}
 
-<<<<<<< HEAD
 	log := utils.Logger(request).Sugar()
-=======
+
 	// do the next steps in any case, so a client can call this function multiple times to
-	// fire the events
+	// fire of the needed events
 
 	sw, err := setVrfAtSwitches(r.ds, m, "")
-	utils.Logger(request).Sugar().Infow("set VRF at switch", "machineID", id, "error", err)
-	if checkError(request, response, utils.CurrentFuncName(), err) {
-		return
+	log.Infow("set VRF at switch", "machineID", id, "error", err)
+	if err != nil {
+		return err
 	}
 
 	deleteEvent := metal.MachineEvent{Type: metal.DELETE, Old: m}
 	err = r.Publish(metal.TopicMachine.GetFQN(m.PartitionID), deleteEvent)
-	utils.Logger(request).Sugar().Infow("published machine delete event", "machineID", id, "error", err)
-	if checkError(request, response, utils.CurrentFuncName(), err) {
-		return
-	}
->>>>>>> 2c4bcb0e
+	log.Infow("published machine delete event", "machineID", id, "error", err)
+	if err != nil {
+		return err
+	}
 
 	if m.Allocation != nil {
 		old := *m
@@ -1621,25 +1619,6 @@
 		}
 	}
 
-<<<<<<< HEAD
-	// do the next steps in any case, so a client can call this function multiple times to
-	// fire of the needed events
-
-	sw, err := setVrfAtSwitches(r.ds, m, "")
-	log.Infow("set VRF at switch", "machineID", id, "error", err)
-	if err != nil {
-		return err
-	}
-
-	deleteEvent := metal.MachineEvent{Type: metal.DELETE, Old: m}
-	err = r.Publish(metal.TopicMachine.GetFQN(m.PartitionID), deleteEvent)
-	log.Infow("published machine delete event", "machineID", id, "error", err)
-	if err != nil {
-		return err
-	}
-
-=======
->>>>>>> 2c4bcb0e
 	switchEvent := metal.SwitchEvent{Type: metal.UPDATE, Machine: *m, Switches: sw}
 	err = r.Publish(metal.TopicSwitch.GetFQN(m.PartitionID), switchEvent)
 	log.Infow("published switch update event", "machineID", id, "error", err)
