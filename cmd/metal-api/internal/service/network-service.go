--- conflicted
+++ resolved
@@ -500,7 +500,7 @@
 func createChildNetwork(ds *datastore.RethinkStore, ipamer ipam.IPAMer, nwSpec *metal.Network, parent *metal.Network, childLength uint8) (*metal.Network, error) {
 	vrf, err := acquireRandomVRF(ds)
 	if err != nil {
-		return nil, fmt.Errorf("Could not acquire a vrf: %w", err)
+		return nil, fmt.Errorf("could not acquire a vrf: %w", err)
 	}
 
 	childPrefix, err := createChildPrefix(parent.Prefixes, childLength, ipamer)
@@ -625,23 +625,10 @@
 	var prefixesToBeAdded metal.Prefixes
 
 	if len(requestPayload.Prefixes) > 0 {
-<<<<<<< HEAD
 		newNetwork.Prefixes, err = prefixesFromCidr(requestPayload.Prefixes)
 		if err != nil {
-			if checkError(request, response, utils.CurrentFuncName(), err) {
-				return
-			}
-=======
-		var prefixesFromRequest metal.Prefixes
-		for _, prefixCidr := range requestPayload.Prefixes {
-			requestPrefix, err := metal.NewPrefixFromCIDR(prefixCidr)
-			if err != nil {
-				r.sendError(request, response, defaultError(err))
-				return
-			}
-
-			prefixesFromRequest = append(prefixesFromRequest, *requestPrefix)
->>>>>>> a0ac8a8b
+			r.sendError(request, response, defaultError(err))
+			return
 		}
 
 		prefixesToBeRemoved = oldNetwork.SubstractPrefixes(newNetwork.Prefixes...)
@@ -681,9 +668,8 @@
 	if len(requestPayload.DestinationPrefixes) > 0 {
 		newNetwork.DestinationPrefixes, err = prefixesFromCidr(requestPayload.DestinationPrefixes)
 		if err != nil {
-			if checkError(request, response, utils.CurrentFuncName(), err) {
-				return
-			}
+			r.sendError(request, response, defaultError(err))
+			return
 		}
 	}
 
@@ -698,7 +684,6 @@
 	r.send(request, response, http.StatusOK, v1.NewNetworkResponse(&newNetwork, usage))
 }
 
-<<<<<<< HEAD
 func prefixesFromCidr(PrefixesCidr []string) (metal.Prefixes, error) {
 	var prefixes metal.Prefixes
 	for _, prefixCidr := range PrefixesCidr {
@@ -711,10 +696,7 @@
 	return prefixes, nil
 }
 
-func (r networkResource) deleteNetwork(request *restful.Request, response *restful.Response) {
-=======
 func (r *networkResource) deleteNetwork(request *restful.Request, response *restful.Response) {
->>>>>>> a0ac8a8b
 	id := request.PathParameter("id")
 
 	nw, err := r.ds.FindNetworkByID(id)
