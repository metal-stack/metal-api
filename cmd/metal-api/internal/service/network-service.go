--- conflicted
+++ resolved
@@ -369,11 +369,7 @@
 		return
 	}
 
-<<<<<<< HEAD
-	additionalRouteMapCIDRs, err := validateAdditionalRouteMapCIDRs(requestPayload.AdditionalAnnouncableCIDRs, privateSuper)
-=======
 	additionalAnnouncableCIDRs, err := validateAdditionalAnnouncableCIDRs(requestPayload.AdditionalAnnouncableCIDRs, privateSuper)
->>>>>>> 6430ea17
 	if err != nil {
 		r.sendError(request, response, httperrors.BadRequest(err))
 		return
@@ -401,10 +397,7 @@
 		},
 		Prefixes:                   prefixes,
 		DestinationPrefixes:        destPrefixes,
-<<<<<<< HEAD
 		DefaultChildPrefixLength:   childPrefixLength,
-=======
->>>>>>> 6430ea17
 		PartitionID:                partitionID,
 		ProjectID:                  projectID,
 		Nat:                        nat,
@@ -412,12 +405,8 @@
 		Underlay:                   underlay,
 		Vrf:                        vrf,
 		Labels:                     labels,
-<<<<<<< HEAD
 		AddressFamilies:            addressFamilies,
-		AdditionalAnnouncableCIDRs: additionalRouteMapCIDRs,
-=======
 		AdditionalAnnouncableCIDRs: additionalAnnouncableCIDRs,
->>>>>>> 6430ea17
 	}
 
 	ctx := request.Request.Context()
@@ -444,28 +433,16 @@
 	r.send(request, response, http.StatusCreated, v1.NewNetworkResponse(nw, usage))
 }
 
-<<<<<<< HEAD
-func validateAdditionalRouteMapCIDRs(additionalCidrs []string, privateSuper bool) ([]string, error) {
-	var result []string
-	if len(additionalCidrs) > 0 {
-		if !privateSuper {
-			return nil, errors.New("additionalroutemapcidrs can only be set in a private super network")
-=======
 func validateAdditionalAnnouncableCIDRs(additionalCidrs []string, privateSuper bool) ([]string, error) {
 	var result []string
 	if len(additionalCidrs) > 0 {
 		if !privateSuper {
 			return nil, errors.New("additionalannouncablecidrs can only be set in a private super network")
->>>>>>> 6430ea17
 		}
 		for _, cidr := range additionalCidrs {
 			_, err := netip.ParsePrefix(cidr)
 			if err != nil {
-<<<<<<< HEAD
-				return nil, fmt.Errorf("given cidr:%q in additionalroutemapcidrs is malformed:%w", cidr, err)
-=======
 				return nil, fmt.Errorf("given cidr:%q in additionalannouncablecidrs is malformed:%w", cidr, err)
->>>>>>> 6430ea17
 			}
 			result = append(result, cidr)
 		}
@@ -473,7 +450,6 @@
 	return result, nil
 }
 
-<<<<<<< HEAD
 func validatePrefixesAndAddressFamilies(prefixes, destinationPrefixes []string, defaultChildPrefixLength metal.ChildPrefixLength, privateSuper bool) (metal.Prefixes, metal.Prefixes, metal.AddressFamilies, error) {
 
 	pfxs, addressFamilies, err := validatePrefixes(prefixes)
@@ -548,8 +524,6 @@
 }
 
 // TODO add possibility to allocate from a non super network if given in the AllocateRequest and super has childprefixlength
-=======
->>>>>>> 6430ea17
 func (r *networkResource) allocateNetwork(request *restful.Request, response *restful.Response) {
 	var requestPayload v1.NetworkAllocateRequest
 	err := request.ReadEntity(&requestPayload)
@@ -872,7 +846,7 @@
 		}
 	}
 
-	additionalRouteMapCIDRs, err := validateAdditionalRouteMapCIDRs(requestPayload.AdditionalAnnouncableCIDRs, oldNetwork.PrivateSuper)
+	additionalRouteMapCIDRs, err := validateAdditionalAnnouncableCIDRs(requestPayload.AdditionalAnnouncableCIDRs, oldNetwork.PrivateSuper)
 	if err != nil {
 		r.sendError(request, response, defaultError(err))
 		return
