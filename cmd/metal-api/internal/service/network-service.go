--- conflicted
+++ resolved
@@ -7,11 +7,8 @@
 	"log/slog"
 	"net/http"
 	"net/netip"
-<<<<<<< HEAD
-=======
 	"slices"
 	"strconv"
->>>>>>> 594f6afd
 
 	"connectrpc.com/connect"
 	mdmv1 "github.com/metal-stack/masterdata-api/api/v1"
@@ -375,11 +372,7 @@
 		return
 	}
 
-<<<<<<< HEAD
-	additionalAnnouncableCIDRs, err := validateAdditionalAnnouncableCIDRs(requestPayload.AdditionalAnnouncableCIDRs, privateSuper)
-=======
 	err = validateAdditionalAnnouncableCIDRs(requestPayload.AdditionalAnnouncableCIDRs, privateSuper)
->>>>>>> 594f6afd
 	if err != nil {
 		r.sendError(request, response, httperrors.BadRequest(err))
 		return
@@ -407,10 +400,7 @@
 		},
 		Prefixes:                   prefixes,
 		DestinationPrefixes:        destPrefixes,
-<<<<<<< HEAD
 		DefaultChildPrefixLength:   childPrefixLength,
-=======
->>>>>>> 594f6afd
 		PartitionID:                partitionID,
 		ProjectID:                  projectID,
 		Nat:                        nat,
@@ -418,12 +408,8 @@
 		Underlay:                   underlay,
 		Vrf:                        vrf,
 		Labels:                     labels,
-<<<<<<< HEAD
 		AddressFamilies:            addressFamilies,
-		AdditionalAnnouncableCIDRs: additionalAnnouncableCIDRs,
-=======
 		AdditionalAnnouncableCIDRs: requestPayload.AdditionalAnnouncableCIDRs,
->>>>>>> 594f6afd
 	}
 
 	ctx := request.Request.Context()
@@ -450,22 +436,23 @@
 	r.send(request, response, http.StatusCreated, v1.NewNetworkResponse(nw, usage))
 }
 
-<<<<<<< HEAD
-func validateAdditionalAnnouncableCIDRs(additionalCidrs []string, privateSuper bool) ([]string, error) {
-	var result []string
-	if len(additionalCidrs) > 0 {
-		if !privateSuper {
-			return nil, errors.New("additionalannouncablecidrs can only be set in a private super network")
-		}
-		for _, cidr := range additionalCidrs {
-			_, err := netip.ParsePrefix(cidr)
-			if err != nil {
-				return nil, fmt.Errorf("given cidr:%q in additionalannouncablecidrs is malformed:%w", cidr, err)
-			}
-			result = append(result, cidr)
-		}
-	}
-	return result, nil
+func validateAdditionalAnnouncableCIDRs(additionalCidrs []string, privateSuper bool) error {
+	if len(additionalCidrs) == 0 {
+		return nil
+	}
+
+	if !privateSuper {
+		return errors.New("additionalannouncablecidrs can only be set in a private super network")
+	}
+
+	for _, cidr := range additionalCidrs {
+		_, err := netip.ParsePrefix(cidr)
+		if err != nil {
+			return fmt.Errorf("given cidr:%q in additionalannouncablecidrs is malformed:%w", cidr, err)
+		}
+	}
+
+	return nil
 }
 
 func validatePrefixesAndAddressFamilies(prefixes, destinationPrefixes []string, defaultChildPrefixLength metal.ChildPrefixLength, privateSuper bool) (metal.Prefixes, metal.Prefixes, metal.AddressFamilies, error) {
@@ -542,27 +529,6 @@
 }
 
 // TODO add possibility to allocate from a non super network if given in the AllocateRequest and super has childprefixlength
-=======
-func validateAdditionalAnnouncableCIDRs(additionalCidrs []string, privateSuper bool) error {
-	if len(additionalCidrs) == 0 {
-		return nil
-	}
-
-	if !privateSuper {
-		return errors.New("additionalannouncablecidrs can only be set in a private super network")
-	}
-
-	for _, cidr := range additionalCidrs {
-		_, err := netip.ParsePrefix(cidr)
-		if err != nil {
-			return fmt.Errorf("given cidr:%q in additionalannouncablecidrs is malformed:%w", cidr, err)
-		}
-	}
-
-	return nil
-}
-
->>>>>>> 594f6afd
 func (r *networkResource) allocateNetwork(request *restful.Request, response *restful.Response) {
 	var requestPayload v1.NetworkAllocateRequest
 	err := request.ReadEntity(&requestPayload)
@@ -897,19 +863,12 @@
 		}
 	}
 
-	additionalRouteMapCIDRs, err := validateAdditionalAnnouncableCIDRs(requestPayload.AdditionalAnnouncableCIDRs, oldNetwork.PrivateSuper)
-	if err != nil {
-		r.sendError(request, response, defaultError(err))
-		return
-	}
-	newNetwork.AdditionalAnnouncableCIDRs = additionalRouteMapCIDRs
-
-	additionalAnnouncableCIDRs, err := validateAdditionalAnnouncableCIDRs(requestPayload.AdditionalAnnouncableCIDRs, oldNetwork.PrivateSuper)
-	if err != nil {
-		r.sendError(request, response, httperrors.BadRequest(err))
-		return
-	}
-	newNetwork.AdditionalAnnouncableCIDRs = additionalAnnouncableCIDRs
+	err = validateAdditionalAnnouncableCIDRs(requestPayload.AdditionalAnnouncableCIDRs, oldNetwork.PrivateSuper)
+	if err != nil {
+		r.sendError(request, response, defaultError(err))
+		return
+	}
+	newNetwork.AdditionalAnnouncableCIDRs = requestPayload.AdditionalAnnouncableCIDRs
 
 	err = validateAdditionalAnnouncableCIDRs(requestPayload.AdditionalAnnouncableCIDRs, oldNetwork.PrivateSuper)
 	if err != nil {
