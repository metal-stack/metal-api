package v1

import (
	"github.com/metal-stack/metal-api/cmd/metal-api/internal/metal"
)

type PartitionBase struct {
<<<<<<< HEAD
	MgmtServiceAddress          *string `json:"mgmtserviceaddress" description:"the address to the management service of this partition" optional:"true"`
	PrivateNetworkPrefixLength  *int    `json:"privatenetworkprefixlength" description:"the length of private networks for the machine's child networks in this partition, default 22" optional:"true" minimum:"16" maximum:"30"`
	PartitionWaitingPoolMinSize *string `json:"waitingpoolminsize" description:"the minimum waiting pool size of this partition" optional:"true"`
	PartitionWaitingPoolMaxSize *string `json:"waitingpoolmaxsize" description:"the maximum waiting pool size of this partition" optional:"true"`
=======
	MgmtServiceAddress         *string           `json:"mgmtserviceaddress" description:"the address to the management service of this partition" optional:"true"`
	PrivateNetworkPrefixLength *int              `json:"privatenetworkprefixlength" description:"the length of private networks for the machine's child networks in this partition, default 22" optional:"true" minimum:"16" maximum:"30"`
	Labels                     map[string]string `json:"labels" description:"free labels that you associate with this partition" optional:"true"`
>>>>>>> c57beb43
}

type PartitionBootConfiguration struct {
	ImageURL    *string `json:"imageurl" modelDescription:"a partition has a distinct location in a data center, individual entities belong to a partition" description:"the url to download the initrd for the boot image" optional:"true"`
	KernelURL   *string `json:"kernelurl" description:"the url to download the kernel for the boot image" optional:"true"`
	CommandLine *string `json:"commandline" description:"the cmdline to the kernel for the boot image" optional:"true"`
}

type PartitionCreateRequest struct {
	Common
	PartitionBase
	PartitionBootConfiguration PartitionBootConfiguration `json:"bootconfig" description:"the boot configuration of this partition"`
}

type PartitionUpdateRequest struct {
	Common
<<<<<<< HEAD
	MgmtServiceAddress          *string                     `json:"mgmtserviceaddress" description:"the address to the management service of this partition" optional:"true"`
	PartitionBootConfiguration  *PartitionBootConfiguration `json:"bootconfig" description:"the boot configuration of this partition" optional:"true"`
	PartitionWaitingPoolMinSize *string                     `json:"waitingpoolminsize" description:"the minimum waiting pool size of this partition" optional:"true"`
	PartitionWaitingPoolMaxSize *string                     `json:"waitingpoolmaxsize" description:"the maximum waiting pool size of this partition" optional:"true"`
=======
	MgmtServiceAddress         *string                     `json:"mgmtserviceaddress" description:"the address to the management service of this partition" optional:"true"`
	PartitionBootConfiguration *PartitionBootConfiguration `json:"bootconfig" description:"the boot configuration of this partition" optional:"true"`
	Labels                     map[string]string           `json:"labels" description:"free labels that you associate with this partition" optional:"true"`
>>>>>>> c57beb43
}

type PartitionResponse struct {
	Common
	PartitionBase
	PartitionBootConfiguration PartitionBootConfiguration `json:"bootconfig" description:"the boot configuration of this partition"`
	Timestamps
	Labels map[string]string `json:"labels" description:"free labels that you associate with this partition" optional:"true"`
}

type PartitionCapacityRequest struct {
	ID   *string `json:"id" description:"the id of the partition" optional:"true"`
	Size *string `json:"sizeid" description:"the size to filter for" optional:"true"`
}

type ServerCapacities []*ServerCapacity

type PartitionCapacity struct {
	Common
	ServerCapacities ServerCapacities `json:"servers" description:"servers available in this partition"`
}

type ServerCapacity struct {
	Size             string   `json:"size" description:"the size of the server"`
	Total            int      `json:"total" description:"total amount of servers with this size"`
	Free             int      `json:"free" description:"free servers with this size"`
	Allocated        int      `json:"allocated" description:"allocated servers with this size"`
	Reservations     int      `json:"reservations" description:"the amount of reservations for this size"`
	UsedReservations int      `json:"usedreservations" description:"the amount of used reservations for this size"`
	Faulty           int      `json:"faulty" description:"servers with issues with this size"`
	FaultyMachines   []string `json:"faultymachines" description:"servers with issues with this size"`
	Other            int      `json:"other" description:"servers neither free, allocated or faulty with this size"`
	OtherMachines    []string `json:"othermachines" description:"servers neither free, allocated or faulty with this size"`
}

func NewPartitionResponse(p *metal.Partition) *PartitionResponse {
	if p == nil {
		return nil
	}
	prefixLength := int(p.PrivateNetworkPrefixLength)
	return &PartitionResponse{
		Common: Common{
			Identifiable: Identifiable{
				ID: p.ID,
			},
			Describable: Describable{
				Name:        &p.Name,
				Description: &p.Description,
			},
		},
		PartitionBase: PartitionBase{
			MgmtServiceAddress:          &p.MgmtServiceAddress,
			PrivateNetworkPrefixLength:  &prefixLength,
			PartitionWaitingPoolMinSize: &p.WaitingPoolMinSize,
			PartitionWaitingPoolMaxSize: &p.WaitingPoolMaxSize,
		},
		PartitionBootConfiguration: PartitionBootConfiguration{
			ImageURL:    &p.BootConfiguration.ImageURL,
			KernelURL:   &p.BootConfiguration.KernelURL,
			CommandLine: &p.BootConfiguration.CommandLine,
		},
		Timestamps: Timestamps{
			Created: p.Created,
			Changed: p.Changed,
		},
		Labels: p.Labels,
	}
}

func (s ServerCapacities) FindBySize(size string) *ServerCapacity {
	for _, sc := range s {
		sc := sc
		if sc.Size == size {
			return sc
		}
	}

	return nil
}<|MERGE_RESOLUTION|>--- conflicted
+++ resolved
@@ -5,16 +5,11 @@
 )
 
 type PartitionBase struct {
-<<<<<<< HEAD
-	MgmtServiceAddress          *string `json:"mgmtserviceaddress" description:"the address to the management service of this partition" optional:"true"`
-	PrivateNetworkPrefixLength  *int    `json:"privatenetworkprefixlength" description:"the length of private networks for the machine's child networks in this partition, default 22" optional:"true" minimum:"16" maximum:"30"`
-	PartitionWaitingPoolMinSize *string `json:"waitingpoolminsize" description:"the minimum waiting pool size of this partition" optional:"true"`
-	PartitionWaitingPoolMaxSize *string `json:"waitingpoolmaxsize" description:"the maximum waiting pool size of this partition" optional:"true"`
-=======
-	MgmtServiceAddress         *string           `json:"mgmtserviceaddress" description:"the address to the management service of this partition" optional:"true"`
-	PrivateNetworkPrefixLength *int              `json:"privatenetworkprefixlength" description:"the length of private networks for the machine's child networks in this partition, default 22" optional:"true" minimum:"16" maximum:"30"`
-	Labels                     map[string]string `json:"labels" description:"free labels that you associate with this partition" optional:"true"`
->>>>>>> c57beb43
+	MgmtServiceAddress          *string           `json:"mgmtserviceaddress" description:"the address to the management service of this partition" optional:"true"`
+	PrivateNetworkPrefixLength  *int              `json:"privatenetworkprefixlength" description:"the length of private networks for the machine's child networks in this partition, default 22" optional:"true" minimum:"16" maximum:"30"`
+	PartitionWaitingPoolMinSize *string           `json:"waitingpoolminsize" description:"the minimum waiting pool size of this partition" optional:"true"`
+	PartitionWaitingPoolMaxSize *string           `json:"waitingpoolmaxsize" description:"the maximum waiting pool size of this partition" optional:"true"`
+	Labels                      map[string]string `json:"labels" description:"free labels that you associate with this partition" optional:"true"`
 }
 
 type PartitionBootConfiguration struct {
@@ -31,16 +26,11 @@
 
 type PartitionUpdateRequest struct {
 	Common
-<<<<<<< HEAD
 	MgmtServiceAddress          *string                     `json:"mgmtserviceaddress" description:"the address to the management service of this partition" optional:"true"`
 	PartitionBootConfiguration  *PartitionBootConfiguration `json:"bootconfig" description:"the boot configuration of this partition" optional:"true"`
 	PartitionWaitingPoolMinSize *string                     `json:"waitingpoolminsize" description:"the minimum waiting pool size of this partition" optional:"true"`
 	PartitionWaitingPoolMaxSize *string                     `json:"waitingpoolmaxsize" description:"the maximum waiting pool size of this partition" optional:"true"`
-=======
-	MgmtServiceAddress         *string                     `json:"mgmtserviceaddress" description:"the address to the management service of this partition" optional:"true"`
-	PartitionBootConfiguration *PartitionBootConfiguration `json:"bootconfig" description:"the boot configuration of this partition" optional:"true"`
-	Labels                     map[string]string           `json:"labels" description:"free labels that you associate with this partition" optional:"true"`
->>>>>>> c57beb43
+	Labels                      map[string]string           `json:"labels" description:"free labels that you associate with this partition" optional:"true"`
 }
 
 type PartitionResponse struct {
