package v1

import (
	"github.com/metal-stack/metal-api/cmd/metal-api/internal/metal"
)

type PartitionBase struct {
<<<<<<< HEAD
	MgmtServiceAddress *string           `json:"mgmtserviceaddress" description:"the address to the management service of this partition" optional:"true"`
	Labels             map[string]string `json:"labels" description:"free labels that you associate with this partition" optional:"true"`
=======
	MgmtServiceAddress         *string           `json:"mgmtserviceaddress" description:"the address to the management service of this partition" optional:"true"`
	PrivateNetworkPrefixLength *int              `json:"privatenetworkprefixlength" description:"the length of private networks for the machine's child networks in this partition, default 22" optional:"true" minimum:"16" maximum:"30"`
	Labels                     map[string]string `json:"labels" description:"free labels that you associate with this partition" optional:"true"`
	DNSServers                 []DNSServer       `json:"dns_servers,omitempty" description:"the dns servers for this partition" optional:"true"`
	NTPServers                 []NTPServer       `json:"ntp_servers,omitempty" description:"the ntp servers for this partition" optional:"true"`
>>>>>>> 3f09c81c
}

type PartitionBootConfiguration struct {
	ImageURL    *string `json:"imageurl" modelDescription:"a partition has a distinct location in a data center, individual entities belong to a partition" description:"the url to download the initrd for the boot image" optional:"true"`
	KernelURL   *string `json:"kernelurl" description:"the url to download the kernel for the boot image" optional:"true"`
	CommandLine *string `json:"commandline" description:"the cmdline to the kernel for the boot image" optional:"true"`
}

type PartitionCreateRequest struct {
	Common
	PartitionBase
	PartitionBootConfiguration PartitionBootConfiguration `json:"bootconfig" description:"the boot configuration of this partition"`
}

type PartitionUpdateRequest struct {
	Common
	MgmtServiceAddress         *string                     `json:"mgmtserviceaddress" description:"the address to the management service of this partition" optional:"true"`
	PartitionBootConfiguration *PartitionBootConfiguration `json:"bootconfig" description:"the boot configuration of this partition" optional:"true"`
	Labels                     map[string]string           `json:"labels" description:"free labels that you associate with this partition" optional:"true"`
	DNSServers                 []DNSServer                 `json:"dns_servers" description:"the dns servers for this partition"`
	NTPServers                 []NTPServer                 `json:"ntp_servers" description:"the ntp servers for this partition"`
}

type PartitionResponse struct {
	Common
	PartitionBase
	PartitionBootConfiguration PartitionBootConfiguration `json:"bootconfig" description:"the boot configuration of this partition"`
	Timestamps
	Labels map[string]string `json:"labels" description:"free labels that you associate with this partition" optional:"true"`
}

type PartitionCapacityRequest struct {
	ID   *string `json:"id" description:"the id of the partition" optional:"true"`
	Size *string `json:"sizeid" description:"the size to filter for" optional:"true"`
}

type ServerCapacities []*ServerCapacity

type PartitionCapacity struct {
	Common
	ServerCapacities ServerCapacities `json:"servers" description:"servers available in this partition"`
}

// ServerCapacity holds the machine capacity of a partition of a specific size.
// The amount of allocated, waiting and other machines sum up to the total amount of machines.
type ServerCapacity struct {
	// Size is the size id correlating to all counts in this server capacity.
	Size string `json:"size" description:"the size of the machine"`

	// Total is the total amount of machines for this size.
	Total int `json:"total,omitempty" description:"total amount of machines with size"`

	// PhonedHome is the amount of machines that are currently in the provisioning state "phoned home".
	PhonedHome int `json:"phoned_home,omitempty" description:"machines in phoned home provisioning state"`
	// Waiting is the amount of machines that are currently in the provisioning state "waiting".
	Waiting int `json:"waiting,omitempty" description:"machines in waiting provisioning state"`
	// Other is the amount of machines that are neither in the provisioning state waiting nor in phoned home but in another provisioning state.
	Other int `json:"other,omitempty" description:"machines neither phoned home nor waiting but in another provisioning state"`
	// OtherMachines contains the machine IDs for machines that were classified into "Other".
	OtherMachines []string `json:"othermachines,omitempty" description:"machine ids neither allocated nor waiting with this size"`

	// Allocated is the amount of machines that are currently allocated.
	Allocated int `json:"allocated,omitempty" description:"allocated machines"`
	// Allocatable is the amount of machines in a partition is the amount of machines that can be allocated.
	// Effectively this is the amount of waiting machines minus the machines that are unavailable due to machine state or un-allocatable. Size reservations are not considered in this count.
	Allocatable int `json:"allocatable,omitempty" description:"free machines with this size, size reservations are not considered"`
	// Free is the amount of machines in a partition that can be freely allocated at any given moment by a project.
	// Effectively this is the amount of waiting machines minus the machines that are unavailable due to machine state or un-allocatable due to size reservations.
	Free int `json:"free,omitempty" description:"free machines with this size (freely allocatable)"`
	// Unavailable is the amount of machine in a partition that are currently not allocatable because they are not waiting or
	// not in the machine state "available", e.g. locked or reserved.
	Unavailable int `json:"unavailable,omitempty" description:"unavailable machines with this size"`

	// Faulty is the amount of machines that are neither allocated nor in the pool of available machines because they report an error.
	Faulty int `json:"faulty,omitempty" description:"machines with issues with this size"`
	// FaultyMachines contains the machine IDs for machines that were classified into "Faulty".
	FaultyMachines []string `json:"faultymachines,omitempty" description:"machine ids with issues with this size"`

	// Reservations is the amount of reservations made for this size.
	Reservations int `json:"reservations,omitempty" description:"the amount of reservations for this size"`
	// UsedReservations is the amount of reservations already used up for this size.
	UsedReservations int `json:"usedreservations,omitempty" description:"the amount of used reservations for this size"`
	// RemainingReservations is the amount of reservations remaining for this size.
	RemainingReservations int `json:"remainingreservations,omitempty" description:"the amount of unused / remaining / open reservations for this size"`
}

func NewPartitionResponse(p *metal.Partition) *PartitionResponse {
	if p == nil {
		return nil
	}

	labels := map[string]string{}
	if p.Labels != nil {
		labels = p.Labels
	}

	var (
		dnsServers []DNSServer
		ntpServers []NTPServer
	)

	for _, s := range p.DNSServers {
		dnsServers = append(dnsServers, DNSServer{
			IP: s.IP,
		})
	}
	for _, s := range p.NTPServers {
		ntpServers = append(ntpServers, NTPServer{
			Address: s.Address,
		})
	}

	return &PartitionResponse{
		Common: Common{
			Identifiable: Identifiable{
				ID: p.ID,
			},
			Describable: Describable{
				Name:        &p.Name,
				Description: &p.Description,
			},
		},
		PartitionBase: PartitionBase{
			MgmtServiceAddress:         &p.MgmtServiceAddress,
<<<<<<< HEAD
=======
			PrivateNetworkPrefixLength: &prefixLength,
			DNSServers:                 dnsServers,
			NTPServers:                 ntpServers,
>>>>>>> 3f09c81c
		},
		PartitionBootConfiguration: PartitionBootConfiguration{
			ImageURL:    &p.BootConfiguration.ImageURL,
			KernelURL:   &p.BootConfiguration.KernelURL,
			CommandLine: &p.BootConfiguration.CommandLine,
		},
		Timestamps: Timestamps{
			Created: p.Created,
			Changed: p.Changed,
		},
		Labels: labels,
	}
}

func (s ServerCapacities) FindBySize(size string) *ServerCapacity {
	for _, sc := range s {
		sc := sc
		if sc.Size == size {
			return sc
		}
	}

	return nil
}<|MERGE_RESOLUTION|>--- conflicted
+++ resolved
@@ -5,16 +5,10 @@
 )
 
 type PartitionBase struct {
-<<<<<<< HEAD
 	MgmtServiceAddress *string           `json:"mgmtserviceaddress" description:"the address to the management service of this partition" optional:"true"`
 	Labels             map[string]string `json:"labels" description:"free labels that you associate with this partition" optional:"true"`
-=======
-	MgmtServiceAddress         *string           `json:"mgmtserviceaddress" description:"the address to the management service of this partition" optional:"true"`
-	PrivateNetworkPrefixLength *int              `json:"privatenetworkprefixlength" description:"the length of private networks for the machine's child networks in this partition, default 22" optional:"true" minimum:"16" maximum:"30"`
-	Labels                     map[string]string `json:"labels" description:"free labels that you associate with this partition" optional:"true"`
-	DNSServers                 []DNSServer       `json:"dns_servers,omitempty" description:"the dns servers for this partition" optional:"true"`
-	NTPServers                 []NTPServer       `json:"ntp_servers,omitempty" description:"the ntp servers for this partition" optional:"true"`
->>>>>>> 3f09c81c
+	DNSServers         []DNSServer       `json:"dns_servers,omitempty" description:"the dns servers for this partition" optional:"true"`
+	NTPServers         []NTPServer       `json:"ntp_servers,omitempty" description:"the ntp servers for this partition" optional:"true"`
 }
 
 type PartitionBootConfiguration struct {
@@ -138,13 +132,9 @@
 			},
 		},
 		PartitionBase: PartitionBase{
-			MgmtServiceAddress:         &p.MgmtServiceAddress,
-<<<<<<< HEAD
-=======
-			PrivateNetworkPrefixLength: &prefixLength,
-			DNSServers:                 dnsServers,
-			NTPServers:                 ntpServers,
->>>>>>> 3f09c81c
+			MgmtServiceAddress: &p.MgmtServiceAddress,
+			DNSServers:         dnsServers,
+			NTPServers:         ntpServers,
 		},
 		PartitionBootConfiguration: PartitionBootConfiguration{
 			ImageURL:    &p.BootConfiguration.ImageURL,
