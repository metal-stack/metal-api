package v1

import (
	"github.com/metal-stack/metal-api/cmd/metal-api/internal/datastore"
	"github.com/metal-stack/metal-api/cmd/metal-api/internal/metal"
)

// NetworkBase defines properties common for all Network structs.
type NetworkBase struct {
	PartitionID *string           `json:"partitionid" description:"the partition this network belongs to" optional:"true"`
	ProjectID   *string           `json:"projectid" description:"the project id this network belongs to, can be empty if globally available" optional:"true"`
<<<<<<< HEAD
	Labels      map[string]string `json:"labels" description:"free labels that you associate with this network."`
	Shared      *bool             `json:"shared" description:"marks a network as shareable." optional:"true"`
=======
	Labels      map[string]string `json:"labels" description:"free labels that you associate with this network." optional:"true"`
>>>>>>> 248d0da9
}

// NetworkImmutable defines the properties which are immutable in the Network.
type NetworkImmutable struct {
	Prefixes            []string `json:"prefixes" modelDescription:"a network which contains prefixes from which IP addresses can be allocated" description:"the prefixes of this network"`
	DestinationPrefixes []string `json:"destinationprefixes" modelDescription:"prefixes that are reachable within this network" description:"the destination prefixes of this network"`
	Nat                 bool     `json:"nat" description:"if set to true, packets leaving this network get masqueraded behind interface ip"`
	PrivateSuper        bool     `json:"privatesuper" description:"if set to true, this network will serve as a partition's super network for the internal machine networks,there can only be one privatesuper network per partition"`
	Underlay            bool     `json:"underlay" description:"if set to true, this network can be used for underlay communication"`
	Vrf                 *uint    `json:"vrf" description:"the vrf this network is associated with" optional:"true"`
	VrfShared           *bool    `json:"vrfshared" description:"if set to true, given vrf can be used by multiple networks, which is sometimes useful for network partioning (default: false)" optional:"true"`
	ParentNetworkID     *string  `json:"parentnetworkid" description:"the id of the parent network"`
}

// NetworkUsage reports core metrics about available and used IPs or Prefixes in a Network.
type NetworkUsage struct {
	AvailableIPs      uint64 `json:"available_ips" description:"the total available IPs" readonly:"true"`
	UsedIPs           uint64 `json:"used_ips" description:"the total used IPs" readonly:"true"`
	AvailablePrefixes uint64 `json:"available_prefixes" description:"the total available Prefixes" readonly:"true"`
	UsedPrefixes      uint64 `json:"used_prefixes" description:"the total used Prefixes" readonly:"true"`
}

// NetworkCreateRequest is used to create a new Network.
type NetworkCreateRequest struct {
	ID *string `json:"id" description:"the unique ID of this entity, auto-generated if left empty" unique:"true"`
	Describable
	NetworkBase
	NetworkImmutable
}

// NetworkAllocateRequest is used to allocate a Network prefix from a given Network.
type NetworkAllocateRequest struct {
	Describable
	NetworkBase
}

// NetworkFindRequest is used to find a Network with different criteria.
type NetworkFindRequest struct {
	datastore.NetworkSearchQuery
}

// NetworkUpdateRequest defines the properties of a Network which can be updated.
type NetworkUpdateRequest struct {
	Common
	Prefixes []string          `json:"prefixes" description:"the prefixes of this network" optional:"true"`
	Labels   map[string]string `json:"labels" description:"free labels that you associate with this network." optional:"true"`
	Shared   *bool             `json:"shared" description:"marks a network as shareable." optional:"true"`
}

// NetworkResponse holds all properties returned in a FindNetwork or GetNetwork request.
type NetworkResponse struct {
	Common
	NetworkBase
	NetworkImmutable
	Usage NetworkUsage `json:"usage" description:"usage of ips and prefixes in this network" readonly:"true"`
	Timestamps
}

// NewNetworkResponse converts the metal Network in the NetworkResponse visible from the API.
func NewNetworkResponse(network *metal.Network, usage *metal.NetworkUsage) *NetworkResponse {
	if network == nil {
		return nil
	}

	var parentNetworkID *string
	if network.ParentNetworkID != "" {
		parentNetworkID = &network.ParentNetworkID
	}
	labels := network.Labels
	if labels == nil {
		labels = make(map[string]string)
	}

	return &NetworkResponse{
		Common: Common{
			Identifiable: Identifiable{
				ID: network.ID,
			},
			Describable: Describable{
				Name:        &network.Name,
				Description: &network.Description,
			},
		},
		NetworkBase: NetworkBase{
			PartitionID: &network.PartitionID,
			ProjectID:   &network.ProjectID,
<<<<<<< HEAD
			Labels:      network.Labels,
			Shared:      &network.Shared,
=======
			Labels:      labels,
>>>>>>> 248d0da9
		},
		NetworkImmutable: NetworkImmutable{
			Prefixes:            network.Prefixes.String(),
			DestinationPrefixes: network.DestinationPrefixes.String(),
			Nat:                 network.Nat,
			PrivateSuper:        network.PrivateSuper,
			Underlay:            network.Underlay,
			Vrf:                 &network.Vrf,
			ParentNetworkID:     parentNetworkID,
		},
		Usage: NetworkUsage{
			AvailableIPs:      usage.AvailableIPs,
			UsedIPs:           usage.UsedIPs,
			AvailablePrefixes: usage.AvailablePrefixes,
			UsedPrefixes:      usage.UsedPrefixes,
		},
		Timestamps: Timestamps{
			Created: network.Created,
			Changed: network.Changed,
		},
	}
}<|MERGE_RESOLUTION|>--- conflicted
+++ resolved
@@ -9,12 +9,8 @@
 type NetworkBase struct {
 	PartitionID *string           `json:"partitionid" description:"the partition this network belongs to" optional:"true"`
 	ProjectID   *string           `json:"projectid" description:"the project id this network belongs to, can be empty if globally available" optional:"true"`
-<<<<<<< HEAD
-	Labels      map[string]string `json:"labels" description:"free labels that you associate with this network."`
+	Labels      map[string]string `json:"labels" description:"free labels that you associate with this network." optional:"true"`
 	Shared      *bool             `json:"shared" description:"marks a network as shareable." optional:"true"`
-=======
-	Labels      map[string]string `json:"labels" description:"free labels that you associate with this network." optional:"true"`
->>>>>>> 248d0da9
 }
 
 // NetworkImmutable defines the properties which are immutable in the Network.
@@ -101,12 +97,8 @@
 		NetworkBase: NetworkBase{
 			PartitionID: &network.PartitionID,
 			ProjectID:   &network.ProjectID,
-<<<<<<< HEAD
-			Labels:      network.Labels,
+			Labels:      labels,
 			Shared:      &network.Shared,
-=======
-			Labels:      labels,
->>>>>>> 248d0da9
 		},
 		NetworkImmutable: NetworkImmutable{
 			Prefixes:            network.Prefixes.String(),
