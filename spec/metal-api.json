{
  "swagger": "2.0",
  "info": {
    "description": "Resource for managing pure metal",
    "title": "metal-api",
    "contact": {
      "name": "Devops Team",
      "url": "http://www.f-i-ts.de",
      "email": "devops@f-i-ts.de"
    },
    "license": {
      "name": "MIT",
      "url": "http://mit.org"
    },
    "version": "1.0.0"
  },
  "paths": {
    "/v1/firewall": {
      "get": {
        "consumes": [
          "application/json"
        ],
        "produces": [
          "application/json"
        ],
        "tags": [
          "firewall"
        ],
        "summary": "get all known firewalls",
        "operationId": "listFirewalls",
        "responses": {
          "200": {
            "description": "OK",
            "schema": {
              "type": "array",
              "items": {
                "$ref": "#/definitions/v1.FirewallResponse"
              }
            }
          },
          "default": {
            "description": "Error",
            "schema": {
              "$ref": "#/definitions/httperrors.HTTPErrorResponse"
            }
          }
        }
      }
    },
    "/v1/firewall/allocate": {
      "post": {
        "consumes": [
          "application/json"
        ],
        "produces": [
          "application/json"
        ],
        "tags": [
          "firewall"
        ],
        "summary": "allocate a firewall",
        "operationId": "allocateFirewall",
        "parameters": [
          {
            "name": "body",
            "in": "body",
            "required": true,
            "schema": {
              "$ref": "#/definitions/v1.FirewallCreateRequest"
            }
          }
        ],
        "responses": {
          "200": {
            "description": "OK",
            "schema": {
              "$ref": "#/definitions/v1.FirewallResponse"
            }
          },
          "default": {
            "description": "Error",
            "schema": {
              "$ref": "#/definitions/httperrors.HTTPErrorResponse"
            }
          }
        }
      }
    },
    "/v1/firewall/find": {
      "get": {
        "consumes": [
          "application/json"
        ],
        "produces": [
          "application/json"
        ],
        "tags": [
          "firewall"
        ],
        "summary": "search firewalls",
        "operationId": "searchFirewall",
        "parameters": [
          {
            "type": "string",
            "description": "project that this firewall is allocated with",
            "name": "project",
            "in": "query"
          },
          {
            "type": "string",
            "description": "the partition in which the firewall is located",
            "name": "partition",
            "in": "query"
          }
        ],
        "responses": {
          "200": {
            "description": "OK",
            "schema": {
              "type": "array",
              "items": {
                "$ref": "#/definitions/v1.FirewallResponse"
              }
            }
          },
          "default": {
            "description": "Error",
            "schema": {
              "$ref": "#/definitions/httperrors.HTTPErrorResponse"
            }
          }
        }
      }
    },
    "/v1/firewall/{id}": {
      "get": {
        "consumes": [
          "application/json"
        ],
        "produces": [
          "application/json"
        ],
        "tags": [
          "firewall"
        ],
        "summary": "get firewall by id",
        "operationId": "findFirewall",
        "parameters": [
          {
            "type": "string",
            "description": "identifier of the firewall",
            "name": "id",
            "in": "path",
            "required": true
          }
        ],
        "responses": {
          "200": {
            "description": "OK",
            "schema": {
              "$ref": "#/definitions/v1.FirewallResponse"
            }
          },
          "default": {
            "description": "Error",
            "schema": {
              "$ref": "#/definitions/httperrors.HTTPErrorResponse"
            }
          }
        }
      }
    },
    "/v1/health": {
      "get": {
        "consumes": [
          "application/json"
        ],
        "produces": [
          "application/json"
        ],
        "tags": [
          "health"
        ],
        "summary": "perform a healtcheck",
        "operationId": "health",
        "responses": {
          "200": {
            "description": "OK",
            "schema": {
              "$ref": "#/definitions/rest.status"
            }
          },
          "500": {
            "description": "Unhealthy",
            "schema": {
              "$ref": "#/definitions/rest.status"
            }
          }
        }
      }
    },
    "/v1/image": {
      "get": {
        "consumes": [
          "application/json"
        ],
        "produces": [
          "application/json"
        ],
        "tags": [
          "image"
        ],
        "summary": "get all images",
        "operationId": "listImages",
        "responses": {
          "200": {
            "description": "OK",
            "schema": {
              "type": "array",
              "items": {
                "$ref": "#/definitions/v1.ImageResponse"
              }
            }
          },
          "default": {
            "description": "Error",
            "schema": {
              "$ref": "#/definitions/httperrors.HTTPErrorResponse"
            }
          }
        }
      },
      "put": {
        "consumes": [
          "application/json"
        ],
        "produces": [
          "application/json"
        ],
        "tags": [
          "image"
        ],
        "summary": "create an image. if the given ID already exists a conflict is returned",
        "operationId": "createImage",
        "parameters": [
          {
            "name": "body",
            "in": "body",
            "required": true,
            "schema": {
              "$ref": "#/definitions/v1.ImageCreateRequest"
            }
          }
        ],
        "responses": {
          "201": {
            "description": "Created",
            "schema": {
              "$ref": "#/definitions/v1.ImageResponse"
            }
          },
          "409": {
            "description": "Conflict",
            "schema": {
              "$ref": "#/definitions/httperrors.HTTPErrorResponse"
            }
          },
          "default": {
            "description": "Error",
            "schema": {
              "$ref": "#/definitions/httperrors.HTTPErrorResponse"
            }
          }
        }
      },
      "post": {
        "consumes": [
          "application/json"
        ],
        "produces": [
          "application/json"
        ],
        "tags": [
          "image"
        ],
        "summary": "updates an image. if the image was changed since this one was read, a conflict is returned",
        "operationId": "updateImage",
        "parameters": [
          {
            "name": "body",
            "in": "body",
            "required": true,
            "schema": {
              "$ref": "#/definitions/v1.ImageUpdateRequest"
            }
          }
        ],
        "responses": {
          "200": {
            "description": "OK",
            "schema": {
              "$ref": "#/definitions/v1.ImageResponse"
            }
          },
          "409": {
            "description": "Conflict",
            "schema": {
              "$ref": "#/definitions/httperrors.HTTPErrorResponse"
            }
          },
          "default": {
            "description": "Error",
            "schema": {
              "$ref": "#/definitions/httperrors.HTTPErrorResponse"
            }
          }
        }
      }
    },
    "/v1/image/{id}": {
      "get": {
        "consumes": [
          "application/json"
        ],
        "produces": [
          "application/json"
        ],
        "tags": [
          "image"
        ],
        "summary": "get image by id",
        "operationId": "findImage",
        "parameters": [
          {
            "type": "string",
            "description": "identifier of the image",
            "name": "id",
            "in": "path",
            "required": true
          }
        ],
        "responses": {
          "200": {
            "description": "OK",
            "schema": {
              "$ref": "#/definitions/v1.ImageResponse"
            }
          },
          "default": {
            "description": "Error",
            "schema": {
              "$ref": "#/definitions/httperrors.HTTPErrorResponse"
            }
          }
        }
      },
      "delete": {
        "consumes": [
          "application/json"
        ],
        "produces": [
          "application/json"
        ],
        "tags": [
          "image"
        ],
        "summary": "deletes an image and returns the deleted entity",
        "operationId": "deleteImage",
        "parameters": [
          {
            "type": "string",
            "description": "identifier of the image",
            "name": "id",
            "in": "path",
            "required": true
          }
        ],
        "responses": {
          "200": {
            "description": "OK",
            "schema": {
              "$ref": "#/definitions/v1.ImageResponse"
            }
          },
          "default": {
            "description": "Error",
            "schema": {
              "$ref": "#/definitions/httperrors.HTTPErrorResponse"
            }
          }
        }
      }
    },
    "/v1/ip": {
      "get": {
        "consumes": [
          "application/json"
        ],
        "produces": [
          "application/json"
        ],
        "tags": [
          "ip"
        ],
        "summary": "get all ips",
        "operationId": "listIPs",
        "responses": {
          "200": {
            "description": "OK",
            "schema": {
              "type": "array",
              "items": {
                "$ref": "#/definitions/v1.IPResponse"
              }
            }
          },
          "default": {
            "description": "Error",
            "schema": {
              "$ref": "#/definitions/httperrors.HTTPErrorResponse"
            }
          }
        }
      },
      "post": {
        "consumes": [
          "application/json"
        ],
        "produces": [
          "application/json"
        ],
        "tags": [
          "ip"
        ],
        "summary": "updates an ip. if the ip was changed since this one was read, a conflict is returned",
        "operationId": "updateIP",
        "parameters": [
          {
            "name": "body",
            "in": "body",
            "required": true,
            "schema": {
              "$ref": "#/definitions/v1.IPUpdateRequest"
            }
          }
        ],
        "responses": {
          "200": {
            "description": "OK",
            "schema": {
              "$ref": "#/definitions/v1.IPResponse"
            }
          },
          "409": {
            "description": "Conflict",
            "schema": {
              "$ref": "#/definitions/httperrors.HTTPErrorResponse"
            }
          },
          "default": {
            "description": "Error",
            "schema": {
              "$ref": "#/definitions/httperrors.HTTPErrorResponse"
            }
          }
        }
      }
    },
    "/v1/ip/allocate": {
      "post": {
        "consumes": [
          "application/json"
        ],
        "produces": [
          "application/json"
        ],
        "tags": [
          "ip"
        ],
        "summary": "allocate an ip in the given network for a project.",
        "operationId": "allocateIP",
        "parameters": [
          {
            "name": "body",
            "in": "body",
            "required": true,
            "schema": {
              "$ref": "#/definitions/v1.IPAllocateRequest"
            }
          }
        ],
        "responses": {
          "201": {
            "description": "Created",
            "schema": {
              "$ref": "#/definitions/v1.IPResponse"
            }
          },
          "default": {
            "description": "Error",
            "schema": {
              "$ref": "#/definitions/httperrors.HTTPErrorResponse"
            }
          }
        }
      }
    },
    "/v1/ip/allocate/{ip}": {
      "post": {
        "consumes": [
          "application/json"
        ],
        "produces": [
          "application/json"
        ],
        "tags": [
          "ip"
        ],
        "summary": "allocate an specific ip in the given network for a project.",
        "operationId": "allocateSpecificIP",
        "parameters": [
          {
            "type": "string",
            "description": "ip to try to allocate",
            "name": "ip",
            "in": "path",
            "required": true
          },
          {
            "name": "body",
            "in": "body",
            "required": true,
            "schema": {
              "$ref": "#/definitions/v1.IPAllocateRequest"
            }
          }
        ],
        "responses": {
          "201": {
            "description": "Created",
            "schema": {
              "$ref": "#/definitions/v1.IPResponse"
            }
          },
          "default": {
            "description": "Error",
            "schema": {
              "$ref": "#/definitions/httperrors.HTTPErrorResponse"
            }
          }
        }
      }
    },
    "/v1/ip/{id}": {
      "get": {
        "consumes": [
          "application/json"
        ],
        "produces": [
          "application/json"
        ],
        "tags": [
          "ip"
        ],
        "summary": "get ip by id",
        "operationId": "findIP",
        "parameters": [
          {
            "type": "string",
            "description": "identifier of the ip",
            "name": "id",
            "in": "path",
            "required": true
          }
        ],
        "responses": {
          "200": {
            "description": "OK",
            "schema": {
              "$ref": "#/definitions/v1.IPResponse"
            }
          },
          "default": {
            "description": "Error",
            "schema": {
              "$ref": "#/definitions/httperrors.HTTPErrorResponse"
            }
          }
        }
      },
      "delete": {
        "consumes": [
          "application/json"
        ],
        "produces": [
          "application/json"
        ],
        "tags": [
          "ip"
        ],
        "summary": "deletes an ip and returns the deleted entity",
        "operationId": "deleteIP",
        "parameters": [
          {
            "type": "string",
            "description": "identifier of the ip",
            "name": "id",
            "in": "path",
            "required": true
          }
        ],
        "responses": {
          "200": {
            "description": "OK",
            "schema": {
              "$ref": "#/definitions/v1.IPResponse"
            }
          },
          "default": {
            "description": "Error",
            "schema": {
              "$ref": "#/definitions/httperrors.HTTPErrorResponse"
            }
          }
        }
      }
    },
    "/v1/machine": {
      "get": {
        "consumes": [
          "application/json"
        ],
        "produces": [
          "application/json"
        ],
        "tags": [
          "machine"
        ],
        "summary": "get all known machines",
        "operationId": "listMachines",
        "responses": {
          "200": {
            "description": "OK",
            "schema": {
              "type": "array",
              "items": {
                "$ref": "#/definitions/v1.MachineResponse"
              }
            }
          },
          "default": {
            "description": "Error",
            "schema": {
              "$ref": "#/definitions/httperrors.HTTPErrorResponse"
            }
          }
        }
      }
    },
    "/v1/machine/allocate": {
      "post": {
        "consumes": [
          "application/json"
        ],
        "produces": [
          "application/json"
        ],
        "tags": [
          "machine"
        ],
        "summary": "allocate a machine",
        "operationId": "allocateMachine",
        "parameters": [
          {
            "name": "body",
            "in": "body",
            "required": true,
            "schema": {
              "$ref": "#/definitions/v1.MachineAllocateRequest"
            }
          }
        ],
        "responses": {
          "200": {
            "description": "OK",
            "schema": {
              "$ref": "#/definitions/v1.MachineResponse"
            }
          },
          "default": {
            "description": "Error",
            "schema": {
              "$ref": "#/definitions/httperrors.HTTPErrorResponse"
            }
          }
        }
      }
    },
    "/v1/machine/find": {
      "post": {
        "consumes": [
          "application/json"
        ],
        "produces": [
          "application/json"
        ],
        "tags": [
          "machine"
        ],
        "summary": "search machines",
        "operationId": "findMachines",
        "parameters": [
          {
            "name": "body",
            "in": "body",
            "required": true,
            "schema": {
              "$ref": "#/definitions/v1.FindMachinesRequest"
            }
          }
        ],
        "responses": {
          "200": {
            "description": "OK",
            "schema": {
              "type": "array",
              "items": {
                "$ref": "#/definitions/v1.MachineResponse"
              }
            }
          },
          "default": {
            "description": "Error",
            "schema": {
              "$ref": "#/definitions/httperrors.HTTPErrorResponse"
            }
          }
        }
      }
    },
    "/v1/machine/liveliness": {
      "post": {
        "consumes": [
          "application/json"
        ],
        "produces": [
          "application/json"
        ],
        "tags": [
          "machine"
        ],
        "summary": "external trigger for evaluating machine liveliness",
        "operationId": "checkMachineLiveliness",
        "parameters": [
          {
            "name": "body",
            "in": "body",
            "required": true,
            "schema": {
              "$ref": "#/definitions/v1.EmptyBody"
            }
          }
        ],
        "responses": {
          "200": {
            "description": "OK",
            "schema": {
              "$ref": "#/definitions/v1.MachineLivelinessReport"
            }
          },
          "default": {
            "description": "Error",
            "schema": {
              "$ref": "#/definitions/httperrors.HTTPErrorResponse"
            }
          }
        }
      }
    },
    "/v1/machine/register": {
      "post": {
        "consumes": [
          "application/json"
        ],
        "produces": [
          "application/json"
        ],
        "tags": [
          "machine"
        ],
        "summary": "register a machine",
        "operationId": "registerMachine",
        "parameters": [
          {
            "name": "body",
            "in": "body",
            "required": true,
            "schema": {
              "$ref": "#/definitions/v1.MachineRegisterRequest"
            }
          }
        ],
        "responses": {
          "200": {
            "description": "OK",
            "schema": {
              "$ref": "#/definitions/v1.MachineResponse"
            }
          },
          "201": {
            "description": "Created",
            "schema": {
              "$ref": "#/definitions/v1.MachineResponse"
            }
          },
          "default": {
            "description": "Error",
            "schema": {
              "$ref": "#/definitions/httperrors.HTTPErrorResponse"
            }
          }
        }
      }
    },
    "/v1/machine/{id}": {
      "get": {
        "consumes": [
          "application/json"
        ],
        "produces": [
          "application/json"
        ],
        "tags": [
          "machine"
        ],
        "summary": "get machine by id",
        "operationId": "findMachine",
        "parameters": [
          {
            "type": "string",
            "description": "identifier of the machine",
            "name": "id",
            "in": "path",
            "required": true
          }
        ],
        "responses": {
          "200": {
            "description": "OK",
            "schema": {
              "$ref": "#/definitions/v1.MachineResponse"
            }
          },
          "default": {
            "description": "Error",
            "schema": {
              "$ref": "#/definitions/httperrors.HTTPErrorResponse"
            }
          }
        }
      }
    },
    "/v1/machine/{id}/event": {
      "get": {
        "consumes": [
          "application/json"
        ],
        "produces": [
          "application/json"
        ],
        "tags": [
          "machine"
        ],
        "summary": "get the current machine provisioning event container",
        "operationId": "getProvisioningEventContainer",
        "parameters": [
          {
            "type": "string",
            "description": "identifier of the machine",
            "name": "id",
            "in": "path",
            "required": true
          }
        ],
        "responses": {
          "200": {
            "description": "OK",
            "schema": {
              "$ref": "#/definitions/v1.MachineRecentProvisioningEvents"
            }
          },
          "default": {
            "description": "Error",
            "schema": {
              "$ref": "#/definitions/httperrors.HTTPErrorResponse"
            }
          }
        }
      },
      "post": {
        "consumes": [
          "application/json"
        ],
        "produces": [
          "application/json"
        ],
        "tags": [
          "machine"
        ],
        "summary": "adds a machine provisioning event",
        "operationId": "addProvisioningEvent",
        "parameters": [
          {
            "type": "string",
            "description": "identifier of the machine",
            "name": "id",
            "in": "path",
            "required": true
          },
          {
            "name": "body",
            "in": "body",
            "required": true,
            "schema": {
              "$ref": "#/definitions/v1.MachineProvisioningEvent"
            }
          }
        ],
        "responses": {
          "200": {
            "description": "OK",
            "schema": {
              "$ref": "#/definitions/v1.MachineRecentProvisioningEvents"
            }
          },
          "default": {
            "description": "Error",
            "schema": {
              "$ref": "#/definitions/httperrors.HTTPErrorResponse"
            }
          }
        }
      }
    },
    "/v1/machine/{id}/finalize-allocation": {
      "post": {
        "consumes": [
          "application/json"
        ],
        "produces": [
          "application/json"
        ],
        "tags": [
          "machine"
        ],
        "summary": "finalize the allocation of the machine by reconfiguring the switch, sent on successful image installation",
        "operationId": "finalizeAllocation",
        "parameters": [
          {
            "type": "string",
            "description": "identifier of the machine",
            "name": "id",
            "in": "path",
            "required": true
          },
          {
            "name": "body",
            "in": "body",
            "required": true,
            "schema": {
              "$ref": "#/definitions/v1.MachineFinalizeAllocationRequest"
            }
          }
        ],
        "responses": {
          "200": {
            "description": "OK",
            "schema": {
              "$ref": "#/definitions/v1.MachineResponse"
            }
          },
          "default": {
            "description": "Error",
            "schema": {
              "$ref": "#/definitions/httperrors.HTTPErrorResponse"
            }
          }
        }
      }
    },
    "/v1/machine/{id}/free": {
      "delete": {
        "consumes": [
          "application/json"
        ],
        "produces": [
          "application/json"
        ],
        "tags": [
          "machine"
        ],
        "summary": "free a machine",
        "operationId": "freeMachine",
        "parameters": [
          {
            "type": "string",
            "description": "identifier of the machine",
            "name": "id",
            "in": "path",
            "required": true
          }
        ],
        "responses": {
          "200": {
            "description": "OK",
            "schema": {
              "$ref": "#/definitions/v1.MachineResponse"
            }
          },
          "default": {
            "description": "Error",
            "schema": {
              "$ref": "#/definitions/httperrors.HTTPErrorResponse"
            }
          }
        }
      }
    },
    "/v1/machine/{id}/ipmi": {
      "get": {
        "consumes": [
          "application/json"
        ],
        "produces": [
          "application/json"
        ],
        "tags": [
          "machine"
        ],
        "summary": "returns the IPMI connection data for a machine",
        "operationId": "ipmiData",
        "parameters": [
          {
            "type": "string",
            "description": "identifier of the machine",
            "name": "id",
            "in": "path",
            "required": true
          }
        ],
        "responses": {
          "200": {
            "description": "OK",
            "schema": {
              "$ref": "#/definitions/v1.MachineIPMI"
            }
          },
          "default": {
            "description": "Error",
            "schema": {
              "$ref": "#/definitions/httperrors.HTTPErrorResponse"
            }
          }
        }
      }
    },
    "/v1/machine/{id}/power/bios": {
      "post": {
        "consumes": [
          "application/json"
        ],
        "produces": [
          "application/json"
        ],
        "tags": [
          "machine"
        ],
        "summary": "boots machine into BIOS on next reboot",
        "operationId": "machineBios",
        "parameters": [
          {
            "type": "string",
            "description": "identifier of the machine",
            "name": "id",
            "in": "path",
            "required": true
          },
          {
            "name": "body",
            "in": "body",
            "required": true,
            "schema": {
              "$ref": "#/definitions/v1.EmptyBody"
            }
          }
        ],
        "responses": {
          "200": {
            "description": "OK",
            "schema": {
              "$ref": "#/definitions/v1.MachineResponse"
            }
          },
          "default": {
            "description": "Error",
            "schema": {
              "$ref": "#/definitions/httperrors.HTTPErrorResponse"
            }
          }
        }
      }
    },
    "/v1/machine/{id}/power/off": {
      "post": {
        "consumes": [
          "application/json"
        ],
        "produces": [
          "application/json"
        ],
        "tags": [
          "machine"
        ],
        "summary": "sends a power-off to the machine",
        "operationId": "machineOff",
        "parameters": [
          {
            "type": "string",
            "description": "identifier of the machine",
            "name": "id",
            "in": "path",
            "required": true
          },
          {
            "name": "body",
            "in": "body",
            "required": true,
            "schema": {
              "$ref": "#/definitions/v1.EmptyBody"
            }
          }
        ],
        "responses": {
          "200": {
            "description": "OK",
            "schema": {
              "$ref": "#/definitions/v1.MachineResponse"
            }
          },
          "default": {
            "description": "Error",
            "schema": {
              "$ref": "#/definitions/httperrors.HTTPErrorResponse"
            }
          }
        }
      }
    },
    "/v1/machine/{id}/power/on": {
      "post": {
        "consumes": [
          "application/json"
        ],
        "produces": [
          "application/json"
        ],
        "tags": [
          "machine"
        ],
        "summary": "sends a power-on to the machine",
        "operationId": "machineOn",
        "parameters": [
          {
            "type": "string",
            "description": "identifier of the machine",
            "name": "id",
            "in": "path",
            "required": true
          },
          {
            "name": "body",
            "in": "body",
            "required": true,
            "schema": {
              "$ref": "#/definitions/v1.EmptyBody"
            }
          }
        ],
        "responses": {
          "200": {
            "description": "OK",
            "schema": {
              "$ref": "#/definitions/v1.MachineResponse"
            }
          },
          "default": {
            "description": "Error",
            "schema": {
              "$ref": "#/definitions/httperrors.HTTPErrorResponse"
            }
          }
        }
      }
    },
    "/v1/machine/{id}/power/reset": {
      "post": {
        "consumes": [
          "application/json"
        ],
        "produces": [
          "application/json"
        ],
        "tags": [
          "machine"
        ],
        "summary": "sends a reset to the machine",
        "operationId": "machineReset",
        "parameters": [
          {
            "type": "string",
            "description": "identifier of the machine",
            "name": "id",
            "in": "path",
            "required": true
          },
          {
            "name": "body",
            "in": "body",
            "required": true,
            "schema": {
              "$ref": "#/definitions/v1.EmptyBody"
            }
          }
        ],
        "responses": {
          "200": {
            "description": "OK",
            "schema": {
              "$ref": "#/definitions/v1.MachineResponse"
            }
          },
          "default": {
            "description": "Error",
            "schema": {
              "$ref": "#/definitions/httperrors.HTTPErrorResponse"
            }
          }
        }
      }
    },
    "/v1/machine/{id}/state": {
      "post": {
        "consumes": [
          "application/json"
        ],
        "produces": [
          "application/json"
        ],
        "tags": [
          "machine"
        ],
        "summary": "set the state of a machine",
        "operationId": "setMachineState",
        "parameters": [
          {
            "type": "string",
            "description": "identifier of the machine",
            "name": "id",
            "in": "path",
            "required": true
          },
          {
            "name": "body",
            "in": "body",
            "required": true,
            "schema": {
              "$ref": "#/definitions/v1.MachineState"
            }
          }
        ],
        "responses": {
          "200": {
            "description": "OK",
            "schema": {
              "$ref": "#/definitions/v1.MachineResponse"
            }
          },
          "default": {
            "description": "Error",
            "schema": {
              "$ref": "#/definitions/httperrors.HTTPErrorResponse"
            }
          }
        }
      }
    },
    "/v1/machine/{id}/wait": {
      "get": {
        "consumes": [
          "application/json"
        ],
        "produces": [
          "application/json"
        ],
        "tags": [
          "machine"
        ],
        "summary": "wait for an allocation of this machine",
        "operationId": "waitForAllocation",
        "parameters": [
          {
            "type": "string",
            "description": "identifier of the machine",
            "name": "id",
            "in": "path",
            "required": true
          }
        ],
        "responses": {
          "200": {
            "description": "OK",
            "schema": {
              "$ref": "#/definitions/v1.MachineResponse"
            }
          },
          "504": {
            "description": "Timeout",
            "schema": {
              "$ref": "#/definitions/httperrors.HTTPErrorResponse"
            }
          },
          "default": {
            "description": "Error",
            "schema": {
              "$ref": "#/definitions/httperrors.HTTPErrorResponse"
            }
          }
        }
      }
    },
    "/v1/network": {
      "get": {
        "consumes": [
          "application/json"
        ],
        "produces": [
          "application/json"
        ],
        "tags": [
          "network"
        ],
        "summary": "get all networks",
        "operationId": "listNetworks",
        "responses": {
          "200": {
            "description": "OK",
            "schema": {
              "type": "array",
              "items": {
                "$ref": "#/definitions/v1.NetworkResponse"
              }
            }
          },
          "default": {
            "description": "Error",
            "schema": {
              "$ref": "#/definitions/httperrors.HTTPErrorResponse"
            }
          }
        }
      },
      "put": {
        "consumes": [
          "application/json"
        ],
        "produces": [
          "application/json"
        ],
        "tags": [
          "network"
        ],
        "summary": "create an network. if the given ID already exists a conflict is returned",
        "operationId": "createNetwork",
        "parameters": [
          {
            "name": "body",
            "in": "body",
            "required": true,
            "schema": {
              "$ref": "#/definitions/v1.NetworkCreateRequest"
            }
          }
        ],
        "responses": {
          "201": {
            "description": "Created",
            "schema": {
              "$ref": "#/definitions/v1.NetworkResponse"
            }
          },
          "409": {
            "description": "Conflict",
            "schema": {
              "$ref": "#/definitions/httperrors.HTTPErrorResponse"
            }
          },
          "default": {
            "description": "Error",
            "schema": {
              "$ref": "#/definitions/httperrors.HTTPErrorResponse"
            }
          }
        }
      },
      "post": {
        "consumes": [
          "application/json"
        ],
        "produces": [
          "application/json"
        ],
        "tags": [
          "network"
        ],
        "summary": "updates an network. if the network was changed since this one was read, a conflict is returned",
        "operationId": "updateNetwork",
        "parameters": [
          {
            "name": "body",
            "in": "body",
            "required": true,
            "schema": {
              "$ref": "#/definitions/v1.NetworkUpdateRequest"
            }
          }
        ],
        "responses": {
          "200": {
            "description": "OK",
            "schema": {
              "$ref": "#/definitions/v1.NetworkResponse"
            }
          },
          "409": {
            "description": "Conflict",
            "schema": {
              "$ref": "#/definitions/httperrors.HTTPErrorResponse"
            }
          },
          "default": {
            "description": "Error",
            "schema": {
              "$ref": "#/definitions/httperrors.HTTPErrorResponse"
            }
          }
        }
      }
    },
    "/v1/network/find": {
      "post": {
        "consumes": [
          "application/json"
        ],
        "produces": [
          "application/json"
        ],
        "tags": [
          "network"
        ],
        "summary": "get all networks that match given properties",
        "operationId": "findNetworks",
        "parameters": [
          {
            "name": "body",
            "in": "body",
            "required": true,
            "schema": {
              "$ref": "#/definitions/v1.FindNetworksRequest"
            }
          }
        ],
        "responses": {
          "200": {
            "description": "OK",
            "schema": {
              "type": "array",
              "items": {
                "$ref": "#/definitions/v1.NetworkResponse"
              }
            }
          },
          "default": {
            "description": "Error",
            "schema": {
              "$ref": "#/definitions/httperrors.HTTPErrorResponse"
            }
          }
        }
      }
    },
    "/v1/network/{id}": {
      "get": {
        "consumes": [
          "application/json"
        ],
        "produces": [
          "application/json"
        ],
        "tags": [
          "network"
        ],
        "summary": "get network by id",
        "operationId": "findNetwork",
        "parameters": [
          {
            "type": "string",
            "description": "identifier of the network",
            "name": "id",
            "in": "path",
            "required": true
          }
        ],
        "responses": {
          "200": {
            "description": "OK",
            "schema": {
              "$ref": "#/definitions/v1.NetworkResponse"
            }
          },
          "default": {
            "description": "Error",
            "schema": {
              "$ref": "#/definitions/httperrors.HTTPErrorResponse"
            }
          }
        }
      },
      "delete": {
        "consumes": [
          "application/json"
        ],
        "produces": [
          "application/json"
        ],
        "tags": [
          "network"
        ],
        "summary": "deletes an network and returns the deleted entity",
        "operationId": "deleteNetwork",
        "parameters": [
          {
            "type": "string",
            "description": "identifier of the network",
            "name": "id",
            "in": "path",
            "required": true
          }
        ],
        "responses": {
          "200": {
            "description": "OK",
            "schema": {
              "$ref": "#/definitions/v1.NetworkResponse"
            }
          },
          "default": {
            "description": "Error",
            "schema": {
              "$ref": "#/definitions/httperrors.HTTPErrorResponse"
            }
          }
        }
      }
    },
    "/v1/partition": {
      "get": {
        "consumes": [
          "application/json"
        ],
        "produces": [
          "application/json"
        ],
        "tags": [
          "Partition"
        ],
        "summary": "get all Partitions",
        "operationId": "listPartitions",
        "responses": {
          "200": {
            "description": "OK",
            "schema": {
              "type": "array",
              "items": {
                "$ref": "#/definitions/v1.PartitionResponse"
              }
            }
          },
          "default": {
            "description": "Error",
            "schema": {
              "$ref": "#/definitions/httperrors.HTTPErrorResponse"
            }
          }
        }
      },
      "put": {
        "consumes": [
          "application/json"
        ],
        "produces": [
          "application/json"
        ],
        "tags": [
          "Partition"
        ],
        "summary": "create a Partition. if the given ID already exists a conflict is returned",
        "operationId": "createPartition",
        "parameters": [
          {
            "name": "body",
            "in": "body",
            "required": true,
            "schema": {
              "$ref": "#/definitions/v1.PartitionCreateRequest"
            }
          }
        ],
        "responses": {
          "201": {
            "description": "Created",
            "schema": {
              "$ref": "#/definitions/v1.PartitionResponse"
            }
          },
          "409": {
            "description": "Conflict",
            "schema": {
              "$ref": "#/definitions/httperrors.HTTPErrorResponse"
            }
          },
          "default": {
            "description": "Error",
            "schema": {
              "$ref": "#/definitions/httperrors.HTTPErrorResponse"
            }
          }
        }
      },
      "post": {
        "consumes": [
          "application/json"
        ],
        "produces": [
          "application/json"
        ],
        "tags": [
          "Partition"
        ],
        "summary": "updates a Partition. if the Partition was changed since this one was read, a conflict is returned",
        "operationId": "updatePartition",
        "parameters": [
          {
            "name": "body",
            "in": "body",
            "required": true,
            "schema": {
              "$ref": "#/definitions/v1.PartitionUpdateRequest"
            }
          }
        ],
        "responses": {
          "200": {
            "description": "OK",
            "schema": {
              "$ref": "#/definitions/v1.PartitionResponse"
            }
          },
          "409": {
            "description": "Conflict",
            "schema": {
              "$ref": "#/definitions/httperrors.HTTPErrorResponse"
            }
          },
          "default": {
            "description": "Error",
            "schema": {
              "$ref": "#/definitions/httperrors.HTTPErrorResponse"
            }
          }
        }
      }
    },
    "/v1/partition/capacity": {
      "get": {
        "consumes": [
          "application/json"
        ],
        "produces": [
          "application/json"
        ],
        "tags": [
          "Partition"
        ],
        "summary": "get Partition capacity",
        "operationId": "partitionCapacity",
        "responses": {
          "200": {
            "description": "OK",
            "schema": {
              "type": "array",
              "items": {
                "$ref": "#/definitions/v1.PartitionCapacity"
              }
            }
          },
          "default": {
            "description": "Error",
            "schema": {
              "$ref": "#/definitions/httperrors.HTTPErrorResponse"
            }
          }
        }
      }
    },
    "/v1/partition/{id}": {
      "get": {
        "consumes": [
          "application/json"
        ],
        "produces": [
          "application/json"
        ],
        "tags": [
          "Partition"
        ],
        "summary": "get Partition by id",
        "operationId": "findPartition",
        "parameters": [
          {
            "type": "string",
            "description": "identifier of the Partition",
            "name": "id",
            "in": "path",
            "required": true
          }
        ],
        "responses": {
          "200": {
            "description": "OK",
            "schema": {
              "$ref": "#/definitions/v1.PartitionResponse"
            }
          },
          "default": {
            "description": "Error",
            "schema": {
              "$ref": "#/definitions/httperrors.HTTPErrorResponse"
            }
          }
        }
      },
      "delete": {
        "consumes": [
          "application/json"
        ],
        "produces": [
          "application/json"
        ],
        "tags": [
          "Partition"
        ],
        "summary": "deletes a Partition and returns the deleted entity",
        "operationId": "deletePartition",
        "parameters": [
          {
            "type": "string",
            "description": "identifier of the Partition",
            "name": "id",
            "in": "path",
            "required": true
          }
        ],
        "responses": {
          "200": {
            "description": "OK",
            "schema": {
              "$ref": "#/definitions/v1.PartitionResponse"
            }
          },
          "default": {
            "description": "Error",
            "schema": {
              "$ref": "#/definitions/httperrors.HTTPErrorResponse"
            }
          }
        }
      }
    },
    "/v1/size": {
      "get": {
        "consumes": [
          "application/json"
        ],
        "produces": [
          "application/json"
        ],
        "tags": [
          "size"
        ],
        "summary": "get all sizes",
        "operationId": "listSizes",
        "responses": {
          "200": {
            "description": "OK",
            "schema": {
              "type": "array",
              "items": {
                "$ref": "#/definitions/v1.SizeResponse"
              }
            }
          },
          "default": {
            "description": "Error",
            "schema": {
              "$ref": "#/definitions/httperrors.HTTPErrorResponse"
            }
          }
        }
      },
      "put": {
        "consumes": [
          "application/json"
        ],
        "produces": [
          "application/json"
        ],
        "tags": [
          "size"
        ],
        "summary": "create a size. if the given ID already exists a conflict is returned",
        "operationId": "createSize",
        "parameters": [
          {
            "name": "body",
            "in": "body",
            "required": true,
            "schema": {
              "$ref": "#/definitions/v1.SizeCreateRequest"
            }
          }
        ],
        "responses": {
          "201": {
            "description": "Created",
            "schema": {
              "$ref": "#/definitions/v1.SizeResponse"
            }
          },
          "409": {
            "description": "Conflict",
            "schema": {
              "$ref": "#/definitions/httperrors.HTTPErrorResponse"
            }
          },
          "default": {
            "description": "Error",
            "schema": {
              "$ref": "#/definitions/httperrors.HTTPErrorResponse"
            }
          }
        }
      },
      "post": {
        "consumes": [
          "application/json"
        ],
        "produces": [
          "application/json"
        ],
        "tags": [
          "size"
        ],
        "summary": "updates a size. if the size was changed since this one was read, a conflict is returned",
        "operationId": "updateSize",
        "parameters": [
          {
            "name": "body",
            "in": "body",
            "required": true,
            "schema": {
              "$ref": "#/definitions/v1.SizeUpdateRequest"
            }
          }
        ],
        "responses": {
          "200": {
            "description": "OK",
            "schema": {
              "$ref": "#/definitions/v1.SizeResponse"
            }
          },
          "409": {
            "description": "Conflict",
            "schema": {
              "$ref": "#/definitions/httperrors.HTTPErrorResponse"
            }
          },
          "default": {
            "description": "Error",
            "schema": {
              "$ref": "#/definitions/httperrors.HTTPErrorResponse"
            }
          }
        }
      }
    },
    "/v1/size/from-hardware": {
      "post": {
        "consumes": [
          "application/json"
        ],
        "produces": [
          "application/json"
        ],
        "tags": [
          "size"
        ],
        "summary": "Searches all sizes for one to match the given hardwarespecs. If nothing is found, a list of entries is returned which describe the constraint which did not match",
        "operationId": "fromHardware",
        "parameters": [
          {
            "name": "body",
            "in": "body",
            "required": true,
            "schema": {
              "$ref": "#/definitions/v1.MachineHardwareExtended"
            }
          }
        ],
        "responses": {
          "200": {
            "description": "OK",
            "schema": {
              "$ref": "#/definitions/v1.SizeMatchingLog"
            }
          },
          "default": {
            "description": "Error",
            "schema": {
              "$ref": "#/definitions/httperrors.HTTPErrorResponse"
            }
          }
        }
      }
    },
    "/v1/size/{id}": {
      "get": {
        "consumes": [
          "application/json"
        ],
        "produces": [
          "application/json"
        ],
        "tags": [
          "size"
        ],
        "summary": "get size by id",
        "operationId": "findSize",
        "parameters": [
          {
            "type": "string",
            "description": "identifier of the size",
            "name": "id",
            "in": "path",
            "required": true
          }
        ],
        "responses": {
          "200": {
            "description": "OK",
            "schema": {
              "$ref": "#/definitions/v1.SizeResponse"
            }
          },
          "default": {
            "description": "Error",
            "schema": {
              "$ref": "#/definitions/httperrors.HTTPErrorResponse"
            }
          }
        }
      },
      "delete": {
        "consumes": [
          "application/json"
        ],
        "produces": [
          "application/json"
        ],
        "tags": [
          "size"
        ],
        "summary": "deletes an size and returns the deleted entity",
        "operationId": "deleteSize",
        "parameters": [
          {
            "type": "string",
            "description": "identifier of the size",
            "name": "id",
            "in": "path",
            "required": true
          }
        ],
        "responses": {
          "200": {
            "description": "OK",
            "schema": {
              "$ref": "#/definitions/v1.SizeResponse"
            }
          },
          "default": {
            "description": "Error",
            "schema": {
              "$ref": "#/definitions/httperrors.HTTPErrorResponse"
            }
          }
        }
      }
    },
    "/v1/switch": {
      "get": {
        "consumes": [
          "application/json"
        ],
        "produces": [
          "application/json"
        ],
        "tags": [
          "switch"
        ],
        "summary": "get all switches",
        "operationId": "listSwitches",
        "responses": {
          "200": {
            "description": "OK",
            "schema": {
              "type": "array",
              "items": {
                "$ref": "#/definitions/v1.SwitchResponse"
              }
            }
          },
          "default": {
            "description": "Error",
            "schema": {
              "$ref": "#/definitions/httperrors.HTTPErrorResponse"
            }
          }
        }
      }
    },
    "/v1/switch/register": {
      "post": {
        "consumes": [
          "application/json"
        ],
        "produces": [
          "application/json"
        ],
        "tags": [
          "switch"
        ],
        "summary": "register a switch",
        "operationId": "registerSwitch",
        "parameters": [
          {
            "name": "body",
            "in": "body",
            "required": true,
            "schema": {
              "$ref": "#/definitions/v1.SwitchRegisterRequest"
            }
          }
        ],
        "responses": {
          "200": {
            "description": "OK",
            "schema": {
              "$ref": "#/definitions/v1.SwitchResponse"
            }
          },
          "201": {
            "description": "Created",
            "schema": {
              "$ref": "#/definitions/v1.SwitchResponse"
            }
          },
          "default": {
            "description": "Error",
            "schema": {
              "$ref": "#/definitions/httperrors.HTTPErrorResponse"
            }
          }
        }
      }
    },
    "/v1/switch/{id}": {
      "get": {
        "consumes": [
          "application/json"
        ],
        "produces": [
          "application/json"
        ],
        "tags": [
          "switch"
        ],
        "summary": "get switch by id",
        "operationId": "findSwitch",
        "parameters": [
          {
            "type": "string",
            "description": "identifier of the switch",
            "name": "id",
            "in": "path",
            "required": true
          }
        ],
        "responses": {
          "200": {
            "description": "OK",
            "schema": {
              "$ref": "#/definitions/v1.SwitchResponse"
            }
          },
          "default": {
            "description": "Error",
            "schema": {
              "$ref": "#/definitions/httperrors.HTTPErrorResponse"
            }
          }
        }
      },
      "delete": {
        "consumes": [
          "application/json"
        ],
        "produces": [
          "application/json"
        ],
        "tags": [
          "switch"
        ],
        "summary": "deletes an switch and returns the deleted entity",
        "operationId": "deleteSwitch",
        "parameters": [
          {
            "type": "string",
            "description": "identifier of the switch",
            "name": "id",
            "in": "path",
            "required": true
          }
        ],
        "responses": {
          "200": {
            "description": "OK",
            "schema": {
              "$ref": "#/definitions/v1.SwitchResponse"
            }
          },
          "default": {
            "description": "Error",
            "schema": {
              "$ref": "#/definitions/httperrors.HTTPErrorResponse"
            }
          }
        }
      }
    },
    "/v1/version": {
      "get": {
        "consumes": [
          "application/json"
        ],
        "produces": [
          "application/json"
        ],
        "tags": [
          "version"
        ],
        "summary": "returns the current version information of this module",
        "operationId": "info",
        "responses": {
          "200": {
            "description": "OK",
            "schema": {
              "$ref": "#/definitions/rest.version"
            }
          }
        }
      }
    }
  },
  "definitions": {
    "httperrors.HTTPErrorResponse": {
      "required": [
        "statuscode",
        "message"
      ],
      "properties": {
        "message": {
          "description": "error message",
          "type": "string"
        },
        "statuscode": {
          "description": "http status code",
          "type": "integer",
          "format": "int32"
        }
      }
    },
    "rest.status": {
      "required": [
        "message"
      ],
      "properties": {
        "message": {
          "type": "string"
        }
      }
    },
    "rest.version": {
      "required": [
        "name",
        "version",
        "builddate",
        "revision",
        "gitsha1"
      ],
      "properties": {
        "builddate": {
          "type": "string"
        },
        "gitsha1": {
          "type": "string"
        },
        "name": {
          "type": "string"
        },
        "revision": {
          "type": "string"
        },
        "version": {
          "type": "string"
        }
      }
    },
    "v1.EmptyBody": {},
<<<<<<< HEAD
    "v1.FindMachinesRequest": {
      "required": [
        "id",
        "name",
        "partition_id",
        "sizeid",
        "rackid",
        "liveliness",
        "tags",
        "allocation_name",
        "allocation_tenant",
        "allocation_project",
        "allocation_image_id",
        "allocation_hostname",
        "allocation_succeeded",
        "network_id",
        "network_prefixes",
        "network_ips",
        "network_destination_prefixes",
        "network_vrfs",
        "network_primaries",
        "network_asns",
        "network_nat",
        "network_underlay",
        "hardware_memory",
        "hardware_cpu_cores",
        "nics_mac_addresses",
        "nics_names",
        "nics_vrfs",
        "nics_neighbor_mac_addresses",
        "nics_neighbor_names",
        "nics_neighbor_vrfs",
        "disk_names",
        "disk_sizes",
        "state_value",
        "ipmi_address",
        "ipmi_mac_address",
        "ipmi_user",
        "ipmi_interface",
        "fru_chassis_part_number",
        "fru_chassis_part_serial",
        "fru_board_mfg",
        "fru_board_mfg_serial",
        "fru_board_part_number",
        "fru_product_manufacturer",
        "fru_product_part_number",
        "fru_product_serial"
      ],
      "properties": {
        "allocation_hostname": {
          "type": "string"
        },
        "allocation_image_id": {
          "type": "string"
        },
        "allocation_name": {
          "type": "string"
        },
        "allocation_project": {
          "type": "string"
        },
        "allocation_succeeded": {
          "type": "boolean"
        },
        "allocation_tenant": {
          "type": "string"
        },
        "disk_names": {
=======
    "v1.FindNetworksRequest": {
      "required": [
        "id",
        "name",
        "partitionid",
        "projectid",
        "prefixes",
        "destinationprefixes",
        "nat",
        "primary",
        "underlay",
        "vrf",
        "parentnetworkid",
        "tenantid"
      ],
      "properties": {
        "destinationprefixes": {
>>>>>>> e348f9d2
          "type": "array",
          "items": {
            "type": "string"
          }
        },
<<<<<<< HEAD
        "disk_sizes": {
          "type": "array",
          "items": {
            "type": "integer"
          }
        },
        "fru_board_mfg": {
          "type": "string"
        },
        "fru_board_mfg_serial": {
          "type": "string"
        },
        "fru_board_part_number": {
          "type": "string"
        },
        "fru_chassis_part_number": {
          "type": "string"
        },
        "fru_chassis_part_serial": {
          "type": "string"
        },
        "fru_product_manufacturer": {
          "type": "string"
        },
        "fru_product_part_number": {
          "type": "string"
        },
        "fru_product_serial": {
          "type": "string"
        },
        "hardware_cpu_cores": {
          "type": "integer",
          "format": "int32"
        },
        "hardware_memory": {
          "type": "integer"
        },
        "id": {
          "type": "string"
        },
        "ipmi_address": {
          "type": "string"
        },
        "ipmi_interface": {
          "type": "string"
        },
        "ipmi_mac_address": {
          "type": "string"
        },
        "ipmi_user": {
          "type": "string"
        },
        "liveliness": {
          "type": "string"
        },
        "name": {
          "type": "string"
        },
        "network_asns": {
          "type": "array",
          "items": {
            "type": "integer"
          }
        },
        "network_destination_prefixes": {
=======
        "id": {
          "type": "string"
        },
        "name": {
          "type": "string"
        },
        "nat": {
          "type": "boolean"
        },
        "parentnetworkid": {
          "type": "string"
        },
        "partitionid": {
          "type": "string"
        },
        "prefixes": {
>>>>>>> e348f9d2
          "type": "array",
          "items": {
            "type": "string"
          }
        },
<<<<<<< HEAD
        "network_id": {
          "type": "array",
          "items": {
            "type": "string"
          }
        },
        "network_ips": {
          "type": "array",
          "items": {
            "type": "string"
          }
        },
        "network_nat": {
          "type": "boolean"
        },
        "network_prefixes": {
          "type": "array",
          "items": {
            "type": "string"
          }
        },
        "network_primaries": {
          "type": "boolean"
        },
        "network_underlay": {
          "type": "boolean"
        },
        "network_vrfs": {
          "type": "array",
          "items": {
            "type": "integer"
          }
        },
        "nics_mac_addresses": {
          "type": "array",
          "items": {
            "type": "string"
          }
        },
        "nics_names": {
          "type": "array",
          "items": {
            "type": "string"
          }
        },
        "nics_neighbor_mac_addresses": {
          "type": "array",
          "items": {
            "type": "string"
          }
        },
        "nics_neighbor_names": {
          "type": "array",
          "items": {
            "type": "string"
          }
        },
        "nics_neighbor_vrfs": {
          "type": "array",
          "items": {
            "type": "string"
          }
        },
        "nics_vrfs": {
          "type": "array",
          "items": {
            "type": "string"
          }
        },
        "partition_id": {
          "type": "string"
        },
        "rackid": {
          "type": "string"
        },
        "sizeid": {
          "type": "string"
        },
        "state_value": {
          "type": "string"
        },
        "tags": {
          "type": "array",
          "items": {
            "type": "string"
          }
=======
        "primary": {
          "type": "boolean"
        },
        "projectid": {
          "type": "string"
        },
        "tenantid": {
          "type": "string"
        },
        "underlay": {
          "type": "boolean"
        },
        "vrf": {
          "type": "integer",
          "format": "integer"
>>>>>>> e348f9d2
        }
      }
    },
    "v1.FirewallCreateRequest": {
      "required": [
<<<<<<< HEAD
        "tenant",
        "ssh_pub_keys",
        "projectid",
        "partitionid",
        "sizeid",
        "imageid",
=======
        "sizeid",
        "tenant",
        "imageid",
        "ssh_pub_keys",
        "projectid",
        "partitionid",
>>>>>>> e348f9d2
        "networks"
      ],
      "properties": {
        "description": {
          "description": "a description for this entity",
          "type": "string"
        },
        "ha": {
          "description": "if set to true, this firewall is set up in a High Available manner",
          "type": "boolean"
        },
        "hostname": {
          "description": "the hostname for the allocated machine (defaults to metal)",
          "type": "string"
        },
        "imageid": {
          "description": "the image id to assign this machine to",
          "type": "string"
        },
        "name": {
          "description": "a readable name for this entity",
          "type": "string"
        },
        "networks": {
          "description": "the networks of this firewall",
          "type": "array",
          "items": {
            "type": "string"
          }
        },
        "partitionid": {
          "description": "the partition id to assign this machine to",
          "type": "string"
        },
        "projectid": {
          "description": "the project id to assign this machine to",
          "type": "string"
        },
        "sizeid": {
          "description": "the size id to assign this machine to",
          "type": "string"
        },
        "ssh_pub_keys": {
          "description": "the public ssh keys to access the machine with",
          "type": "array",
          "items": {
            "type": "string"
          }
        },
        "tags": {
          "description": "tags for this machine",
          "type": "array",
          "items": {
            "type": "string"
          }
        },
        "tenant": {
          "description": "the name of the owning tenant",
          "type": "string"
        },
        "user_data": {
          "description": "cloud-init.io compatible userdata must be base64 encoded",
          "type": "string"
        },
        "uuid": {
          "description": "if this field is set, this specific machine will be allocated if it is not in available state and not currently allocated. this field overrules size and partition",
          "type": "string"
        }
      }
    },
    "v1.FirewallResponse": {
      "required": [
<<<<<<< HEAD
        "partition",
        "events",
        "hardware",
        "allocation",
        "state",
        "liveliness",
        "created",
        "id",
        "rackid",
        "tags",
        "size",
        "changed"
=======
        "rackid",
        "changed",
        "tags",
        "hardware",
        "events",
        "created",
        "id",
        "allocation",
        "liveliness",
        "partition",
        "size",
        "state"
>>>>>>> e348f9d2
      ],
      "properties": {
        "allocation": {
          "description": "the allocation data of an allocated machine",
          "$ref": "#/definitions/v1.MachineAllocation"
        },
        "changed": {
          "description": "the last changed timestamp of this entity",
          "type": "string",
          "format": "date-time",
          "readOnly": true
        },
        "created": {
          "description": "the creation time of this entity",
          "type": "string",
          "format": "date-time",
          "readOnly": true
        },
        "description": {
          "description": "a description for this entity",
          "type": "string"
        },
        "events": {
          "description": "recent events of this machine during provisioning",
          "$ref": "#/definitions/v1.MachineRecentProvisioningEvents"
        },
        "hardware": {
          "description": "the hardware of this machine",
          "$ref": "#/definitions/v1.MachineHardware"
        },
        "id": {
          "description": "the unique ID of this entity",
          "type": "string",
          "uniqueItems": true
        },
        "liveliness": {
          "description": "the liveliness of this machine",
          "type": "string"
        },
        "name": {
          "description": "a readable name for this entity",
          "type": "string"
        },
        "partition": {
          "description": "the partition assigned to this machine",
          "$ref": "#/definitions/v1.PartitionResponse",
          "readOnly": true
        },
        "rackid": {
          "description": "the rack assigned to this machine",
          "type": "string",
          "readOnly": true
        },
        "size": {
          "description": "the size of this machine",
          "$ref": "#/definitions/v1.SizeResponse",
          "readOnly": true
        },
        "state": {
          "description": "the state of this machine",
          "$ref": "#/definitions/v1.MachineState"
        },
        "tags": {
          "description": "tags for this machine",
          "type": "array",
          "items": {
            "type": "string"
          }
        }
      }
    },
    "v1.IPAllocateRequest": {
      "required": [
        "projectid",
        "networkid"
      ],
      "properties": {
        "description": {
          "description": "a description for this entity",
          "type": "string"
        },
        "name": {
          "description": "a readable name for this entity",
          "type": "string"
        },
        "networkid": {
          "description": "the network this ip allocate request address belongs to",
          "type": "string"
        },
        "projectid": {
          "description": "the project this ip address belongs to",
          "type": "string"
        }
      }
    },
    "v1.IPResponse": {
      "required": [
        "networkid",
        "projectid",
        "ipaddress",
        "machineid",
        "created",
        "changed"
      ],
      "properties": {
        "changed": {
          "description": "the last changed timestamp of this entity",
          "type": "string",
          "format": "date-time",
          "readOnly": true
        },
        "created": {
          "description": "the creation time of this entity",
          "type": "string",
          "format": "date-time",
          "readOnly": true
        },
        "description": {
          "description": "a description for this entity",
          "type": "string"
        },
        "ipaddress": {
          "description": "the address (ipv4 or ipv6) of this ip",
          "type": "string",
          "uniqueItems": true
        },
        "machineid": {
          "description": "the machine this ip address belongs to, empty if not strong coupled",
          "type": "string"
        },
        "name": {
          "description": "a readable name for this entity",
          "type": "string"
        },
        "networkid": {
          "description": "the network this ip allocate request address belongs to",
          "type": "string"
        },
        "projectid": {
          "description": "the project this ip address belongs to",
          "type": "string"
        }
      }
    },
    "v1.IPUpdateRequest": {
      "required": [
        "ipaddress",
        "machineid"
      ],
      "properties": {
        "description": {
          "description": "a description for this entity",
          "type": "string"
        },
        "ipaddress": {
          "description": "the address (ipv4 or ipv6) of this ip",
          "type": "string",
          "uniqueItems": true
        },
        "machineid": {
          "description": "the machine this ip address belongs to, empty if not strong coupled",
          "type": "string"
        },
        "name": {
          "description": "a readable name for this entity",
          "type": "string"
        }
      }
    },
    "v1.ImageCreateRequest": {
      "required": [
        "id",
        "url"
      ],
      "properties": {
        "description": {
          "description": "a description for this entity",
          "type": "string"
        },
        "features": {
          "description": "features of this image",
          "type": "array",
          "items": {
            "type": "string"
          }
        },
        "id": {
          "description": "the unique ID of this entity",
          "type": "string",
          "uniqueItems": true
        },
        "name": {
          "description": "a readable name for this entity",
          "type": "string"
        },
        "url": {
          "description": "the url of this image",
          "type": "string"
        }
      }
    },
    "v1.ImageResponse": {
      "required": [
        "id",
        "changed",
        "created"
      ],
      "properties": {
        "changed": {
          "description": "the last changed timestamp of this entity",
          "type": "string",
          "format": "date-time",
          "readOnly": true
        },
        "created": {
          "description": "the creation time of this entity",
          "type": "string",
          "format": "date-time",
          "readOnly": true
        },
        "description": {
          "description": "a description for this entity",
          "type": "string"
        },
        "features": {
          "description": "features of this image",
          "type": "array",
          "items": {
            "type": "string"
          }
        },
        "id": {
          "description": "the unique ID of this entity",
          "type": "string",
          "uniqueItems": true
        },
        "name": {
          "description": "a readable name for this entity",
          "type": "string"
        },
        "url": {
          "description": "the url of this image",
          "type": "string"
        }
      }
    },
    "v1.ImageUpdateRequest": {
      "required": [
        "id"
      ],
      "properties": {
        "description": {
          "description": "a description for this entity",
          "type": "string"
        },
        "features": {
          "description": "features of this image",
          "type": "array",
          "items": {
            "type": "string"
          }
        },
        "id": {
          "description": "the unique ID of this entity",
          "type": "string",
          "uniqueItems": true
        },
        "name": {
          "description": "a readable name for this entity",
          "type": "string"
        },
        "url": {
          "description": "the url of this image",
          "type": "string"
        }
      }
    },
    "v1.MachineAllocateRequest": {
      "required": [
        "tenant",
        "projectid",
        "partitionid",
        "sizeid",
        "imageid",
        "ssh_pub_keys"
      ],
      "properties": {
        "description": {
          "description": "a description for this entity",
          "type": "string"
        },
        "hostname": {
          "description": "the hostname for the allocated machine (defaults to metal)",
          "type": "string"
        },
        "imageid": {
          "description": "the image id to assign this machine to",
          "type": "string"
        },
        "name": {
          "description": "a readable name for this entity",
          "type": "string"
        },
        "partitionid": {
          "description": "the partition id to assign this machine to",
          "type": "string"
        },
        "projectid": {
          "description": "the project id to assign this machine to",
          "type": "string"
        },
        "sizeid": {
          "description": "the size id to assign this machine to",
          "type": "string"
        },
        "ssh_pub_keys": {
          "description": "the public ssh keys to access the machine with",
          "type": "array",
          "items": {
            "type": "string"
          }
        },
        "tags": {
          "description": "tags for this machine",
          "type": "array",
          "items": {
            "type": "string"
          }
        },
        "tenant": {
          "description": "the name of the owning tenant",
          "type": "string"
        },
        "user_data": {
          "description": "cloud-init.io compatible userdata must be base64 encoded",
          "type": "string"
        },
        "uuid": {
          "description": "if this field is set, this specific machine will be allocated if it is not in available state and not currently allocated. this field overrules size and partition",
          "type": "string"
        }
      }
    },
    "v1.MachineAllocation": {
      "required": [
        "created",
        "name",
        "tenant",
        "project",
        "networks",
        "hostname",
        "ssh_pub_keys",
        "succeeded"
      ],
      "properties": {
        "console_password": {
          "description": "the console password which was generated while provisioning",
          "type": "string"
        },
        "created": {
          "description": "the time when the machine was created",
          "type": "string",
          "format": "date-time"
        },
        "description": {
          "description": "a description for this machine",
          "type": "string"
        },
        "hostname": {
          "description": "the hostname which will be used when creating the machine",
          "type": "string"
        },
        "image": {
          "description": "the image assigned to this machine",
          "$ref": "#/definitions/v1.ImageResponse",
          "readOnly": true
        },
        "name": {
          "description": "the name of the machine",
          "type": "string"
        },
        "networks": {
          "description": "the networks of this machine",
          "type": "array",
          "items": {
            "$ref": "#/definitions/v1.MachineNetwork"
          }
        },
        "project": {
          "description": "the project that this machine is assigned to",
          "type": "string"
        },
        "ssh_pub_keys": {
          "description": "the public ssh keys to access the machine with",
          "type": "array",
          "items": {
            "type": "string"
          }
        },
        "succeeded": {
          "description": "if the allocation of the machine was successful, this is set to true",
          "type": "boolean"
        },
        "tenant": {
          "description": "the tenant that this machine is assigned to",
          "type": "string"
        },
        "user_data": {
          "description": "userdata to execute post installation tasks",
          "type": "string"
        }
      }
    },
    "v1.MachineBlockDevice": {
      "required": [
        "name",
        "size"
      ],
      "properties": {
        "name": {
          "description": "the name of this block device",
          "type": "string"
        },
        "size": {
          "description": "the size of this block device",
          "type": "integer"
        }
      }
    },
    "v1.MachineFinalizeAllocationRequest": {
      "required": [
        "console_password"
      ],
      "properties": {
        "console_password": {
          "description": "the console password which was generated while provisioning",
          "type": "string"
        }
      }
    },
    "v1.MachineFru": {
      "description": "The Field Replaceable Unit data",
      "properties": {
        "board_mfg": {
          "description": "the board mfg",
          "type": "string"
        },
        "board_mfg_serial": {
          "description": "the board mfg serial",
          "type": "string"
        },
        "board_part_number": {
          "description": "the board part number",
          "type": "string"
        },
        "chassis_part_number": {
          "description": "the chassis part number",
          "type": "string"
        },
        "chassis_part_serial": {
          "description": "the chassis part serial",
          "type": "string"
        },
        "product_manufacturer": {
          "description": "the product manufacturer",
          "type": "string"
        },
        "product_part_number": {
          "description": "the product part number",
          "type": "string"
        },
        "product_serial": {
          "description": "the product serial",
          "type": "string"
        }
      }
    },
    "v1.MachineHardware": {
      "required": [
        "cpu_cores",
        "disks",
        "memory",
        "nics"
      ],
      "properties": {
        "cpu_cores": {
          "description": "the number of cpu cores",
          "type": "integer",
          "format": "int32"
        },
        "disks": {
          "description": "the list of block devices of this machine",
          "type": "array",
          "items": {
            "$ref": "#/definitions/v1.MachineBlockDevice"
          }
        },
        "memory": {
          "description": "the total memory of the machine",
          "type": "integer"
        },
        "nics": {
          "description": "the list of network interfaces of this machine",
          "type": "array",
          "items": {
            "$ref": "#/definitions/v1.MachineNic"
          }
        }
      }
    },
    "v1.MachineHardwareExtended": {
      "required": [
        "memory",
        "cpu_cores",
        "disks",
        "nics"
      ],
      "properties": {
        "cpu_cores": {
          "description": "the number of cpu cores",
          "type": "integer",
          "format": "int32"
        },
        "disks": {
          "description": "the list of block devices of this machine",
          "type": "array",
          "items": {
            "$ref": "#/definitions/v1.MachineBlockDevice"
          }
        },
        "memory": {
          "description": "the total memory of the machine",
          "type": "integer"
        },
        "nics": {
          "description": "the list of network interfaces of this machine with extended information",
          "type": "array",
          "items": {
            "$ref": "#/definitions/v1.MachineNicExtended"
          }
        }
      }
    },
    "v1.MachineIPMI": {
      "description": "The IPMI connection data",
      "required": [
        "address",
        "mac",
        "user",
        "password",
        "interface",
        "fru"
      ],
      "properties": {
        "address": {
          "type": "string"
        },
        "fru": {
          "$ref": "#/definitions/v1.MachineFru"
        },
        "interface": {
          "type": "string"
        },
        "mac": {
          "type": "string"
        },
        "password": {
          "type": "string"
        },
        "user": {
          "type": "string"
        }
      }
    },
    "v1.MachineLivelinessReport": {
      "required": [
        "alive_count",
        "dead_count",
        "unknown_count"
      ],
      "properties": {
        "alive_count": {
          "description": "the number of machines alive",
          "type": "integer",
          "format": "int32"
        },
        "dead_count": {
          "description": "the number of dead machines",
          "type": "integer",
          "format": "int32"
        },
        "unknown_count": {
          "description": "the number of machines with unknown liveliness",
          "type": "integer",
          "format": "int32"
        }
      }
    },
    "v1.MachineNetwork": {
      "description": "prefixes that are reachable within this network",
      "required": [
        "networkid",
        "prefixes",
        "ips",
        "vrf",
        "asn",
        "primary",
        "nat",
        "destinationprefixes",
        "underlay"
      ],
      "properties": {
        "asn": {
          "description": "ASN number for this network in the bgp configuration",
          "type": "integer",
          "format": "int64"
        },
        "destinationprefixes": {
          "description": "the destination prefixes of this network",
          "type": "array",
          "items": {
            "type": "string"
          }
        },
        "ips": {
          "description": "the ip addresses of the allocated machine in this vrf",
          "type": "array",
          "items": {
            "type": "string"
          }
        },
        "nat": {
          "description": "if set to true, packets leaving this network get masqueraded behind interface ip",
          "type": "boolean"
        },
        "networkid": {
          "description": "the networkID of the allocated machine in this vrf",
          "type": "string"
        },
        "prefixes": {
          "description": "the prefixes of this network",
          "type": "array",
          "items": {
            "type": "string"
          }
        },
        "primary": {
          "description": "indicates whether this network is the primary network of this machine",
          "type": "boolean"
        },
        "underlay": {
          "description": "if set to true, this network can be used for underlay communication",
          "type": "boolean"
        },
        "vrf": {
          "description": "the vrf of the allocated machine",
          "type": "integer",
          "format": "integer"
        }
      }
    },
    "v1.MachineNic": {
      "required": [
        "mac",
        "name"
      ],
      "properties": {
        "mac": {
          "description": "the mac address of this network interface",
          "type": "string"
        },
        "name": {
          "description": "the name of this network interface",
          "type": "string"
        }
      }
    },
    "v1.MachineNicExtended": {
      "required": [
        "mac",
        "name",
        "neighbors"
      ],
      "properties": {
        "mac": {
          "description": "the mac address of this network interface",
          "type": "string"
        },
        "name": {
          "description": "the name of this network interface",
          "type": "string"
        },
        "neighbors": {
          "description": "the neighbors visible to this network interface",
          "type": "array",
          "items": {
            "$ref": "#/definitions/v1.MachineNicExtended"
          }
        }
      }
    },
    "v1.MachineProvisioningEvent": {
      "required": [
        "event"
      ],
      "properties": {
        "event": {
          "description": "the event emitted by the machine",
          "type": "string"
        },
        "message": {
          "description": "an additional message to add to the event",
          "type": "string"
        },
        "time": {
          "description": "the time that this event was received",
          "type": "string",
          "format": "date-time",
          "readOnly": true
        }
      }
    },
    "v1.MachineRecentProvisioningEvents": {
      "required": [
        "log",
        "last_event_time",
        "incomplete_provisioning_cycles"
      ],
      "properties": {
        "incomplete_provisioning_cycles": {
          "description": "the amount of incomplete provisioning cycles in the event container",
          "type": "string"
        },
        "last_event_time": {
          "description": "the time where the last event was received",
          "type": "string",
          "format": "date-time"
        },
        "log": {
          "description": "the log of recent machine provisioning events",
          "type": "array",
          "items": {
            "$ref": "#/definitions/v1.MachineProvisioningEvent"
          }
        }
      }
    },
    "v1.MachineRegisterRequest": {
      "required": [
        "uuid",
        "partitionid",
        "rackid",
        "hardware",
        "ipmi",
        "tags"
      ],
      "properties": {
        "hardware": {
          "description": "the hardware of this machine",
          "$ref": "#/definitions/v1.MachineHardwareExtended"
        },
        "ipmi": {
          "description": "the ipmi access infos",
          "$ref": "#/definitions/v1.MachineIPMI"
        },
        "partitionid": {
          "description": "the partition id to register this machine with",
          "type": "string"
        },
        "rackid": {
          "description": "the rack id where this machine is connected to",
          "type": "string"
        },
        "tags": {
          "description": "tags for this machine",
          "type": "array",
          "items": {
            "type": "string"
          }
        },
        "uuid": {
          "description": "the product uuid of the machine to register",
          "type": "string"
        }
      }
    },
    "v1.MachineResponse": {
      "required": [
        "id",
        "state",
<<<<<<< HEAD
        "liveliness",
        "events",
        "partition",
        "rackid",
        "size",
        "hardware",
        "allocation",
        "tags",
        "created",
        "changed"
=======
        "tags",
        "rackid",
        "size",
        "hardware",
        "events",
        "partition",
        "allocation",
        "liveliness",
        "changed",
        "created"
>>>>>>> e348f9d2
      ],
      "properties": {
        "allocation": {
          "description": "the allocation data of an allocated machine",
          "$ref": "#/definitions/v1.MachineAllocation"
        },
        "changed": {
          "description": "the last changed timestamp of this entity",
          "type": "string",
          "format": "date-time",
          "readOnly": true
        },
        "created": {
          "description": "the creation time of this entity",
          "type": "string",
          "format": "date-time",
          "readOnly": true
        },
        "description": {
          "description": "a description for this entity",
          "type": "string"
        },
        "events": {
          "description": "recent events of this machine during provisioning",
          "$ref": "#/definitions/v1.MachineRecentProvisioningEvents"
        },
        "hardware": {
          "description": "the hardware of this machine",
          "$ref": "#/definitions/v1.MachineHardware"
        },
        "id": {
          "description": "the unique ID of this entity",
          "type": "string",
          "uniqueItems": true
        },
        "liveliness": {
          "description": "the liveliness of this machine",
          "type": "string"
        },
        "name": {
          "description": "a readable name for this entity",
          "type": "string"
        },
        "partition": {
          "description": "the partition assigned to this machine",
          "$ref": "#/definitions/v1.PartitionResponse",
          "readOnly": true
        },
        "rackid": {
          "description": "the rack assigned to this machine",
          "type": "string",
          "readOnly": true
        },
        "size": {
          "description": "the size of this machine",
          "$ref": "#/definitions/v1.SizeResponse",
          "readOnly": true
        },
        "state": {
          "description": "the state of this machine",
          "$ref": "#/definitions/v1.MachineState"
        },
        "tags": {
          "description": "tags for this machine",
          "type": "array",
          "items": {
            "type": "string"
          }
        }
      }
    },
    "v1.MachineState": {
      "required": [
        "value",
        "description"
      ],
      "properties": {
        "description": {
          "description": "a description why this machine is in the given state",
          "type": "string"
        },
        "value": {
          "description": "the state of this machine. empty means available for all",
          "type": "string"
        }
      }
    },
    "v1.NetworkCreateRequest": {
      "required": [
        "id",
        "prefixes",
        "destinationprefixes",
        "nat",
        "primary",
        "underlay",
        "parentnetworkid"
      ],
      "properties": {
        "description": {
          "description": "a description for this entity",
          "type": "string"
        },
        "destinationprefixes": {
          "description": "the destination prefixes of this network",
          "type": "array",
          "items": {
            "type": "string"
          }
        },
        "id": {
          "description": "the unique ID of this entity, auto-generated if left empty",
          "type": "string",
          "uniqueItems": true
        },
        "name": {
          "description": "a readable name for this entity",
          "type": "string"
        },
        "nat": {
          "description": "if set to true, packets leaving this network get masqueraded behind interface ip",
          "type": "boolean"
        },
        "parentnetworkid": {
          "description": "the id of the parent network",
          "type": "string"
        },
        "partitionid": {
          "description": "the partition this network belongs to",
          "type": "string"
        },
        "prefixes": {
          "description": "the prefixes of this network",
          "type": "array",
          "items": {
            "type": "string"
          }
        },
        "primary": {
          "description": "if set to true, a subnetwork of this network is attached to a machine/firewall, there can only be one primary network per partition",
          "type": "boolean"
        },
        "projectid": {
          "description": "the project this network belongs to, can be empty if globally available",
          "type": "string"
        },
        "underlay": {
          "description": "if set to true, this network can be used for underlay communication",
          "type": "boolean"
        },
        "vrf": {
          "description": "the vrf this network is associated with",
          "type": "integer",
          "format": "integer"
        }
      }
    },
    "v1.NetworkResponse": {
      "required": [
        "id",
<<<<<<< HEAD
        "nat",
        "primary",
        "underlay",
        "parentnetworkid",
        "prefixes",
        "destinationprefixes",
=======
        "parentnetworkid",
        "prefixes",
        "destinationprefixes",
        "nat",
        "primary",
        "underlay",
>>>>>>> e348f9d2
        "usage",
        "created",
        "changed"
      ],
      "properties": {
        "changed": {
          "description": "the last changed timestamp of this entity",
          "type": "string",
          "format": "date-time",
          "readOnly": true
        },
        "created": {
          "description": "the creation time of this entity",
          "type": "string",
          "format": "date-time",
          "readOnly": true
        },
        "description": {
          "description": "a description for this entity",
          "type": "string"
        },
        "destinationprefixes": {
          "description": "the destination prefixes of this network",
          "type": "array",
          "items": {
            "type": "string"
          }
        },
        "id": {
          "description": "the unique ID of this entity",
          "type": "string",
          "uniqueItems": true
        },
        "name": {
          "description": "a readable name for this entity",
          "type": "string"
        },
        "nat": {
          "description": "if set to true, packets leaving this network get masqueraded behind interface ip",
          "type": "boolean"
        },
        "parentnetworkid": {
          "description": "the id of the parent network",
          "type": "string"
        },
        "partitionid": {
          "description": "the partition this network belongs to",
          "type": "string"
        },
        "prefixes": {
          "description": "the prefixes of this network",
          "type": "array",
          "items": {
            "type": "string"
          }
        },
        "primary": {
          "description": "if set to true, a subnetwork of this network is attached to a machine/firewall, there can only be one primary network per partition",
          "type": "boolean"
        },
        "projectid": {
          "description": "the project this network belongs to, can be empty if globally available",
          "type": "string"
        },
        "underlay": {
          "description": "if set to true, this network can be used for underlay communication",
          "type": "boolean"
        },
        "usage": {
          "description": "usage of ips and prefixes in this network",
          "$ref": "#/definitions/v1.NetworkUsage"
        },
        "vrf": {
          "description": "the vrf this network is associated with",
          "type": "integer",
          "format": "integer"
        }
      }
    },
    "v1.NetworkUpdateRequest": {
      "required": [
        "id"
      ],
      "properties": {
        "description": {
          "description": "a description for this entity",
          "type": "string"
        },
        "id": {
          "description": "the unique ID of this entity",
          "type": "string",
          "uniqueItems": true
        },
        "name": {
          "description": "a readable name for this entity",
          "type": "string"
        },
        "prefixes": {
          "description": "the prefixes of this network",
          "type": "array",
          "items": {
            "type": "string"
          }
        }
      }
    },
    "v1.NetworkUsage": {
      "required": [
        "available_ips",
        "used_ips",
        "available_prefixes",
        "used_prefixes"
      ],
      "properties": {
        "available_ips": {
          "description": "the total available IPs",
          "type": "integer"
        },
        "available_prefixes": {
          "description": "the total available Prefixes",
          "type": "integer"
        },
        "used_ips": {
          "description": "the total used IPs",
          "type": "integer"
        },
        "used_prefixes": {
          "description": "the total used Prefixes",
          "type": "integer"
        }
      }
    },
    "v1.PartitionBootConfiguration": {
      "description": "a partition has a distinct location in a data center, individual entities belong to a partition",
      "properties": {
        "commandline": {
          "description": "the cmdline to the kernel for the boot image",
          "type": "string"
        },
        "imageurl": {
          "description": "the url to download the initrd for the boot image",
          "type": "string"
        },
        "kernelurl": {
          "description": "the url to download the kernel for the boot image",
          "type": "string"
        }
      }
    },
    "v1.PartitionCapacity": {
      "required": [
        "id",
        "servers"
      ],
      "properties": {
        "description": {
          "description": "a description for this entity",
          "type": "string"
        },
        "id": {
          "description": "the unique ID of this entity",
          "type": "string",
          "uniqueItems": true
        },
        "name": {
          "description": "a readable name for this entity",
          "type": "string"
        },
        "servers": {
          "description": "servers available in this partition",
          "type": "array",
          "items": {
            "$ref": "#/definitions/v1.ServerCapacity"
          }
        }
      }
    },
    "v1.PartitionCreateRequest": {
      "required": [
        "id",
        "bootconfig"
      ],
      "properties": {
        "bootconfig": {
          "description": "the boot configuration of this partition",
          "$ref": "#/definitions/v1.PartitionBootConfiguration"
        },
        "description": {
          "description": "a description for this entity",
          "type": "string"
        },
        "id": {
          "description": "the unique ID of this entity",
          "type": "string",
          "uniqueItems": true
        },
        "mgmtserviceaddress": {
          "description": "the address to the management service of this partition",
          "type": "string"
        },
        "name": {
          "description": "a readable name for this entity",
          "type": "string"
        },
        "projectnetworkprefixlength": {
          "description": "the length of project networks for this partition, default 22",
          "type": "integer",
          "format": "int32",
          "maximum": 30,
          "minimum": 16
        }
      }
    },
    "v1.PartitionResponse": {
      "required": [
        "id",
        "bootconfig",
        "changed",
        "created"
      ],
      "properties": {
        "bootconfig": {
          "description": "the boot configuration of this partition",
          "$ref": "#/definitions/v1.PartitionBootConfiguration"
        },
        "changed": {
          "description": "the last changed timestamp of this entity",
          "type": "string",
          "format": "date-time",
          "readOnly": true
        },
        "created": {
          "description": "the creation time of this entity",
          "type": "string",
          "format": "date-time",
          "readOnly": true
        },
        "description": {
          "description": "a description for this entity",
          "type": "string"
        },
        "id": {
          "description": "the unique ID of this entity",
          "type": "string",
          "uniqueItems": true
        },
        "mgmtserviceaddress": {
          "description": "the address to the management service of this partition",
          "type": "string"
        },
        "name": {
          "description": "a readable name for this entity",
          "type": "string"
        },
        "projectnetworkprefixlength": {
          "description": "the length of project networks for this partition, default 22",
          "type": "integer",
          "format": "int32",
          "maximum": 30,
          "minimum": 16
        }
      }
    },
    "v1.PartitionUpdateRequest": {
      "required": [
        "id"
      ],
      "properties": {
        "bootconfig": {
          "description": "the boot configuration of this partition",
          "$ref": "#/definitions/v1.PartitionBootConfiguration"
        },
        "description": {
          "description": "a description for this entity",
          "type": "string"
        },
        "id": {
          "description": "the unique ID of this entity",
          "type": "string",
          "uniqueItems": true
        },
        "mgmtserviceaddress": {
          "description": "the address to the management service of this partition",
          "type": "string"
        },
        "name": {
          "description": "a readable name for this entity",
          "type": "string"
        }
      }
    },
    "v1.ServerCapacity": {
      "required": [
        "size",
        "total",
        "free"
      ],
      "properties": {
        "free": {
          "description": "free servers with this size",
          "type": "integer",
          "format": "int32"
        },
        "size": {
          "description": "the size of the server",
          "type": "string"
        },
        "total": {
          "description": "total amount of servers with this size",
          "type": "integer",
          "format": "int32"
        }
      }
    },
    "v1.SizeConstraint": {
      "description": "a machine matches to a size in order to make them easier to categorize",
      "required": [
        "type",
        "min",
        "max"
      ],
      "properties": {
        "max": {
          "description": "the maximum value of the constraint",
          "type": "integer"
        },
        "min": {
          "description": "the minimum value of the constraint",
          "type": "integer"
        },
        "type": {
          "description": "the type of the constraint",
          "type": "string",
          "enum": [
            "cores",
            "memory",
            "storage"
          ]
        }
      }
    },
    "v1.SizeConstraintMatchingLog": {
      "required": [
        "constraint",
        "match",
        "log"
      ],
      "properties": {
        "constraint": {
          "description": "the size constraint to which this log relates to",
          "$ref": "#/definitions/v1.SizeConstraint"
        },
        "log": {
          "description": "a string represention of the matching condition",
          "type": "string"
        },
        "match": {
          "description": "indicates whether the constraint matched or not",
          "type": "boolean"
        }
      }
    },
    "v1.SizeCreateRequest": {
      "required": [
        "id",
        "constraints"
      ],
      "properties": {
        "constraints": {
          "description": "a list of constraints that defines this size",
          "type": "array",
          "items": {
            "$ref": "#/definitions/v1.SizeConstraint"
          }
        },
        "description": {
          "description": "a description for this entity",
          "type": "string"
        },
        "id": {
          "description": "the unique ID of this entity",
          "type": "string",
          "uniqueItems": true
        },
        "name": {
          "description": "a readable name for this entity",
          "type": "string"
        }
      }
    },
    "v1.SizeMatchingLog": {
      "required": [
        "name",
        "log",
        "match",
        "constraints"
      ],
      "properties": {
        "constraints": {
          "type": "array",
          "items": {
            "$ref": "#/definitions/v1.SizeConstraintMatchingLog"
          }
        },
        "log": {
          "type": "string"
        },
        "match": {
          "type": "boolean"
        },
        "name": {
          "type": "string"
        }
      }
    },
    "v1.SizeResponse": {
      "required": [
        "id",
        "constraints",
        "created",
        "changed"
      ],
      "properties": {
        "changed": {
          "description": "the last changed timestamp of this entity",
          "type": "string",
          "format": "date-time",
          "readOnly": true
        },
        "constraints": {
          "description": "a list of constraints that defines this size",
          "type": "array",
          "items": {
            "$ref": "#/definitions/v1.SizeConstraint"
          }
        },
        "created": {
          "description": "the creation time of this entity",
          "type": "string",
          "format": "date-time",
          "readOnly": true
        },
        "description": {
          "description": "a description for this entity",
          "type": "string"
        },
        "id": {
          "description": "the unique ID of this entity",
          "type": "string",
          "uniqueItems": true
        },
        "name": {
          "description": "a readable name for this entity",
          "type": "string"
        }
      }
    },
    "v1.SizeUpdateRequest": {
      "required": [
        "id"
      ],
      "properties": {
        "constraints": {
          "description": "a list of constraints that defines this size",
          "type": "array",
          "items": {
            "$ref": "#/definitions/v1.SizeConstraint"
          }
        },
        "description": {
          "description": "a description for this entity",
          "type": "string"
        },
        "id": {
          "description": "the unique ID of this entity",
          "type": "string",
          "uniqueItems": true
        },
        "name": {
          "description": "a readable name for this entity",
          "type": "string"
        }
      }
    },
    "v1.SwitchConnection": {
      "required": [
        "nic"
      ],
      "properties": {
        "machine_id": {
          "description": "the machine id of the machine connected to the nic",
          "type": "string"
        },
        "nic": {
          "description": "a network interface on the switch",
          "$ref": "#/definitions/v1.SwitchNic"
        }
      }
    },
    "v1.SwitchNic": {
      "required": [
        "mac",
        "name"
      ],
      "properties": {
        "mac": {
          "description": "the mac address of this network interface",
          "type": "string"
        },
        "name": {
          "description": "the name of this network interface",
          "type": "string"
        },
        "vrf": {
          "description": "the vrf this network interface is part of",
          "type": "string"
        }
      }
    },
    "v1.SwitchRegisterRequest": {
      "required": [
        "id",
        "nics",
        "partition_id",
        "rack_id"
      ],
      "properties": {
        "description": {
          "description": "a description for this entity",
          "type": "string"
        },
        "id": {
          "description": "the unique ID of this entity",
          "type": "string",
          "uniqueItems": true
        },
        "name": {
          "description": "a readable name for this entity",
          "type": "string"
        },
        "nics": {
          "description": "the list of network interfaces on the switch",
          "type": "array",
          "items": {
            "$ref": "#/definitions/v1.SwitchNic"
          }
        },
        "partition_id": {
          "description": "the partition in which this switch is located",
          "type": "string"
        },
        "rack_id": {
          "description": "the id of the rack in which this switch is located",
          "type": "string"
        }
      }
    },
    "v1.SwitchResponse": {
      "required": [
        "id",
        "rack_id",
        "nics",
        "partition",
        "connections",
        "created",
        "changed"
      ],
      "properties": {
        "changed": {
          "description": "the last changed timestamp of this entity",
          "type": "string",
          "format": "date-time",
          "readOnly": true
        },
        "connections": {
          "description": "a connection between a switch port and a machine",
          "type": "array",
          "items": {
            "$ref": "#/definitions/v1.SwitchConnection"
          }
        },
        "created": {
          "description": "the creation time of this entity",
          "type": "string",
          "format": "date-time",
          "readOnly": true
        },
        "description": {
          "description": "a description for this entity",
          "type": "string"
        },
        "id": {
          "description": "the unique ID of this entity",
          "type": "string",
          "uniqueItems": true
        },
        "name": {
          "description": "a readable name for this entity",
          "type": "string"
        },
        "nics": {
          "description": "the list of network interfaces on the switch",
          "type": "array",
          "items": {
            "$ref": "#/definitions/v1.SwitchNic"
          }
        },
        "partition": {
          "description": "the partition in which this switch is located",
          "$ref": "#/definitions/v1.PartitionResponse"
        },
        "rack_id": {
          "description": "the id of the rack in which this switch is located",
          "type": "string"
        }
      }
    }
  },
  "securityDefinitions": {
    "HMAC": {
      "description": "Generate a 'Authorization: Metal xxxx' header where 'xxxx' is a HMAC generated by the Request-Date, the Request-Method and the Body",
      "type": "apiKey",
      "name": "Authorization",
      "in": "header"
    },
    "jwt": {
      "description": "Add a 'Authorization: Bearer ....' header to the request",
      "type": "apiKey",
      "name": "Authorization",
      "in": "header"
    }
  },
  "security": [
    {
      "Authorization": [
        "HMAC",
        "jwt"
      ]
    }
  ],
  "tags": [
    {
      "description": "Managing image entities",
      "name": "image"
    },
    {
      "description": "Managing network entities",
      "name": "network"
    },
    {
      "description": "Managing ip entities",
      "name": "ip"
    },
    {
      "description": "Managing size entities",
      "name": "size"
    },
    {
      "description": "Managing machines",
      "name": "machine"
    },
    {
      "description": "Managing switches",
      "name": "switch"
    }
  ]
}<|MERGE_RESOLUTION|>--- conflicted
+++ resolved
@@ -2257,7 +2257,6 @@
       }
     },
     "v1.EmptyBody": {},
-<<<<<<< HEAD
     "v1.FindMachinesRequest": {
       "required": [
         "id",
@@ -2273,12 +2272,12 @@
         "allocation_image_id",
         "allocation_hostname",
         "allocation_succeeded",
-        "network_id",
+        "network_ids",
         "network_prefixes",
         "network_ips",
         "network_destination_prefixes",
         "network_vrfs",
-        "network_primaries",
+        "network_primary",
         "network_asns",
         "network_nat",
         "network_underlay",
@@ -2326,7 +2325,171 @@
           "type": "string"
         },
         "disk_names": {
-=======
+          "type": "array",
+          "items": {
+            "type": "string"
+          }
+        },
+        "disk_sizes": {
+          "type": "array",
+          "items": {
+            "type": "integer"
+          }
+        },
+        "fru_board_mfg": {
+          "type": "string"
+        },
+        "fru_board_mfg_serial": {
+          "type": "string"
+        },
+        "fru_board_part_number": {
+          "type": "string"
+        },
+        "fru_chassis_part_number": {
+          "type": "string"
+        },
+        "fru_chassis_part_serial": {
+          "type": "string"
+        },
+        "fru_product_manufacturer": {
+          "type": "string"
+        },
+        "fru_product_part_number": {
+          "type": "string"
+        },
+        "fru_product_serial": {
+          "type": "string"
+        },
+        "hardware_cpu_cores": {
+          "type": "integer",
+          "format": "int64"
+        },
+        "hardware_memory": {
+          "type": "integer",
+          "format": "int64"
+        },
+        "id": {
+          "type": "string"
+        },
+        "ipmi_address": {
+          "type": "string"
+        },
+        "ipmi_interface": {
+          "type": "string"
+        },
+        "ipmi_mac_address": {
+          "type": "string"
+        },
+        "ipmi_user": {
+          "type": "string"
+        },
+        "liveliness": {
+          "type": "string"
+        },
+        "name": {
+          "type": "string"
+        },
+        "network_asns": {
+          "type": "array",
+          "items": {
+            "type": "integer"
+          }
+        },
+        "network_destination_prefixes": {
+          "type": "array",
+          "items": {
+            "type": "string"
+          }
+        },
+        "network_ids": {
+          "type": "array",
+          "items": {
+            "type": "string"
+          }
+        },
+        "network_ips": {
+          "type": "array",
+          "items": {
+            "type": "string"
+          }
+        },
+        "network_nat": {
+          "type": "boolean"
+        },
+        "network_prefixes": {
+          "type": "array",
+          "items": {
+            "type": "string"
+          }
+        },
+        "network_primary": {
+          "type": "boolean"
+        },
+        "network_underlay": {
+          "type": "boolean"
+        },
+        "network_vrfs": {
+          "type": "array",
+          "items": {
+            "type": "integer"
+          }
+        },
+        "nics_mac_addresses": {
+          "type": "array",
+          "items": {
+            "type": "string"
+          }
+        },
+        "nics_names": {
+          "type": "array",
+          "items": {
+            "type": "string"
+          }
+        },
+        "nics_neighbor_mac_addresses": {
+          "type": "array",
+          "items": {
+            "type": "string"
+          }
+        },
+        "nics_neighbor_names": {
+          "type": "array",
+          "items": {
+            "type": "string"
+          }
+        },
+        "nics_neighbor_vrfs": {
+          "type": "array",
+          "items": {
+            "type": "string"
+          }
+        },
+        "nics_vrfs": {
+          "type": "array",
+          "items": {
+            "type": "string"
+          }
+        },
+        "partition_id": {
+          "type": "string"
+        },
+        "rackid": {
+          "type": "string"
+        },
+        "sizeid": {
+          "type": "string"
+        },
+        "state_value": {
+          "type": "string"
+        },
+        "tags": {
+          "type": "array",
+          "items": {
+            "type": "string"
+          }
+        }
+      }
+    },
     "v1.FindNetworksRequest": {
       "required": [
         "id",
@@ -2344,79 +2507,11 @@
       ],
       "properties": {
         "destinationprefixes": {
->>>>>>> e348f9d2
           "type": "array",
           "items": {
             "type": "string"
           }
         },
-<<<<<<< HEAD
-        "disk_sizes": {
-          "type": "array",
-          "items": {
-            "type": "integer"
-          }
-        },
-        "fru_board_mfg": {
-          "type": "string"
-        },
-        "fru_board_mfg_serial": {
-          "type": "string"
-        },
-        "fru_board_part_number": {
-          "type": "string"
-        },
-        "fru_chassis_part_number": {
-          "type": "string"
-        },
-        "fru_chassis_part_serial": {
-          "type": "string"
-        },
-        "fru_product_manufacturer": {
-          "type": "string"
-        },
-        "fru_product_part_number": {
-          "type": "string"
-        },
-        "fru_product_serial": {
-          "type": "string"
-        },
-        "hardware_cpu_cores": {
-          "type": "integer",
-          "format": "int32"
-        },
-        "hardware_memory": {
-          "type": "integer"
-        },
-        "id": {
-          "type": "string"
-        },
-        "ipmi_address": {
-          "type": "string"
-        },
-        "ipmi_interface": {
-          "type": "string"
-        },
-        "ipmi_mac_address": {
-          "type": "string"
-        },
-        "ipmi_user": {
-          "type": "string"
-        },
-        "liveliness": {
-          "type": "string"
-        },
-        "name": {
-          "type": "string"
-        },
-        "network_asns": {
-          "type": "array",
-          "items": {
-            "type": "integer"
-          }
-        },
-        "network_destination_prefixes": {
-=======
         "id": {
           "type": "string"
         },
@@ -2433,100 +2528,11 @@
           "type": "string"
         },
         "prefixes": {
->>>>>>> e348f9d2
           "type": "array",
           "items": {
             "type": "string"
           }
         },
-<<<<<<< HEAD
-        "network_id": {
-          "type": "array",
-          "items": {
-            "type": "string"
-          }
-        },
-        "network_ips": {
-          "type": "array",
-          "items": {
-            "type": "string"
-          }
-        },
-        "network_nat": {
-          "type": "boolean"
-        },
-        "network_prefixes": {
-          "type": "array",
-          "items": {
-            "type": "string"
-          }
-        },
-        "network_primaries": {
-          "type": "boolean"
-        },
-        "network_underlay": {
-          "type": "boolean"
-        },
-        "network_vrfs": {
-          "type": "array",
-          "items": {
-            "type": "integer"
-          }
-        },
-        "nics_mac_addresses": {
-          "type": "array",
-          "items": {
-            "type": "string"
-          }
-        },
-        "nics_names": {
-          "type": "array",
-          "items": {
-            "type": "string"
-          }
-        },
-        "nics_neighbor_mac_addresses": {
-          "type": "array",
-          "items": {
-            "type": "string"
-          }
-        },
-        "nics_neighbor_names": {
-          "type": "array",
-          "items": {
-            "type": "string"
-          }
-        },
-        "nics_neighbor_vrfs": {
-          "type": "array",
-          "items": {
-            "type": "string"
-          }
-        },
-        "nics_vrfs": {
-          "type": "array",
-          "items": {
-            "type": "string"
-          }
-        },
-        "partition_id": {
-          "type": "string"
-        },
-        "rackid": {
-          "type": "string"
-        },
-        "sizeid": {
-          "type": "string"
-        },
-        "state_value": {
-          "type": "string"
-        },
-        "tags": {
-          "type": "array",
-          "items": {
-            "type": "string"
-          }
-=======
         "primary": {
           "type": "boolean"
         },
@@ -2541,28 +2547,18 @@
         },
         "vrf": {
           "type": "integer",
-          "format": "integer"
->>>>>>> e348f9d2
+          "format": "int64"
         }
       }
     },
     "v1.FirewallCreateRequest": {
       "required": [
-<<<<<<< HEAD
-        "tenant",
-        "ssh_pub_keys",
-        "projectid",
-        "partitionid",
         "sizeid",
         "imageid",
-=======
-        "sizeid",
+        "ssh_pub_keys",
+        "partitionid",
         "tenant",
-        "imageid",
-        "ssh_pub_keys",
         "projectid",
-        "partitionid",
->>>>>>> e348f9d2
         "networks"
       ],
       "properties": {
@@ -2635,33 +2631,18 @@
     },
     "v1.FirewallResponse": {
       "required": [
-<<<<<<< HEAD
+        "tags",
+        "id",
         "partition",
-        "events",
-        "hardware",
-        "allocation",
-        "state",
-        "liveliness",
         "created",
-        "id",
-        "rackid",
-        "tags",
-        "size",
-        "changed"
-=======
-        "rackid",
-        "changed",
-        "tags",
-        "hardware",
-        "events",
-        "created",
-        "id",
         "allocation",
         "liveliness",
-        "partition",
-        "size",
-        "state"
->>>>>>> e348f9d2
+        "events",
+        "rackid",
+        "hardware",
+        "changed",
+        "state",
+        "size"
       ],
       "properties": {
         "allocation": {
@@ -2759,8 +2740,8 @@
     },
     "v1.IPResponse": {
       "required": [
+        "projectid",
         "networkid",
-        "projectid",
         "ipaddress",
         "machineid",
         "created",
@@ -2866,8 +2847,8 @@
     "v1.ImageResponse": {
       "required": [
         "id",
-        "changed",
-        "created"
+        "created",
+        "changed"
       ],
       "properties": {
         "changed": {
@@ -3141,9 +3122,9 @@
     },
     "v1.MachineHardware": {
       "required": [
+        "memory",
         "cpu_cores",
         "disks",
-        "memory",
         "nics"
       ],
       "properties": {
@@ -3452,29 +3433,16 @@
       "required": [
         "id",
         "state",
-<<<<<<< HEAD
+        "tags",
+        "size",
+        "hardware",
+        "allocation",
         "liveliness",
         "events",
         "partition",
         "rackid",
-        "size",
-        "hardware",
-        "allocation",
-        "tags",
         "created",
         "changed"
-=======
-        "tags",
-        "rackid",
-        "size",
-        "hardware",
-        "events",
-        "partition",
-        "allocation",
-        "liveliness",
-        "changed",
-        "created"
->>>>>>> e348f9d2
       ],
       "properties": {
         "allocation": {
@@ -3565,12 +3533,12 @@
     "v1.NetworkCreateRequest": {
       "required": [
         "id",
+        "parentnetworkid",
         "prefixes",
         "destinationprefixes",
         "nat",
         "primary",
-        "underlay",
-        "parentnetworkid"
+        "underlay"
       ],
       "properties": {
         "description": {
@@ -3634,21 +3602,12 @@
     "v1.NetworkResponse": {
       "required": [
         "id",
-<<<<<<< HEAD
-        "nat",
-        "primary",
-        "underlay",
-        "parentnetworkid",
-        "prefixes",
-        "destinationprefixes",
-=======
         "parentnetworkid",
         "prefixes",
         "destinationprefixes",
         "nat",
         "primary",
         "underlay",
->>>>>>> e348f9d2
         "usage",
         "created",
         "changed"
@@ -3866,8 +3825,8 @@
       "required": [
         "id",
         "bootconfig",
-        "changed",
-        "created"
+        "created",
+        "changed"
       ],
       "properties": {
         "bootconfig": {
