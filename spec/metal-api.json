{
  "swagger": "2.0",
  "info": {
    "description": "Resource for managing pure metal",
    "title": "metal-api",
    "contact": {
      "name": "Devops Team",
      "url": "http://www.f-i-ts.de",
      "email": "devops@f-i-ts.de"
    },
    "license": {
      "name": "MIT",
      "url": "http://mit.org"
    },
    "version": "1.0.0"
  },
  "paths": {
    "/v1/firewall": {
      "get": {
        "consumes": [
          "application/json"
        ],
        "produces": [
          "application/json"
        ],
        "tags": [
          "firewall"
        ],
        "summary": "get all known firewalls",
        "operationId": "listFirewalls",
        "responses": {
          "200": {
            "description": "OK",
            "schema": {
              "type": "array",
              "items": {
                "$ref": "#/definitions/v1.FirewallListResponse"
              }
            }
          },
          "404": {
            "description": "Not Found",
            "schema": {
              "$ref": "#/definitions/httperrors.HTTPErrorResponse"
            }
          }
        }
      }
    },
    "/v1/firewall/allocate": {
      "post": {
        "consumes": [
          "application/json"
        ],
        "produces": [
          "application/json"
        ],
        "tags": [
          "firewall"
        ],
        "summary": "allocate a firewall",
        "operationId": "allocateFirewall",
        "parameters": [
          {
            "name": "body",
            "in": "body",
            "required": true,
            "schema": {
              "$ref": "#/definitions/v1.FirewallCreateRequest"
            }
          }
        ],
        "responses": {
          "200": {
            "description": "OK",
            "schema": {
              "$ref": "#/definitions/v1.FirewallDetailResponse"
            }
          },
          "404": {
            "description": "No free firewall for allocation found",
            "schema": {
              "$ref": "#/definitions/httperrors.HTTPErrorResponse"
            }
          },
          "422": {
            "description": "Unprocessable Entity",
            "schema": {
              "$ref": "#/definitions/httperrors.HTTPErrorResponse"
            }
          }
        }
      }
    },
    "/v1/firewall/{id}": {
      "get": {
        "consumes": [
          "application/json"
        ],
        "produces": [
          "application/json"
        ],
        "tags": [
          "firewall"
        ],
        "summary": "get firewall by id",
        "operationId": "findFirewall",
        "parameters": [
          {
            "type": "string",
            "description": "identifier of the firewall",
            "name": "id",
            "in": "path",
            "required": true
          }
        ],
        "responses": {
          "200": {
            "description": "OK",
            "schema": {
              "$ref": "#/definitions/v1.FirewallDetailResponse"
            }
          },
          "404": {
            "description": "Not Found",
            "schema": {
              "$ref": "#/definitions/httperrors.HTTPErrorResponse"
            }
          }
        }
      }
    },
    "/v1/health": {
      "get": {
        "consumes": [
          "application/json"
        ],
        "produces": [
          "application/json"
        ],
        "tags": [
          "health"
        ],
        "summary": "perform a healtcheck",
        "operationId": "health",
        "responses": {
          "200": {
            "description": "OK",
            "schema": {
              "$ref": "#/definitions/rest.status"
            }
          },
          "500": {
            "description": "Unhealthy",
            "schema": {
              "$ref": "#/definitions/rest.status"
            }
          }
        }
      }
    },
    "/v1/image": {
      "get": {
        "consumes": [
          "application/json"
        ],
        "produces": [
          "application/json"
        ],
        "tags": [
          "image"
        ],
        "summary": "get all images",
        "operationId": "listImages",
        "responses": {
          "200": {
            "description": "OK",
            "schema": {
              "type": "array",
              "items": {
                "$ref": "#/definitions/v1.ImageListResponse"
              }
            }
          },
          "default": {
            "description": "Error",
            "schema": {
              "$ref": "#/definitions/httperrors.HTTPErrorResponse"
            }
          }
        }
      },
      "put": {
        "consumes": [
          "application/json"
        ],
        "produces": [
          "application/json"
        ],
        "tags": [
          "image"
        ],
        "summary": "create an image. if the given ID already exists a conflict is returned",
        "operationId": "createImage",
        "parameters": [
          {
            "name": "body",
            "in": "body",
            "required": true,
            "schema": {
              "$ref": "#/definitions/v1.ImageCreateRequest"
            }
          }
        ],
        "responses": {
          "201": {
            "description": "Created",
            "schema": {
              "$ref": "#/definitions/v1.ImageDetailResponse"
            }
          },
          "409": {
            "description": "Conflict",
            "schema": {
              "$ref": "#/definitions/httperrors.HTTPErrorResponse"
            }
          },
          "default": {
            "description": "Error",
            "schema": {
              "$ref": "#/definitions/httperrors.HTTPErrorResponse"
            }
          }
        }
      },
      "post": {
        "consumes": [
          "application/json"
        ],
        "produces": [
          "application/json"
        ],
        "tags": [
          "image"
        ],
        "summary": "updates an image. if the image was changed since this one was read, a conflict is returned",
        "operationId": "updateImage",
        "parameters": [
          {
            "name": "body",
            "in": "body",
            "required": true,
            "schema": {
              "$ref": "#/definitions/v1.ImageUpdateRequest"
            }
          }
        ],
        "responses": {
          "200": {
            "description": "OK",
            "schema": {
              "$ref": "#/definitions/v1.ImageDetailResponse"
            }
          },
          "409": {
            "description": "Conflict",
            "schema": {
              "$ref": "#/definitions/httperrors.HTTPErrorResponse"
            }
          },
          "default": {
            "description": "Error",
            "schema": {
              "$ref": "#/definitions/httperrors.HTTPErrorResponse"
            }
          }
        }
      }
    },
    "/v1/image/{id}": {
      "get": {
        "consumes": [
          "application/json"
        ],
        "produces": [
          "application/json"
        ],
        "tags": [
          "image"
        ],
        "summary": "get image by id",
        "operationId": "findImage",
        "parameters": [
          {
            "type": "string",
            "description": "identifier of the image",
            "name": "id",
            "in": "path",
            "required": true
          }
        ],
        "responses": {
          "200": {
            "description": "OK",
            "schema": {
              "$ref": "#/definitions/v1.ImageDetailResponse"
            }
          },
          "default": {
            "description": "Error",
            "schema": {
              "$ref": "#/definitions/httperrors.HTTPErrorResponse"
            }
          }
        }
      },
      "delete": {
        "consumes": [
          "application/json"
        ],
        "produces": [
          "application/json"
        ],
        "tags": [
          "image"
        ],
        "summary": "deletes an image and returns the deleted entity",
        "operationId": "deleteImage",
        "parameters": [
          {
            "type": "string",
            "description": "identifier of the image",
            "name": "id",
            "in": "path",
            "required": true
          }
        ],
        "responses": {
          "200": {
            "description": "OK",
            "schema": {
              "$ref": "#/definitions/v1.ImageDetailResponse"
            }
          },
          "default": {
            "description": "Error",
            "schema": {
              "$ref": "#/definitions/httperrors.HTTPErrorResponse"
            }
          }
        }
      }
    },
    "/v1/ip": {
      "get": {
        "consumes": [
          "application/json"
        ],
        "produces": [
          "application/json"
        ],
        "tags": [
          "ip"
        ],
        "summary": "get all ips",
        "operationId": "listIPs",
        "responses": {
          "200": {
            "description": "OK",
            "schema": {
              "type": "array",
              "items": {
                "$ref": "#/definitions/v1.IPListResponse"
              }
            }
          },
          "default": {
            "description": "Error",
            "schema": {
              "$ref": "#/definitions/httperrors.HTTPErrorResponse"
            }
          }
        }
      },
      "post": {
        "consumes": [
          "application/json"
        ],
        "produces": [
          "application/json"
        ],
        "tags": [
          "ip"
        ],
        "summary": "updates an ip. if the ip was changed since this one was read, a conflict is returned",
        "operationId": "updateIP",
        "parameters": [
          {
            "name": "body",
            "in": "body",
            "required": true,
            "schema": {
              "$ref": "#/definitions/v1.IPUpdateRequest"
            }
          }
        ],
        "responses": {
          "200": {
            "description": "OK",
            "schema": {
              "$ref": "#/definitions/v1.IPDetailResponse"
            }
          },
          "409": {
            "description": "Conflict",
            "schema": {
              "$ref": "#/definitions/httperrors.HTTPErrorResponse"
            }
          },
          "default": {
            "description": "Error",
            "schema": {
              "$ref": "#/definitions/httperrors.HTTPErrorResponse"
            }
          }
        }
      }
    },
    "/v1/ip/allocate": {
      "post": {
        "consumes": [
          "application/json"
        ],
        "produces": [
          "application/json"
        ],
        "tags": [
          "ip"
        ],
        "summary": "allocate an ip in the given network for a project.",
        "operationId": "allocateIP",
        "parameters": [
          {
            "name": "body",
            "in": "body",
            "required": true,
            "schema": {
              "$ref": "#/definitions/v1.IPAllocateRequest"
            }
          }
        ],
        "responses": {
          "201": {
            "description": "Created",
            "schema": {
              "$ref": "#/definitions/v1.IPDetailResponse"
            }
          },
          "default": {
            "description": "Error",
            "schema": {
              "$ref": "#/definitions/httperrors.HTTPErrorResponse"
            }
          }
        }
      }
    },
    "/v1/ip/{id}": {
      "get": {
        "consumes": [
          "application/json"
        ],
        "produces": [
          "application/json"
        ],
        "tags": [
          "ip"
        ],
        "summary": "get ip by id",
        "operationId": "findIP",
        "parameters": [
          {
            "type": "string",
            "description": "identifier of the ip",
            "name": "id",
            "in": "path",
            "required": true
          }
        ],
        "responses": {
          "200": {
            "description": "OK",
            "schema": {
              "$ref": "#/definitions/v1.IPDetailResponse"
            }
          },
          "default": {
            "description": "Error",
            "schema": {
              "$ref": "#/definitions/httperrors.HTTPErrorResponse"
            }
          }
        }
      },
      "delete": {
        "consumes": [
          "application/json"
        ],
        "produces": [
          "application/json"
        ],
        "tags": [
          "ip"
        ],
        "summary": "deletes an ip and returns the deleted entity",
        "operationId": "deleteIP",
        "parameters": [
          {
            "type": "string",
            "description": "identifier of the ip",
            "name": "id",
            "in": "path",
            "required": true
          }
        ],
        "responses": {
          "200": {
            "description": "OK",
            "schema": {
              "$ref": "#/definitions/v1.IPDetailResponse"
            }
          },
          "default": {
            "description": "Error",
            "schema": {
              "$ref": "#/definitions/httperrors.HTTPErrorResponse"
            }
          }
        }
      }
    },
    "/v1/machine": {
      "get": {
        "consumes": [
          "application/json"
        ],
        "produces": [
          "application/json"
        ],
        "tags": [
          "machine"
        ],
        "summary": "get all known machines",
        "operationId": "listMachines",
        "responses": {
          "200": {
            "description": "OK",
            "schema": {
              "type": "array",
              "items": {
                "$ref": "#/definitions/metal.Machine"
              }
            }
          },
          "404": {
            "description": "Not Found",
            "schema": {
              "$ref": "#/definitions/httperrors.HTTPErrorResponse"
            }
          }
        }
      }
    },
    "/v1/machine/allocate": {
      "post": {
        "consumes": [
          "application/json"
        ],
        "produces": [
          "application/json"
        ],
        "tags": [
          "machine"
        ],
        "summary": "allocate a machine",
        "operationId": "allocateMachine",
        "parameters": [
          {
            "name": "body",
            "in": "body",
            "required": true,
            "schema": {
              "$ref": "#/definitions/metal.AllocateMachine"
            }
          }
        ],
        "responses": {
          "200": {
            "description": "OK",
            "schema": {
              "$ref": "#/definitions/metal.Machine"
            }
          },
          "404": {
            "description": "No free machine for allocation found",
            "schema": {
              "$ref": "#/definitions/httperrors.HTTPErrorResponse"
            }
          },
          "422": {
            "description": "Unprocessable Entity",
            "schema": {
              "$ref": "#/definitions/httperrors.HTTPErrorResponse"
            }
          }
        }
      }
    },
    "/v1/machine/find": {
      "get": {
        "consumes": [
          "application/json"
        ],
        "produces": [
          "application/json"
        ],
        "tags": [
          "machine"
        ],
        "summary": "search machines",
        "operationId": "searchMachine",
        "parameters": [
          {
            "type": "string",
            "description": "one of the MAC address of the machine",
            "name": "mac",
            "in": "query"
          }
        ],
        "responses": {
          "200": {
            "description": "OK",
            "schema": {
              "type": "array",
              "items": {
                "$ref": "#/definitions/metal.Machine"
              }
            }
          },
          "404": {
            "description": "Not Found",
            "schema": {
              "$ref": "#/definitions/httperrors.HTTPErrorResponse"
            }
          }
        }
      }
    },
    "/v1/machine/liveliness": {
      "post": {
        "consumes": [
          "application/json"
        ],
        "produces": [
          "application/json"
        ],
        "tags": [
          "machine"
        ],
        "summary": "checks machine liveliness",
        "operationId": "checkMachineLiveliness",
        "parameters": [
          {
            "name": "body",
            "in": "body",
            "required": true,
            "schema": {
              "type": "array",
              "items": {
                "type": "string"
              }
            }
          }
        ],
        "responses": {
          "200": {
            "description": "OK",
            "schema": {
              "$ref": "#/definitions/metal.MachineLivelinessReport"
            }
          },
          "default": {
            "description": "Unexpected Error",
            "schema": {
              "$ref": "#/definitions/httperrors.HTTPErrorResponse"
            }
          }
        }
      }
    },
    "/v1/machine/phoneHome": {
      "post": {
        "consumes": [
          "application/json"
        ],
        "produces": [
          "application/json"
        ],
        "tags": [
          "machine"
        ],
        "summary": "phone back home from the machine",
        "operationId": "phoneHome",
        "parameters": [
          {
            "name": "body",
            "in": "body",
            "required": true,
            "schema": {
              "$ref": "#/definitions/metal.PhoneHomeRequest"
            }
          }
        ],
        "responses": {
          "200": {
            "description": "OK"
          },
          "404": {
            "description": "Machine could not be found by id",
            "schema": {
              "$ref": "#/definitions/httperrors.HTTPErrorResponse"
            }
          },
          "422": {
            "description": "Unprocessable Entity",
            "schema": {
              "$ref": "#/definitions/httperrors.HTTPErrorResponse"
            }
          }
        }
      }
    },
    "/v1/machine/register": {
      "post": {
        "consumes": [
          "application/json"
        ],
        "produces": [
          "application/json"
        ],
        "tags": [
          "machine"
        ],
        "summary": "register a machine",
        "operationId": "registerMachine",
        "parameters": [
          {
            "name": "body",
            "in": "body",
            "required": true,
            "schema": {
              "$ref": "#/definitions/metal.RegisterMachine"
            }
          }
        ],
        "responses": {
          "200": {
            "description": "OK",
            "schema": {
              "$ref": "#/definitions/metal.Machine"
            }
          },
          "201": {
            "description": "Created",
            "schema": {
              "$ref": "#/definitions/metal.Machine"
            }
          },
          "404": {
            "description": "one of the given key values was not found",
            "schema": {
              "$ref": "#/definitions/httperrors.HTTPErrorResponse"
            }
          }
        }
      }
    },
    "/v1/machine/{id}": {
      "get": {
        "consumes": [
          "application/json"
        ],
        "produces": [
          "application/json"
        ],
        "tags": [
          "machine"
        ],
        "summary": "get machine by id",
        "operationId": "findMachine",
        "parameters": [
          {
            "type": "string",
            "description": "identifier of the machine",
            "name": "id",
            "in": "path",
            "required": true
          }
        ],
        "responses": {
          "200": {
            "description": "OK",
            "schema": {
              "$ref": "#/definitions/metal.Machine"
            }
          },
          "404": {
            "description": "Not Found",
            "schema": {
              "$ref": "#/definitions/httperrors.HTTPErrorResponse"
            }
          }
        }
      }
    },
    "/v1/machine/{id}/bios": {
      "post": {
        "consumes": [
          "application/json"
        ],
        "produces": [
          "application/json"
        ],
        "tags": [
          "machine"
        ],
        "summary": "sends a bios to the machine",
        "operationId": "machineBios",
        "parameters": [
          {
            "type": "string",
            "description": "identifier of the machine",
            "name": "id",
            "in": "path",
            "required": true
          },
          {
            "name": "body",
            "in": "body",
            "required": true,
            "schema": {
              "type": "array",
              "items": {
                "type": "string"
              }
            }
          }
        ],
        "responses": {
          "200": {
            "description": "OK",
            "schema": {
              "$ref": "#/definitions/metal.MachineAllocation"
            }
          },
          "404": {
            "description": "Not Found",
            "schema": {
              "$ref": "#/definitions/httperrors.HTTPErrorResponse"
            }
          },
          "422": {
            "description": "Unprocessable Entity",
            "schema": {
              "$ref": "#/definitions/httperrors.HTTPErrorResponse"
            }
          }
        }
      }
    },
    "/v1/machine/{id}/event": {
      "get": {
        "consumes": [
          "application/json"
        ],
        "produces": [
          "application/json"
        ],
        "tags": [
          "machine"
        ],
        "summary": "get the current machine provisioning event container",
        "operationId": "getProvisioningEventContainer",
        "parameters": [
          {
            "type": "string",
            "description": "identifier of the machine",
            "name": "id",
            "in": "path",
            "required": true
          }
        ],
        "responses": {
          "200": {
            "description": "OK",
            "schema": {
              "$ref": "#/definitions/metal.ProvisioningEventContainer"
            }
          },
          "404": {
            "description": "Not Found",
            "schema": {
              "$ref": "#/definitions/httperrors.HTTPErrorResponse"
            }
          },
          "default": {
            "description": "Unexpected Error",
            "schema": {
              "$ref": "#/definitions/httperrors.HTTPErrorResponse"
            }
          }
        }
      },
      "post": {
        "consumes": [
          "application/json"
        ],
        "produces": [
          "application/json"
        ],
        "tags": [
          "machine"
        ],
        "summary": "adds a machine provisioning event",
        "operationId": "addProvisioningEvent",
        "parameters": [
          {
            "type": "string",
            "description": "identifier of the machine",
            "name": "id",
            "in": "path",
            "required": true
          },
          {
            "name": "body",
            "in": "body",
            "required": true,
            "schema": {
              "$ref": "#/definitions/metal.ProvisioningEvent"
            }
          }
        ],
        "responses": {
          "200": {
            "description": "OK"
          },
          "404": {
            "description": "Not Found",
            "schema": {
              "$ref": "#/definitions/httperrors.HTTPErrorResponse"
            }
          },
          "default": {
            "description": "Unexpected Error",
            "schema": {
              "$ref": "#/definitions/httperrors.HTTPErrorResponse"
            }
          }
        }
      }
    },
    "/v1/machine/{id}/free": {
      "delete": {
        "consumes": [
          "application/json"
        ],
        "produces": [
          "application/json"
        ],
        "tags": [
          "machine"
        ],
        "summary": "free a machine",
        "operationId": "freeMachine",
        "parameters": [
          {
            "type": "string",
            "description": "identifier of the machine",
            "name": "id",
            "in": "path",
            "required": true
          }
        ],
        "responses": {
          "200": {
            "description": "OK",
            "schema": {
              "$ref": "#/definitions/metal.Machine"
            }
          },
          "422": {
            "description": "Unprocessable Entity",
            "schema": {
              "$ref": "#/definitions/httperrors.HTTPErrorResponse"
            }
          }
        }
      }
    },
    "/v1/machine/{id}/ipmi": {
      "get": {
        "consumes": [
          "application/json"
        ],
        "produces": [
          "application/json"
        ],
        "tags": [
          "machine"
        ],
        "summary": "returns the IPMI connection data for a machine",
        "operationId": "ipmiData",
        "parameters": [
          {
            "type": "string",
            "description": "identifier of the machine",
            "name": "id",
            "in": "path",
            "required": true
          }
        ],
        "responses": {
          "200": {
            "description": "OK",
            "schema": {
              "$ref": "#/definitions/metal.IPMI"
            }
          },
          "404": {
            "description": "Not Found",
            "schema": {
              "$ref": "#/definitions/httperrors.HTTPErrorResponse"
            }
          }
        }
      }
    },
    "/v1/machine/{id}/off": {
      "post": {
        "consumes": [
          "application/json"
        ],
        "produces": [
          "application/json"
        ],
        "tags": [
          "machine"
        ],
        "summary": "sends a power-off to the machine",
        "operationId": "machineOff",
        "parameters": [
          {
            "type": "string",
            "description": "identifier of the machine",
            "name": "id",
            "in": "path",
            "required": true
          },
          {
            "name": "body",
            "in": "body",
            "required": true,
            "schema": {
              "type": "array",
              "items": {
                "type": "string"
              }
            }
          }
        ],
        "responses": {
          "200": {
            "description": "OK",
            "schema": {
              "$ref": "#/definitions/metal.MachineAllocation"
            }
          },
          "404": {
            "description": "Not Found",
            "schema": {
              "$ref": "#/definitions/httperrors.HTTPErrorResponse"
            }
          },
          "422": {
            "description": "Unprocessable Entity",
            "schema": {
              "$ref": "#/definitions/httperrors.HTTPErrorResponse"
            }
          }
        }
      }
    },
    "/v1/machine/{id}/on": {
      "post": {
        "consumes": [
          "application/json"
        ],
        "produces": [
          "application/json"
        ],
        "tags": [
          "machine"
        ],
        "summary": "sends a power-on to the machine",
        "operationId": "machineOn",
        "parameters": [
          {
            "type": "string",
            "description": "identifier of the machine",
            "name": "id",
            "in": "path",
            "required": true
          },
          {
            "name": "body",
            "in": "body",
            "required": true,
            "schema": {
              "type": "array",
              "items": {
                "type": "string"
              }
            }
          }
        ],
        "responses": {
          "200": {
            "description": "OK",
            "schema": {
              "$ref": "#/definitions/metal.MachineAllocation"
            }
          },
          "404": {
            "description": "Not Found",
            "schema": {
              "$ref": "#/definitions/httperrors.HTTPErrorResponse"
            }
          },
          "422": {
            "description": "Unprocessable Entity",
            "schema": {
              "$ref": "#/definitions/httperrors.HTTPErrorResponse"
            }
          }
        }
      }
    },
    "/v1/machine/{id}/report": {
      "post": {
        "consumes": [
          "application/json"
        ],
        "produces": [
          "application/json"
        ],
        "tags": [
          "machine"
        ],
        "summary": "send the allocation report of a given machine",
        "operationId": "allocationReport",
        "parameters": [
          {
            "type": "string",
            "description": "identifier of the machine",
            "name": "id",
            "in": "path",
            "required": true
          },
          {
            "name": "body",
            "in": "body",
            "required": true,
            "schema": {
              "$ref": "#/definitions/metal.ReportAllocation"
            }
          }
        ],
        "responses": {
          "200": {
            "description": "OK",
            "schema": {
              "$ref": "#/definitions/metal.MachineAllocation"
            }
          },
          "404": {
            "description": "Not Found",
            "schema": {
              "$ref": "#/definitions/httperrors.HTTPErrorResponse"
            }
          },
          "422": {
            "description": "Unprocessable Entity",
            "schema": {
              "$ref": "#/definitions/httperrors.HTTPErrorResponse"
            }
          }
        }
      }
    },
    "/v1/machine/{id}/reset": {
      "post": {
        "consumes": [
          "application/json"
        ],
        "produces": [
          "application/json"
        ],
        "tags": [
          "machine"
        ],
        "summary": "sends a reset to the machine",
        "operationId": "machineReset",
        "parameters": [
          {
            "type": "string",
            "description": "identifier of the machine",
            "name": "id",
            "in": "path",
            "required": true
          },
          {
            "name": "body",
            "in": "body",
            "required": true,
            "schema": {
              "type": "array",
              "items": {
                "type": "string"
              }
            }
          }
        ],
        "responses": {
          "200": {
            "description": "OK",
            "schema": {
              "$ref": "#/definitions/metal.MachineAllocation"
            }
          },
          "404": {
            "description": "Not Found",
            "schema": {
              "$ref": "#/definitions/httperrors.HTTPErrorResponse"
            }
          },
          "422": {
            "description": "Unprocessable Entity",
            "schema": {
              "$ref": "#/definitions/httperrors.HTTPErrorResponse"
            }
          }
        }
      }
    },
    "/v1/machine/{id}/state": {
      "post": {
        "consumes": [
          "application/json"
        ],
        "produces": [
          "application/json"
        ],
        "tags": [
          "machine"
        ],
        "summary": "set the state of a machine",
        "operationId": "setMachineState",
        "parameters": [
          {
            "type": "string",
            "description": "identifier of the machine",
            "name": "id",
            "in": "path",
            "required": true
          },
          {
            "name": "body",
            "in": "body",
            "required": true,
            "schema": {
              "$ref": "#/definitions/metal.MachineState"
            }
          }
        ],
        "responses": {
          "200": {
            "description": "OK",
            "schema": {
              "$ref": "#/definitions/metal.Machine"
            }
          },
          "404": {
            "description": "one of the given key values was not found",
            "schema": {
              "$ref": "#/definitions/httperrors.HTTPErrorResponse"
            }
          },
          "422": {
            "description": "Unprocessable Entity",
            "schema": {
              "$ref": "#/definitions/httperrors.HTTPErrorResponse"
            }
          }
        }
      }
    },
    "/v1/machine/{id}/wait": {
      "get": {
        "consumes": [
          "application/json"
        ],
        "produces": [
          "application/json"
        ],
        "tags": [
          "machine"
        ],
        "summary": "wait for an allocation of this machine",
        "operationId": "waitForAllocation",
        "parameters": [
          {
            "type": "string",
            "description": "identifier of the machine",
            "name": "id",
            "in": "path",
            "required": true
          }
        ],
        "responses": {
          "200": {
            "description": "OK",
            "schema": {
              "$ref": "#/definitions/metal.MachineWithPhoneHomeToken"
            }
          },
          "404": {
            "description": "Not Found",
            "schema": {
              "$ref": "#/definitions/httperrors.HTTPErrorResponse"
            }
          },
          "504": {
            "description": "Timeout",
            "schema": {
              "$ref": "#/definitions/httperrors.HTTPErrorResponse"
            }
          }
        }
      }
    },
    "/v1/network": {
      "get": {
        "consumes": [
          "application/json"
        ],
        "produces": [
          "application/json"
        ],
        "tags": [
          "network"
        ],
        "summary": "get all networks",
        "operationId": "listNetworks",
        "responses": {
          "200": {
            "description": "OK",
            "schema": {
              "type": "array",
              "items": {
                "$ref": "#/definitions/v1.NetworkListResponse"
              }
            }
          },
          "default": {
            "description": "Error",
            "schema": {
              "$ref": "#/definitions/httperrors.HTTPErrorResponse"
            }
          }
        }
      },
      "put": {
        "consumes": [
          "application/json"
        ],
        "produces": [
          "application/json"
        ],
        "tags": [
          "network"
        ],
        "summary": "create an network. if the given ID already exists a conflict is returned",
        "operationId": "createNetwork",
        "parameters": [
          {
            "name": "body",
            "in": "body",
            "required": true,
            "schema": {
              "$ref": "#/definitions/v1.NetworkCreateRequest"
            }
          }
        ],
        "responses": {
          "201": {
            "description": "Created",
            "schema": {
              "$ref": "#/definitions/v1.NetworkDetailResponse"
            }
          },
          "409": {
            "description": "Conflict",
            "schema": {
              "$ref": "#/definitions/httperrors.HTTPErrorResponse"
            }
          },
          "default": {
            "description": "Error",
            "schema": {
              "$ref": "#/definitions/httperrors.HTTPErrorResponse"
            }
          }
        }
      },
      "post": {
        "consumes": [
          "application/json"
        ],
        "produces": [
          "application/json"
        ],
        "tags": [
          "network"
        ],
        "summary": "updates an network. if the network was changed since this one was read, a conflict is returned",
        "operationId": "updateNetwork",
        "parameters": [
          {
            "name": "body",
            "in": "body",
            "required": true,
            "schema": {
              "$ref": "#/definitions/v1.NetworkUpdateRequest"
            }
          }
        ],
        "responses": {
          "200": {
            "description": "OK",
            "schema": {
              "$ref": "#/definitions/v1.NetworkDetailResponse"
            }
          },
          "409": {
            "description": "Conflict",
            "schema": {
              "$ref": "#/definitions/httperrors.HTTPErrorResponse"
            }
          },
          "default": {
            "description": "Error",
            "schema": {
              "$ref": "#/definitions/httperrors.HTTPErrorResponse"
            }
          }
        }
      }
    },
    "/v1/network/{id}": {
      "get": {
        "consumes": [
          "application/json"
        ],
        "produces": [
          "application/json"
        ],
        "tags": [
          "network"
        ],
        "summary": "get network by id",
        "operationId": "findNetwork",
        "parameters": [
          {
            "type": "string",
            "description": "identifier of the network",
            "name": "id",
            "in": "path",
            "required": true
          }
        ],
        "responses": {
          "200": {
            "description": "OK",
            "schema": {
              "$ref": "#/definitions/v1.NetworkDetailResponse"
            }
          },
          "default": {
            "description": "Error",
            "schema": {
              "$ref": "#/definitions/httperrors.HTTPErrorResponse"
            }
          }
        }
      },
      "delete": {
        "consumes": [
          "application/json"
        ],
        "produces": [
          "application/json"
        ],
        "tags": [
          "network"
        ],
        "summary": "deletes an network and returns the deleted entity",
        "operationId": "deleteNetwork",
        "parameters": [
          {
            "type": "string",
            "description": "identifier of the network",
            "name": "id",
            "in": "path",
            "required": true
          }
        ],
        "responses": {
          "200": {
            "description": "OK",
            "schema": {
              "$ref": "#/definitions/v1.NetworkDetailResponse"
            }
          },
          "default": {
            "description": "Error",
            "schema": {
              "$ref": "#/definitions/httperrors.HTTPErrorResponse"
            }
          }
        }
      }
    },
    "/v1/partition": {
      "get": {
        "consumes": [
          "application/json"
        ],
        "produces": [
          "application/json"
        ],
        "tags": [
          "Partition"
        ],
        "summary": "get all Partitions",
        "operationId": "listPartitions",
        "responses": {
          "200": {
            "description": "OK",
            "schema": {
              "type": "array",
              "items": {
                "$ref": "#/definitions/v1.PartitionListResponse"
              }
            }
          },
          "default": {
            "description": "Error",
            "schema": {
              "$ref": "#/definitions/httperrors.HTTPErrorResponse"
            }
          }
        }
      },
      "put": {
        "consumes": [
          "application/json"
        ],
        "produces": [
          "application/json"
        ],
        "tags": [
          "Partition"
        ],
        "summary": "create a Partition. if the given ID already exists a conflict is returned",
        "operationId": "createPartition",
        "parameters": [
          {
            "name": "body",
            "in": "body",
            "required": true,
            "schema": {
              "$ref": "#/definitions/v1.PartitionCreateRequest"
            }
          }
        ],
        "responses": {
          "201": {
            "description": "Created",
            "schema": {
              "$ref": "#/definitions/v1.PartitionDetailResponse"
            }
          },
          "409": {
            "description": "Conflict",
            "schema": {
              "$ref": "#/definitions/httperrors.HTTPErrorResponse"
            }
          },
          "default": {
            "description": "Error",
            "schema": {
              "$ref": "#/definitions/httperrors.HTTPErrorResponse"
            }
          }
        }
      },
      "post": {
        "consumes": [
          "application/json"
        ],
        "produces": [
          "application/json"
        ],
        "tags": [
          "Partition"
        ],
        "summary": "updates a Partition. if the Partition was changed since this one was read, a conflict is returned",
        "operationId": "updatePartition",
        "parameters": [
          {
            "name": "body",
            "in": "body",
            "required": true,
            "schema": {
              "$ref": "#/definitions/v1.PartitionUpdateRequest"
            }
          }
        ],
        "responses": {
          "200": {
            "description": "OK",
            "schema": {
              "$ref": "#/definitions/v1.PartitionDetailResponse"
            }
          },
          "409": {
            "description": "Conflict",
            "schema": {
              "$ref": "#/definitions/httperrors.HTTPErrorResponse"
            }
          },
          "default": {
            "description": "Error",
            "schema": {
              "$ref": "#/definitions/httperrors.HTTPErrorResponse"
            }
          }
        }
      }
    },
    "/v1/partition/{id}": {
      "get": {
        "consumes": [
          "application/json"
        ],
        "produces": [
          "application/json"
        ],
        "tags": [
          "Partition"
        ],
        "summary": "get Partition by id",
        "operationId": "findPartition",
        "parameters": [
          {
            "type": "string",
            "description": "identifier of the Partition",
            "name": "id",
            "in": "path",
            "required": true
          }
        ],
        "responses": {
          "200": {
            "description": "OK",
            "schema": {
              "$ref": "#/definitions/v1.PartitionDetailResponse"
            }
          },
          "default": {
            "description": "Error",
            "schema": {
              "$ref": "#/definitions/httperrors.HTTPErrorResponse"
            }
          }
        }
      },
      "delete": {
        "consumes": [
          "application/json"
        ],
        "produces": [
          "application/json"
        ],
        "tags": [
          "Partition"
        ],
        "summary": "deletes a Partition and returns the deleted entity",
        "operationId": "deletePartition",
        "parameters": [
          {
            "type": "string",
            "description": "identifier of the Partition",
            "name": "id",
            "in": "path",
            "required": true
          }
        ],
        "responses": {
          "200": {
            "description": "OK",
            "schema": {
              "$ref": "#/definitions/v1.PartitionDetailResponse"
            }
          },
          "default": {
            "description": "Error",
            "schema": {
              "$ref": "#/definitions/httperrors.HTTPErrorResponse"
            }
          }
        }
      }
    },
    "/v1/size": {
      "get": {
        "consumes": [
          "application/json"
        ],
        "produces": [
          "application/json"
        ],
        "tags": [
          "size"
        ],
        "summary": "get all sizes",
        "operationId": "listSizes",
        "responses": {
          "200": {
            "description": "OK",
            "schema": {
              "type": "array",
              "items": {
                "$ref": "#/definitions/v1.SizeListResponse"
              }
            }
          },
          "default": {
            "description": "Error",
            "schema": {
              "$ref": "#/definitions/httperrors.HTTPErrorResponse"
            }
          }
        }
      },
      "put": {
        "consumes": [
          "application/json"
        ],
        "produces": [
          "application/json"
        ],
        "tags": [
          "size"
        ],
        "summary": "create a size. if the given ID already exists a conflict is returned",
        "operationId": "createSize",
        "parameters": [
          {
            "name": "body",
            "in": "body",
            "required": true,
            "schema": {
              "$ref": "#/definitions/v1.SizeCreateRequest"
            }
          }
        ],
        "responses": {
          "201": {
            "description": "Created",
            "schema": {
              "$ref": "#/definitions/v1.SizeDetailResponse"
            }
          },
          "409": {
            "description": "Conflict",
            "schema": {
              "$ref": "#/definitions/httperrors.HTTPErrorResponse"
            }
          },
          "default": {
            "description": "Error",
            "schema": {
              "$ref": "#/definitions/httperrors.HTTPErrorResponse"
            }
          }
        }
      },
      "post": {
        "consumes": [
          "application/json"
        ],
        "produces": [
          "application/json"
        ],
        "tags": [
          "size"
        ],
        "summary": "updates a size. if the size was changed since this one was read, a conflict is returned",
        "operationId": "updateSize",
        "parameters": [
          {
            "name": "body",
            "in": "body",
            "required": true,
            "schema": {
              "$ref": "#/definitions/v1.SizeUpdateRequest"
            }
          }
        ],
        "responses": {
          "200": {
            "description": "OK",
            "schema": {
              "$ref": "#/definitions/v1.SizeDetailResponse"
            }
          },
          "409": {
            "description": "Conflict",
            "schema": {
              "$ref": "#/definitions/httperrors.HTTPErrorResponse"
            }
          },
          "default": {
            "description": "Error",
            "schema": {
              "$ref": "#/definitions/httperrors.HTTPErrorResponse"
            }
          }
        }
      }
    },
    "/v1/size/from-hardware": {
      "post": {
        "consumes": [
          "application/json"
        ],
        "produces": [
          "application/json"
        ],
        "tags": [
          "size"
        ],
        "summary": "Searches all sizes for one to match the given hardwarespecs. If nothing is found, a list of entries is returned which describe the constraint which did not match",
        "operationId": "fromHardware",
        "parameters": [
          {
            "name": "body",
            "in": "body",
            "required": true,
            "schema": {
              "$ref": "#/definitions/metal.MachineHardware"
            }
          }
        ],
        "responses": {
          "200": {
            "description": "OK",
            "schema": {
              "$ref": "#/definitions/metal.SizeMatchingLog"
            }
          },
          "404": {
            "description": "NotFound",
            "schema": {
              "type": "array",
              "items": {
                "$ref": "#/definitions/metal.SizeMatchingLog"
              }
            }
          },
          "default": {
            "description": "Error",
            "schema": {
              "$ref": "#/definitions/httperrors.HTTPErrorResponse"
            }
          }
        }
      }
    },
    "/v1/size/{id}": {
      "get": {
        "consumes": [
          "application/json"
        ],
        "produces": [
          "application/json"
        ],
        "tags": [
          "size"
        ],
        "summary": "get size by id",
        "operationId": "findSize",
        "parameters": [
          {
            "type": "string",
            "description": "identifier of the size",
            "name": "id",
            "in": "path",
            "required": true
          }
        ],
        "responses": {
          "200": {
            "description": "OK",
            "schema": {
              "$ref": "#/definitions/v1.SizeDetailResponse"
            }
          },
          "default": {
            "description": "Error",
            "schema": {
              "$ref": "#/definitions/httperrors.HTTPErrorResponse"
            }
          }
        }
      },
      "delete": {
        "consumes": [
          "application/json"
        ],
        "produces": [
          "application/json"
        ],
        "tags": [
          "size"
        ],
        "summary": "deletes an size and returns the deleted entity",
        "operationId": "deleteSize",
        "parameters": [
          {
            "type": "string",
            "description": "identifier of the size",
            "name": "id",
            "in": "path",
            "required": true
          }
        ],
        "responses": {
          "200": {
            "description": "OK",
            "schema": {
              "$ref": "#/definitions/v1.SizeDetailResponse"
            }
          },
          "default": {
            "description": "Error",
            "schema": {
              "$ref": "#/definitions/httperrors.HTTPErrorResponse"
            }
          }
        }
      }
    },
    "/v1/switch": {
      "get": {
        "consumes": [
          "application/json"
        ],
        "produces": [
          "application/json"
        ],
        "tags": [
          "switch"
        ],
        "summary": "get all switches",
        "operationId": "listSwitches",
        "responses": {
          "200": {
            "description": "OK",
            "schema": {
              "type": "array",
              "items": {
                "$ref": "#/definitions/metal.Switch"
              }
            }
          }
        }
      }
    },
    "/v1/switch/register": {
      "post": {
        "consumes": [
          "application/json"
        ],
        "produces": [
          "application/json"
        ],
        "tags": [
          "switch"
        ],
        "summary": "register a switch",
        "operationId": "registerSwitch",
        "parameters": [
          {
            "name": "body",
            "in": "body",
            "required": true,
            "schema": {
              "$ref": "#/definitions/metal.RegisterSwitch"
            }
          }
        ],
        "responses": {
          "200": {
            "description": "OK",
            "schema": {
              "$ref": "#/definitions/metal.Switch"
            }
          },
          "201": {
            "description": "Created",
            "schema": {
              "$ref": "#/definitions/metal.Switch"
            }
          },
          "409": {
            "description": "Conflict",
            "schema": {
              "$ref": "#/definitions/httperrors.HTTPErrorResponse"
            }
          }
        }
      }
    },
    "/v1/switch/{id}": {
      "get": {
        "consumes": [
          "application/json"
        ],
        "produces": [
          "application/json"
        ],
        "tags": [
          "switch"
        ],
        "summary": "get switch by id",
        "operationId": "findSwitch",
        "parameters": [
          {
            "type": "string",
            "description": "identifier of the switch",
            "name": "id",
            "in": "path",
            "required": true
          }
        ],
        "responses": {
          "200": {
            "description": "OK",
            "schema": {
              "$ref": "#/definitions/metal.Switch"
            }
          },
          "404": {
            "description": "Not Found",
            "schema": {
              "$ref": "#/definitions/httperrors.HTTPErrorResponse"
            }
          }
        }
      },
      "delete": {
        "consumes": [
          "application/json"
        ],
        "produces": [
          "application/json"
        ],
        "tags": [
          "switch"
        ],
        "summary": "deletes an switch and returns the deleted entity",
        "operationId": "deleteSwitch",
        "parameters": [
          {
            "type": "string",
            "description": "identifier of the switch",
            "name": "id",
            "in": "path",
            "required": true
          }
        ],
        "responses": {
          "200": {
            "description": "OK",
            "schema": {
              "$ref": "#/definitions/metal.Switch"
            }
          },
          "404": {
            "description": "Not Found",
            "schema": {
              "$ref": "#/definitions/httperrors.HTTPErrorResponse"
            }
          }
        }
      }
    },
    "/v1/version": {
      "get": {
        "consumes": [
          "application/json"
        ],
        "produces": [
          "application/json"
        ],
        "tags": [
          "version"
        ],
        "summary": "returns the current version information of this module",
        "operationId": "info",
        "responses": {
          "200": {
            "description": "OK",
            "schema": {
              "$ref": "#/definitions/rest.version"
            }
          }
        }
      }
    }
  },
  "definitions": {
    "httperrors.HTTPErrorResponse": {
      "required": [
        "statuscode",
        "message"
      ],
      "properties": {
        "message": {
          "description": "error message",
          "type": "string"
        },
        "statuscode": {
          "description": "http status code",
          "type": "integer",
          "format": "int32"
        }
      }
    },
    "metal.AllocateMachine": {
      "required": [
        "tenant",
        "hostname",
        "projectid",
        "partitionid",
        "sizeid",
        "imageid",
        "ssh_pub_keys",
        "tags",
        "networks",
        "ips",
        "ha"
      ],
      "properties": {
        "description": {
          "description": "the description for the allocated machine",
          "type": "string"
        },
        "ha": {
          "description": "if set to true, this firewall is set up in a High Available manner. optional",
          "type": "boolean"
        },
        "hostname": {
          "description": "the hostname for the allocated machine",
          "type": "string"
        },
        "imageid": {
          "description": "the image id to assign this machine to",
          "type": "string"
        },
        "ips": {
          "description": "the additional ips of this firewall, optional.",
          "type": "array",
          "items": {
            "type": "string"
          }
        },
        "name": {
          "description": "the new name for the allocated machine",
          "type": "string"
        },
        "networks": {
          "description": "the networks of this firewall, required.",
          "type": "array",
          "items": {
            "type": "string"
          }
        },
        "partitionid": {
          "description": "the partition id to assign this machine to",
          "type": "string"
        },
        "projectid": {
          "description": "the project id to assign this machine to",
          "type": "string"
        },
        "sizeid": {
          "description": "the size id to assign this machine to",
          "type": "string"
        },
        "ssh_pub_keys": {
          "description": "the public ssh keys to access the machine with",
          "type": "array",
          "items": {
            "type": "string"
          }
        },
        "tags": {
          "description": "tags for this machine",
          "type": "array",
          "items": {
            "type": "string"
          }
        },
        "tenant": {
          "description": "the name of the owning tenant",
          "type": "string"
        },
        "user_data": {
          "description": "cloud-init.io compatible userdata must be base64 encoded.",
          "type": "string"
        },
        "uuid": {
          "description": "if this field is set, this specific machine will be allocated if it is not in available state and not currently allocated. this field overrules size and partition",
          "type": "string"
        }
      }
    },
    "metal.BlockDevice": {
      "required": [
        "name",
        "size"
      ],
      "properties": {
        "name": {
          "description": "the name of this block device",
          "type": "string"
        },
        "size": {
          "description": "the size of this block device",
          "type": "integer"
        }
      }
    },
    "metal.BootConfiguration": {
      "required": [
        "ImageURL",
        "KernelURL",
        "CommandLine"
      ],
      "properties": {
        "CommandLine": {
          "type": "string"
        },
        "ImageURL": {
          "type": "string"
        },
        "KernelURL": {
          "type": "string"
        }
      }
    },
    "metal.Connection": {
      "required": [
        "nic"
      ],
      "properties": {
        "machine_id": {
          "description": "the machine id of the machine connected to the nic",
          "type": "string"
        },
        "nic": {
          "description": "a network interface on the switch",
          "$ref": "#/definitions/metal.Nic"
        }
      }
    },
    "metal.Constraint": {
      "required": [
        "Type",
        "Min",
        "Max"
      ],
      "properties": {
        "Max": {
          "type": "integer"
        },
        "Min": {
          "type": "integer"
        },
        "Type": {
          "type": "string"
        }
      }
    },
    "metal.ConstraintMatchingLog": {
      "required": [
        "match"
      ],
      "properties": {
        "constraint": {
          "$ref": "#/definitions/metal.Constraint"
        },
        "log": {
          "type": "string"
        },
        "match": {
          "type": "boolean"
        }
      }
    },
    "metal.Fru": {
      "properties": {
        "board_mfg": {
          "description": "the board mfg",
          "type": "string"
        },
        "board_mfg_serial": {
          "description": "the board mfg serial",
          "type": "string"
        },
        "board_part_number": {
          "description": "the board part number",
          "type": "string"
        },
        "chassis_part_number": {
          "description": "the chassis part number",
          "type": "string"
        },
        "chassis_part_serial": {
          "description": "the chassis part serial",
          "type": "string"
        },
        "product_manufacturer": {
          "description": "the product manufacturer",
          "type": "string"
        },
        "product_part_number": {
          "description": "the product part number",
          "type": "string"
        },
        "product_serial": {
          "description": "the product serial",
          "type": "string"
        }
      }
    },
    "metal.IPMI": {
      "description": "The IPMI connection data\nThe Field Replaceable Unit data",
      "required": [
        "address",
        "mac",
        "user",
        "password",
        "interface",
        "fru"
      ],
      "properties": {
        "address": {
          "type": "string"
        },
        "fru": {
          "$ref": "#/definitions/metal.Fru"
        },
        "interface": {
          "type": "string"
        },
        "mac": {
          "type": "string"
        },
        "password": {
          "type": "string"
        },
        "user": {
          "type": "string"
        }
      }
    },
    "metal.Image": {
      "required": [
        "id",
        "URL"
      ],
      "properties": {
        "URL": {
          "type": "string"
        },
        "changed": {
          "description": "the last changed timestamp",
          "type": "string",
          "format": "date-time",
          "readOnly": true
        },
        "created": {
          "description": "the creation time of this entity",
          "type": "string",
          "format": "date-time",
          "readOnly": true
        },
        "description": {
          "description": "a description for this entity",
          "type": "string"
        },
        "id": {
          "description": "a unique ID",
          "type": "string",
          "uniqueItems": true
        },
        "name": {
          "description": "the readable name",
          "type": "string"
        }
      }
    },
    "metal.Machine": {
      "description": "A machine representing a bare metal machine.",
      "required": [
        "id",
        "partition",
        "rackid",
        "size",
        "hardware",
        "allocation",
        "tags",
        "state",
        "liveliness",
        "events"
      ],
      "properties": {
        "allocation": {
          "description": "the allocation data of an allocated machine",
          "$ref": "#/definitions/metal.MachineAllocation"
        },
        "changed": {
          "description": "the last changed timestamp",
          "type": "string",
          "format": "date-time",
          "readOnly": true
        },
        "created": {
          "description": "the creation time of this entity",
          "type": "string",
          "format": "date-time",
          "readOnly": true
        },
        "description": {
          "description": "a description for this entity",
          "type": "string"
        },
        "events": {
          "description": "recent events of this machine during provisioning",
          "$ref": "#/definitions/metal.RecentProvisioningEvents"
        },
        "hardware": {
          "description": "the hardware of this machine",
          "$ref": "#/definitions/metal.MachineHardware"
        },
        "id": {
          "description": "a unique ID",
          "type": "string",
          "uniqueItems": true
        },
        "liveliness": {
          "description": "the liveliness of this machine",
          "type": "string"
        },
        "name": {
          "description": "the readable name",
          "type": "string"
        },
        "partition": {
          "description": "the partition assigned to this machine",
          "$ref": "#/definitions/metal.Partition",
          "readOnly": true
        },
        "rackid": {
          "description": "the rack assigned to this machine",
          "type": "string",
          "readOnly": true
        },
        "size": {
          "description": "the size of this machine",
          "$ref": "#/definitions/metal.Size",
          "readOnly": true
        },
        "state": {
          "description": "the state of this machine",
          "$ref": "#/definitions/metal.MachineState"
        },
        "tags": {
          "description": "tags for this machine",
          "type": "array",
          "items": {
            "type": "string"
          }
        }
      }
    },
    "metal.MachineAllocation": {
      "required": [
        "created",
        "name",
        "tenant",
        "project",
        "networks",
        "hostname",
        "ssh_pub_keys"
      ],
      "properties": {
        "console_password": {
          "description": "the console password which was generated while provisioning",
          "type": "string"
        },
        "created": {
          "description": "the time when the machine was created",
          "type": "string",
          "format": "date-time"
        },
        "description": {
          "description": "a description for this machine",
          "type": "string"
        },
        "hostname": {
          "description": "the hostname which will be used when creating the machine",
          "type": "string"
        },
        "image": {
          "description": "the image assigned to this machine",
          "$ref": "#/definitions/metal.Image",
          "readOnly": true
        },
        "last_ping": {
          "description": "the timestamp of the last phone home call/ping from the machine",
          "type": "string",
          "format": "date-time",
          "readOnly": true
        },
        "name": {
          "description": "the name of the machine",
          "type": "string"
        },
        "networks": {
          "description": "the networks of this machine",
          "type": "array",
          "items": {
            "$ref": "#/definitions/metal.MachineNetwork"
          }
        },
        "project": {
          "description": "the project that this machine is assigned to",
          "type": "string"
        },
        "ssh_pub_keys": {
          "description": "the public ssh keys to access the machine with",
          "type": "array",
          "items": {
            "type": "string"
          }
        },
        "tenant": {
          "description": "the tenant that this machine is assigned to",
          "type": "string"
        },
        "user_data": {
          "description": "userdata to execute post installation tasks",
          "type": "string"
        }
      }
    },
    "metal.MachineHardware": {
      "required": [
        "memory",
        "cpu_cores",
        "nics",
        "disks"
      ],
      "properties": {
        "cpu_cores": {
          "description": "the number of cpu cores",
          "type": "integer",
          "format": "int32"
        },
        "disks": {
          "description": "the list of block devices of this machine",
          "type": "array",
          "items": {
            "$ref": "#/definitions/metal.BlockDevice"
          }
        },
        "memory": {
          "description": "the total memory of the machine",
          "type": "integer"
        },
        "nics": {
          "description": "the list of network interfaces of this machine",
          "type": "array",
          "items": {
            "$ref": "#/definitions/metal.Nic"
          }
        }
      }
    },
    "metal.MachineLivelinessReport": {
      "required": [
        "alive_count",
        "dead_count",
        "unknown_count"
      ],
      "properties": {
        "alive_count": {
          "description": "the number of machines alive",
          "type": "integer",
          "format": "int32"
        },
        "dead_count": {
          "description": "the number of dead machines",
          "type": "integer",
          "format": "int32"
        },
        "unknown_count": {
          "description": "the number of machines with unknown liveliness",
          "type": "integer",
          "format": "int32"
        }
      }
    },
    "metal.MachineNetwork": {
      "required": [
        "networkid",
        "ips",
        "vrf",
        "primary"
      ],
      "properties": {
        "ips": {
          "description": "the ip addresses of the allocated machine in this vrf",
          "type": "array",
          "items": {
            "type": "string"
          }
        },
        "networkid": {
          "description": "the networkID of the allocated machine in this vrf",
          "type": "string"
        },
        "primary": {
          "description": "this network is the primary vrf of the allocated machine, aka tenant vrf",
          "type": "boolean"
        },
        "vrf": {
          "description": "the vrf of the allocated machine",
          "type": "integer",
          "format": "integer"
        }
      }
    },
    "metal.MachineState": {
      "required": [
        "value",
        "description"
      ],
      "properties": {
        "description": {
          "description": "a description why this machine is in the given state",
          "type": "string"
        },
        "value": {
          "description": "the state of this machine. empty means available for all",
          "type": "string"
        }
      }
    },
    "metal.MachineWithPhoneHomeToken": {
      "required": [
        "machine",
        "phone_home_token"
      ],
      "properties": {
        "machine": {
          "$ref": "#/definitions/metal.Machine"
        },
        "phone_home_token": {
          "type": "string"
        }
      }
    },
    "metal.Nic": {
      "required": [
        "mac",
        "name",
        "neighbors"
      ],
      "properties": {
        "mac": {
          "description": "the mac address of this network interface",
          "type": "string"
        },
        "name": {
          "description": "the name of this network interface",
          "type": "string"
        },
        "neighbors": {
          "description": "the neighbors visible to this network interface",
          "type": "array",
          "items": {
            "$ref": "#/definitions/metal.Nic"
          }
        },
        "vrf": {
          "description": "the vrf this network interface is part of",
          "type": "string"
        }
      }
    },
    "metal.Partition": {
      "required": [
        "id",
        "BootConfiguration",
        "MgmtServiceAddress"
      ],
      "properties": {
        "BootConfiguration": {
          "$ref": "#/definitions/metal.BootConfiguration"
        },
        "MgmtServiceAddress": {
          "type": "string"
        },
        "changed": {
          "description": "the last changed timestamp",
          "type": "string",
          "format": "date-time",
          "readOnly": true
        },
        "created": {
          "description": "the creation time of this entity",
          "type": "string",
          "format": "date-time",
          "readOnly": true
        },
        "description": {
          "description": "a description for this entity",
          "type": "string"
        },
        "id": {
          "description": "a unique ID",
          "type": "string",
          "uniqueItems": true
        },
        "name": {
          "description": "the readable name",
          "type": "string"
        }
      }
    },
    "metal.PhoneHomeRequest": {
      "required": [
        "phone_home_token"
      ],
      "properties": {
        "phone_home_token": {
          "description": "the jwt that was issued for the machine",
          "type": "string"
        }
      }
    },
    "metal.ProvisioningEvent": {
      "required": [
        "event"
      ],
      "properties": {
        "event": {
          "description": "the event emitted by the machine",
          "type": "string"
        },
        "message": {
          "description": "an additional message to add to the event",
          "type": "string"
        },
        "time": {
          "description": "the time that this event was received",
          "type": "string",
          "format": "date-time",
          "readOnly": true
        }
      }
    },
    "metal.ProvisioningEventContainer": {
      "required": [
        "id",
        "events",
        "last_event_time",
        "incomplete_provisioning_cycles"
      ],
      "properties": {
        "events": {
          "description": "the history of machine provisioning events",
          "type": "array",
          "items": {
            "$ref": "#/definitions/metal.ProvisioningEvent"
          }
        },
        "id": {
          "description": "references the machine",
          "type": "string"
        },
        "incomplete_provisioning_cycles": {
          "description": "the amount of incomplete provisioning cycles in the event container",
          "type": "string"
        },
        "last_event_time": {
          "description": "the time where the last event was received",
          "type": "string",
          "format": "date-time"
        }
      }
    },
    "metal.RecentProvisioningEvents": {
      "required": [
        "log",
        "last_event_time",
        "incomplete_provisioning_cycles"
      ],
      "properties": {
        "incomplete_provisioning_cycles": {
          "description": "the amount of incomplete provisioning cycles in the event container",
          "type": "string"
        },
        "last_event_time": {
          "description": "the time where the last event was received",
          "type": "string",
          "format": "date-time"
        },
        "log": {
          "description": "the log of recent machine provisioning events",
          "type": "array",
          "items": {
            "$ref": "#/definitions/metal.ProvisioningEvent"
          }
        }
      }
    },
    "metal.RegisterMachine": {
      "required": [
        "uuid",
        "partitionid",
        "rackid",
        "hardware",
        "ipmi",
        "tags"
      ],
      "properties": {
        "hardware": {
          "description": "the hardware of this machine",
          "$ref": "#/definitions/metal.MachineHardware"
        },
        "ipmi": {
          "description": "the ipmi access infos",
          "$ref": "#/definitions/metal.IPMI"
        },
        "partitionid": {
          "description": "the partition id to register this machine with",
          "type": "string"
        },
        "rackid": {
          "description": "the rack id where this machine is connected to",
          "type": "string"
        },
        "tags": {
          "description": "tags for this machine",
          "type": "array",
          "items": {
            "type": "string"
          }
        },
        "uuid": {
          "description": "the product uuid of the machine to register",
          "type": "string"
        }
      }
    },
    "metal.RegisterSwitch": {
      "required": [
        "id",
        "nics",
        "partition_id",
        "rack_id"
      ],
      "properties": {
        "id": {
          "description": "a unique ID",
          "type": "string",
          "uniqueItems": true
        },
        "nics": {
          "description": "the list of network interfaces on the switch",
          "type": "array",
          "items": {
            "$ref": "#/definitions/metal.Nic"
          }
        },
        "partition_id": {
          "description": "the id of the partition in which this switch is located",
          "type": "string"
        },
        "rack_id": {
          "description": "the id of the rack in which this switch is located",
          "type": "string"
        }
      }
    },
    "metal.ReportAllocation": {
      "required": [
        "success",
        "console_password"
      ],
      "properties": {
        "console_password": {
          "description": "the console password which was generated while provisioning",
          "type": "string"
        },
        "errormessage": {
          "description": "contains an errormessage when there was no success",
          "type": "string"
        },
        "success": {
          "description": "signals if the allocation was successful",
          "type": "boolean"
        }
      }
    },
    "metal.Size": {
      "required": [
        "id",
        "Constraints"
      ],
      "properties": {
        "Constraints": {
          "type": "array",
          "items": {
            "$ref": "#/definitions/metal.Constraint"
          }
        },
        "changed": {
          "description": "the last changed timestamp",
          "type": "string",
          "format": "date-time",
          "readOnly": true
        },
        "created": {
          "description": "the creation time of this entity",
          "type": "string",
          "format": "date-time",
          "readOnly": true
        },
        "description": {
          "description": "a description for this entity",
          "type": "string"
        },
        "id": {
          "description": "a unique ID",
          "type": "string",
          "uniqueItems": true
        },
        "name": {
          "description": "the readable name",
          "type": "string"
        }
      }
    },
    "metal.SizeMatchingLog": {
      "required": [
        "name",
        "match"
      ],
      "properties": {
        "constraints": {
          "type": "array",
          "items": {
            "$ref": "#/definitions/metal.ConstraintMatchingLog"
          }
        },
        "log": {
          "type": "string"
        },
        "match": {
          "type": "boolean"
        },
        "name": {
          "type": "string"
        }
      }
    },
    "metal.Switch": {
      "description": "A switch that can register at the api.",
      "required": [
        "id",
        "nics",
        "connections",
        "partition_id",
        "rack_id",
        "partition"
      ],
      "properties": {
        "changed": {
          "description": "the last changed timestamp",
          "type": "string",
          "format": "date-time",
          "readOnly": true
        },
        "connections": {
          "description": "a connection between a switch port and a machine",
          "type": "array",
          "items": {
            "$ref": "#/definitions/metal.Connection"
          }
        },
        "created": {
          "description": "the creation time of this entity",
          "type": "string",
          "format": "date-time",
          "readOnly": true
        },
        "description": {
          "description": "a description for this entity",
          "type": "string"
        },
        "id": {
          "description": "a unique ID",
          "type": "string",
          "uniqueItems": true
        },
        "name": {
          "description": "the readable name",
          "type": "string"
        },
        "nics": {
          "description": "the list of network interfaces on the switch",
          "type": "array",
          "items": {
            "$ref": "#/definitions/metal.Nic"
          }
        },
        "partition": {
          "description": "the partition in which this switch is located",
          "$ref": "#/definitions/metal.Partition"
        },
        "partition_id": {
          "description": "the id of the partition in which this switch is located",
          "type": "string"
        },
        "rack_id": {
          "description": "the id of the rack in which this switch is located",
          "type": "string"
        }
      }
    },
    "rest.status": {
      "required": [
        "message"
      ],
      "properties": {
        "message": {
          "type": "string"
        }
      }
    },
    "rest.version": {
      "required": [
        "name",
        "version",
        "builddate",
        "revision",
        "gitsha1"
      ],
      "properties": {
        "builddate": {
          "type": "string"
        },
        "gitsha1": {
          "type": "string"
        },
        "name": {
          "type": "string"
        },
        "revision": {
          "type": "string"
        },
        "version": {
          "type": "string"
        }
      }
    },
    "v1.FirewallCreateRequest": {
      "required": [
        "hostname",
        "partitionid",
        "ssh_pub_keys",
        "tags",
        "sizeid",
        "ha",
        "tenant",
        "projectid",
        "networks",
        "imageid",
        "ips"
      ],
      "properties": {
        "description": {
          "description": "the description for the allocated machine",
          "type": "string"
        },
        "ha": {
          "description": "if set to true, this firewall is set up in a High Available manner. optional",
          "type": "boolean"
        },
        "hostname": {
          "description": "the hostname for the allocated machine",
          "type": "string"
        },
        "imageid": {
          "description": "the image id to assign this machine to",
          "type": "string"
        },
        "ips": {
          "description": "the additional ips of this firewall, optional.",
          "type": "array",
          "items": {
            "type": "string"
          }
        },
        "name": {
          "description": "the new name for the allocated machine",
          "type": "string"
        },
        "networks": {
          "description": "the networks of this firewall, required.",
          "type": "array",
          "items": {
            "type": "string"
          }
        },
        "partitionid": {
          "description": "the partition id to assign this machine to",
          "type": "string"
        },
        "projectid": {
          "description": "the project id to assign this machine to",
          "type": "string"
        },
        "sizeid": {
          "description": "the size id to assign this machine to",
          "type": "string"
        },
        "ssh_pub_keys": {
          "description": "the public ssh keys to access the machine with",
          "type": "array",
          "items": {
            "type": "string"
          }
        },
        "tags": {
          "description": "tags for this machine",
          "type": "array",
          "items": {
            "type": "string"
          }
        },
        "tenant": {
          "description": "the name of the owning tenant",
          "type": "string"
        },
        "user_data": {
          "description": "cloud-init.io compatible userdata must be base64 encoded.",
          "type": "string"
        },
        "uuid": {
          "description": "if this field is set, this specific machine will be allocated if it is not in available state and not currently allocated. this field overrules size and partition",
          "type": "string"
        }
      }
    },
    "v1.FirewallDetailResponse": {
      "required": [
        "id",
        "size",
        "liveliness",
        "partition",
        "rackid",
        "tags",
        "state",
        "hardware",
        "allocation",
        "events"
      ],
      "properties": {
        "allocation": {
          "description": "the allocation data of an allocated machine",
          "$ref": "#/definitions/metal.MachineAllocation"
        },
        "changed": {
          "description": "the last changed timestamp",
          "type": "string",
          "format": "date-time",
          "readOnly": true
        },
        "created": {
          "description": "the creation time of this entity",
          "type": "string",
          "format": "date-time",
          "readOnly": true
        },
        "description": {
          "description": "a description for this entity",
          "type": "string"
        },
        "events": {
          "description": "recent events of this machine during provisioning",
          "$ref": "#/definitions/metal.RecentProvisioningEvents"
        },
        "hardware": {
          "description": "the hardware of this machine",
          "$ref": "#/definitions/metal.MachineHardware"
        },
        "id": {
          "description": "a unique ID",
          "type": "string",
          "uniqueItems": true
        },
        "liveliness": {
          "description": "the liveliness of this machine",
          "type": "string"
        },
        "name": {
          "description": "the readable name",
          "type": "string"
        },
        "partition": {
          "description": "the partition assigned to this machine",
          "$ref": "#/definitions/metal.Partition",
          "readOnly": true
        },
        "rackid": {
          "description": "the rack assigned to this machine",
          "type": "string",
          "readOnly": true
        },
        "size": {
          "description": "the size of this machine",
          "$ref": "#/definitions/metal.Size",
          "readOnly": true
        },
        "state": {
          "description": "the state of this machine",
          "$ref": "#/definitions/metal.MachineState"
        },
        "tags": {
          "description": "tags for this machine",
          "type": "array",
          "items": {
            "type": "string"
          }
        }
      }
    },
    "v1.FirewallListResponse": {
      "required": [
        "id",
        "partitionid",
        "projectid",
        "networks",
        "ips",
        "nat"
      ],
      "properties": {
        "description": {
          "description": "a description for this entity",
          "type": "string"
        },
        "id": {
          "description": "a unique ID",
          "type": "string"
        },
        "ips": {
          "description": "the additional ips of this firewall, optional.",
          "type": "array",
          "items": {
            "type": "string"
          }
        },
        "name": {
          "description": "the readable name",
          "type": "string"
        },
        "nat": {
          "description": "if set to true, this firewall is set up in a High Available manner. optional",
          "type": "boolean"
        },
        "networks": {
          "description": "the networks of this firewall, required.",
          "type": "array",
          "items": {
            "type": "string"
          }
        },
        "partitionid": {
          "description": "the partition this firewall belongs to.",
          "type": "string"
        },
        "projectid": {
          "description": "the project this firewall belongs to, can be empty if globally available.",
          "type": "string"
        }
      }
    },
    "v1.IPAllocateRequest": {
      "required": [
        "projectid",
        "networkid"
      ],
      "properties": {
        "description": {
          "description": "a description for this entity",
          "type": "string"
        },
        "name": {
          "description": "a readable name for this entity",
          "type": "string"
        },
        "networkid": {
          "description": "the network this ip allocate request address belongs to",
          "type": "string"
        },
        "projectid": {
          "description": "the project this ip address belongs to",
          "type": "string"
        }
      }
    },
    "v1.IPDetailResponse": {
      "required": [
        "projectid",
        "networkid",
        "ipaddress",
        "created",
        "changed"
      ],
      "properties": {
        "changed": {
          "description": "the last changed timestamp of this entity",
          "type": "string",
          "format": "date-time",
          "readOnly": true
        },
        "created": {
          "description": "the creation time of this entity",
          "type": "string",
          "format": "date-time",
          "readOnly": true
        },
        "description": {
          "description": "a description for this entity",
          "type": "string"
        },
        "ipaddress": {
          "description": "the address (ipv4 or ipv6) of this ip",
          "type": "string",
          "uniqueItems": true
        },
        "name": {
          "description": "a readable name for this entity",
          "type": "string"
        },
        "networkid": {
          "description": "the network this ip allocate request address belongs to",
          "type": "string"
        },
        "projectid": {
          "description": "the project this ip address belongs to",
          "type": "string"
        }
      }
    },
    "v1.IPListResponse": {
      "required": [
        "networkid",
        "projectid",
        "ipaddress"
      ],
      "properties": {
        "description": {
          "description": "a description for this entity",
          "type": "string"
        },
        "ipaddress": {
          "description": "the address (ipv4 or ipv6) of this ip",
          "type": "string",
          "uniqueItems": true
        },
        "name": {
          "description": "a readable name for this entity",
          "type": "string"
        },
        "networkid": {
          "description": "the network this ip allocate request address belongs to",
          "type": "string"
        },
        "projectid": {
          "description": "the project this ip address belongs to",
          "type": "string"
        }
      }
    },
    "v1.IPUpdateRequest": {
      "required": [
        "ipaddress"
      ],
      "properties": {
        "description": {
          "description": "a description for this entity",
          "type": "string"
        },
        "ipaddress": {
          "description": "the address (ipv4 or ipv6) of this ip",
          "type": "string",
          "uniqueItems": true
        },
        "name": {
          "description": "a readable name for this entity",
          "type": "string"
        }
      }
    },
    "v1.ImageCreateRequest": {
      "required": [
        "url"
      ],
      "properties": {
        "description": {
          "description": "a description for this entity",
          "type": "string"
        },
        "name": {
          "description": "a readable name for this entity",
          "type": "string"
        },
        "url": {
          "description": "the url of this image",
          "type": "string"
        }
      }
    },
    "v1.ImageDetailResponse": {
      "required": [
        "id",
<<<<<<< HEAD
        "partitionid",
        "projectid",
        "prefixes",
        "nat",
        "primary"
=======
        "created",
        "changed"
>>>>>>> 284995ca
      ],
      "properties": {
        "changed": {
          "description": "the last changed timestamp of this entity",
          "type": "string",
          "format": "date-time",
          "readOnly": true
        },
        "created": {
          "description": "the creation time of this entity",
          "type": "string",
          "format": "date-time",
          "readOnly": true
        },
        "description": {
          "description": "a description for this entity",
          "type": "string"
        },
        "id": {
          "description": "the unique ID of this entity",
          "type": "string",
          "uniqueItems": true
        },
        "name": {
          "description": "a readable name for this entity",
          "type": "string"
        },
        "url": {
          "description": "the url of this image",
          "type": "string"
        }
      }
    },
    "v1.ImageListResponse": {
      "required": [
        "id"
      ],
      "properties": {
        "description": {
          "description": "a description for this entity",
          "type": "string"
        },
        "id": {
          "description": "the unique ID of this entity",
          "type": "string",
          "uniqueItems": true
        },
        "name": {
          "description": "a readable name for this entity",
          "type": "string"
        },
        "url": {
          "description": "the url of this image",
          "type": "string"
        }
      }
    },
    "v1.ImageUpdateRequest": {
      "required": [
        "id"
      ],
      "properties": {
        "description": {
          "description": "a description for this entity",
          "type": "string"
        },
        "id": {
          "description": "the unique ID of this entity",
          "type": "string",
          "uniqueItems": true
        },
        "name": {
          "description": "a readable name for this entity",
          "type": "string"
        },
        "url": {
          "description": "the url of this image",
          "type": "string"
        }
      }
    },
    "v1.NetworkCreateRequest": {
      "required": [
        "prefixes",
        "nat",
        "primary"
      ],
      "properties": {
        "description": {
          "description": "a description for this entity",
          "type": "string"
        },
        "name": {
          "description": "a readable name for this entity",
          "type": "string"
        },
        "nat": {
          "description": "if set to true, packets leaving this network get masqueraded behind interface ip",
          "type": "boolean"
        },
        "partitionid": {
          "description": "the partition this network belongs to",
          "type": "string"
        },
        "prefixes": {
          "description": "the prefixes of this network",
          "type": "array",
          "items": {
            "type": "string"
          }
        },
        "primary": {
          "description": "if set to true, this network is attached to a machine/firewall",
          "type": "boolean"
        },
        "projectid": {
          "description": "the project this network belongs to, can be empty if globally available",
          "type": "string"
        }
      }
    },
    "v1.NetworkDetailResponse": {
      "required": [
        "projectid",
        "prefixes",
        "usage",
        "id",
<<<<<<< HEAD
        "partitionid",
=======
        "prefixes",
        "usage",
>>>>>>> 284995ca
        "nat",
        "primary",
        "created",
        "changed"
      ],
      "properties": {
        "changed": {
          "description": "the last changed timestamp of this entity",
          "type": "string",
          "format": "date-time",
          "readOnly": true
        },
        "created": {
          "description": "the creation time of this entity",
          "type": "string",
          "format": "date-time",
          "readOnly": true
        },
        "description": {
          "description": "a description for this entity",
          "type": "string"
        },
        "id": {
          "description": "the unique ID of this entity",
          "type": "string",
          "uniqueItems": true
        },
        "name": {
          "description": "a readable name for this entity",
          "type": "string"
        },
        "nat": {
          "description": "if set to true, packets leaving this network get masqueraded behind interface ip",
          "type": "boolean"
        },
        "partitionid": {
          "description": "the partition this network belongs to",
          "type": "string"
        },
        "prefixes": {
          "description": "the prefixes of this network",
          "type": "array",
          "items": {
            "type": "string"
          }
        },
        "primary": {
          "description": "if set to true, this network is attached to a machine/firewall",
          "type": "boolean"
        },
        "projectid": {
          "description": "the project this network belongs to, can be empty if globally available",
          "type": "string"
        },
        "usage": {
          "description": "usage of ips and prefixes in this network",
          "$ref": "#/definitions/v1.NetworkUsage"
        }
      }
    },
    "v1.NetworkListResponse": {
      "required": [
        "id",
<<<<<<< HEAD
        "partitionid",
        "projectid",
=======
>>>>>>> 284995ca
        "prefixes",
        "nat",
        "primary",
        "usage"
      ],
      "properties": {
        "description": {
          "description": "a description for this entity",
          "type": "string"
        },
        "id": {
          "description": "the unique ID of this entity",
          "type": "string",
          "uniqueItems": true
        },
        "name": {
          "description": "a readable name for this entity",
          "type": "string"
        },
        "nat": {
          "description": "if set to true, packets leaving this network get masqueraded behind interface ip",
          "type": "boolean"
        },
        "partitionid": {
          "description": "the partition this network belongs to",
          "type": "string"
        },
        "prefixes": {
          "description": "the prefixes of this network",
          "type": "array",
          "items": {
            "type": "string"
          }
        },
        "primary": {
          "description": "if set to true, this network is attached to a machine/firewall",
          "type": "boolean"
        },
        "projectid": {
          "description": "the project this network belongs to, can be empty if globally available",
          "type": "string"
        },
        "usage": {
          "description": "usage of ips and prefixes in this network",
          "$ref": "#/definitions/v1.NetworkUsage"
        }
      }
    },
    "v1.NetworkUpdateRequest": {
      "required": [
        "id"
      ],
      "properties": {
        "description": {
          "description": "a description for this entity",
          "type": "string"
        },
        "id": {
          "description": "the unique ID of this entity",
          "type": "string",
          "uniqueItems": true
        },
        "name": {
          "description": "a readable name for this entity",
          "type": "string"
        },
        "prefixes": {
          "description": "the prefixes of this network",
          "type": "array",
          "items": {
            "type": "string"
          }
        }
      }
    },
    "v1.NetworkUsage": {
      "required": [
        "available_ips",
        "used_ips",
        "available_prefixes",
        "used_prefixes"
      ],
      "properties": {
        "available_ips": {
          "description": "the total available IPs",
          "type": "integer"
        },
        "available_prefixes": {
          "description": "the total available Prefixes",
          "type": "integer"
        },
        "used_ips": {
          "description": "the total used IPs",
          "type": "integer"
        },
        "used_prefixes": {
          "description": "the total used Prefixes",
          "type": "integer"
        }
      }
    },
    "v1.PartitionBootConfiguration": {
      "description": "a partition has a distinct location in a data center, individual entities belong to a partition",
      "properties": {
        "commandline": {
          "description": "the cmdline to the kernel for the boot image",
          "type": "string"
        },
        "imageurl": {
          "description": "the url to download the initrd for the boot image",
          "type": "string"
        },
        "kernelurl": {
          "description": "the url to download the kernel for the boot image",
          "type": "string"
        }
      }
    },
    "v1.PartitionCreateRequest": {
      "required": [
        "bootconfig"
      ],
      "properties": {
        "bootconfig": {
          "description": "the boot configuration of this partition",
          "$ref": "#/definitions/v1.PartitionBootConfiguration"
        },
        "description": {
          "description": "a description for this entity",
          "type": "string"
        },
        "mgmtserviceaddress": {
          "description": "the address to the management service of this partition",
          "type": "string"
        },
        "name": {
          "description": "a readable name for this entity",
          "type": "string"
        }
      }
    },
    "v1.PartitionDetailResponse": {
      "required": [
        "bootconfig",
        "id",
        "changed",
        "created"
      ],
      "properties": {
        "bootconfig": {
          "description": "the boot configuration of this partition",
          "$ref": "#/definitions/v1.PartitionBootConfiguration"
        },
        "changed": {
          "description": "the last changed timestamp of this entity",
          "type": "string",
          "format": "date-time",
          "readOnly": true
        },
        "created": {
          "description": "the creation time of this entity",
          "type": "string",
          "format": "date-time",
          "readOnly": true
        },
        "description": {
          "description": "a description for this entity",
          "type": "string"
        },
        "id": {
          "description": "the unique ID of this entity",
          "type": "string",
          "uniqueItems": true
        },
        "mgmtserviceaddress": {
          "description": "the address to the management service of this partition",
          "type": "string"
        },
        "name": {
          "description": "a readable name for this entity",
          "type": "string"
        }
      }
    },
    "v1.PartitionListResponse": {
      "required": [
        "id",
        "bootconfig"
      ],
      "properties": {
        "bootconfig": {
          "description": "the boot configuration of this partition",
          "$ref": "#/definitions/v1.PartitionBootConfiguration"
        },
        "description": {
          "description": "a description for this entity",
          "type": "string"
        },
        "id": {
          "description": "the unique ID of this entity",
          "type": "string",
          "uniqueItems": true
        },
        "name": {
          "description": "a readable name for this entity",
          "type": "string"
        }
      }
    },
    "v1.PartitionUpdateRequest": {
      "required": [
        "id"
      ],
      "properties": {
        "bootconfig": {
          "description": "the boot configuration of this partition",
          "$ref": "#/definitions/v1.PartitionBootConfiguration"
        },
        "description": {
          "description": "a description for this entity",
          "type": "string"
        },
        "id": {
          "description": "the unique ID of this entity",
          "type": "string",
          "uniqueItems": true
        },
        "mgmtserviceaddress": {
          "description": "the address to the management service of this partition",
          "type": "string"
        },
        "name": {
          "description": "a readable name for this entity",
          "type": "string"
        }
      }
    },
    "v1.SizeConstraint": {
      "description": "a machine matches to a size in order to make them easier to categorize",
      "required": [
        "type",
        "min",
        "max"
      ],
      "properties": {
        "max": {
          "description": "the maximum value of the constraint",
          "type": "integer"
        },
        "min": {
          "description": "the minimum value of the constraint",
          "type": "integer"
        },
        "type": {
          "description": "the type of the constraint",
          "type": "string",
          "enum": [
            "cores",
            "memory",
            "storage"
          ]
        }
      }
    },
    "v1.SizeCreateRequest": {
      "required": [
        "constraints"
      ],
      "properties": {
        "constraints": {
          "description": "a list of constraints that defines this size",
          "type": "array",
          "items": {
            "$ref": "#/definitions/v1.SizeConstraint"
          }
        },
        "description": {
          "description": "a description for this entity",
          "type": "string"
        },
        "name": {
          "description": "a readable name for this entity",
          "type": "string"
        }
      }
    },
    "v1.SizeDetailResponse": {
      "required": [
        "id",
        "constraints",
        "changed",
        "created"
      ],
      "properties": {
        "changed": {
          "description": "the last changed timestamp of this entity",
          "type": "string",
          "format": "date-time",
          "readOnly": true
        },
        "constraints": {
          "description": "a list of constraints that defines this size",
          "type": "array",
          "items": {
            "$ref": "#/definitions/v1.SizeConstraint"
          }
        },
        "created": {
          "description": "the creation time of this entity",
          "type": "string",
          "format": "date-time",
          "readOnly": true
        },
        "description": {
          "description": "a description for this entity",
          "type": "string"
        },
        "id": {
          "description": "the unique ID of this entity",
          "type": "string",
          "uniqueItems": true
        },
        "name": {
          "description": "a readable name for this entity",
          "type": "string"
        }
      }
    },
    "v1.SizeListResponse": {
      "required": [
        "id",
        "constraints"
      ],
      "properties": {
        "constraints": {
          "description": "a list of constraints that defines this size",
          "type": "array",
          "items": {
            "$ref": "#/definitions/v1.SizeConstraint"
          }
        },
        "description": {
          "description": "a description for this entity",
          "type": "string"
        },
        "id": {
          "description": "the unique ID of this entity",
          "type": "string",
          "uniqueItems": true
        },
        "name": {
          "description": "a readable name for this entity",
          "type": "string"
        }
      }
    },
    "v1.SizeUpdateRequest": {
      "required": [
        "id"
      ],
      "properties": {
        "constraints": {
          "description": "a list of constraints that defines this size",
          "type": "array",
          "items": {
            "$ref": "#/definitions/v1.SizeConstraint"
          }
        },
        "description": {
          "description": "a description for this entity",
          "type": "string"
        },
        "id": {
          "description": "the unique ID of this entity",
          "type": "string",
          "uniqueItems": true
        },
        "name": {
          "description": "a readable name for this entity",
          "type": "string"
        }
      }
    }
  },
  "tags": [
    {
      "description": "Managing image entities",
      "name": "image"
    },
    {
      "description": "Managing network entities",
      "name": "network"
    },
    {
      "description": "Managing ip entities",
      "name": "ip"
    },
    {
      "description": "Managing size entities",
      "name": "size"
    },
    {
      "description": "Managing machines",
      "name": "machine"
    },
    {
      "description": "Managing switches",
      "name": "switch"
    }
  ]
}<|MERGE_RESOLUTION|>--- conflicted
+++ resolved
@@ -3484,16 +3484,8 @@
     "v1.ImageDetailResponse": {
       "required": [
         "id",
-<<<<<<< HEAD
-        "partitionid",
-        "projectid",
-        "prefixes",
-        "nat",
-        "primary"
-=======
         "created",
         "changed"
->>>>>>> 284995ca
       ],
       "properties": {
         "changed": {
@@ -3621,12 +3613,8 @@
         "prefixes",
         "usage",
         "id",
-<<<<<<< HEAD
-        "partitionid",
-=======
         "prefixes",
         "usage",
->>>>>>> 284995ca
         "nat",
         "primary",
         "created",
@@ -3690,11 +3678,6 @@
     "v1.NetworkListResponse": {
       "required": [
         "id",
-<<<<<<< HEAD
-        "partitionid",
-        "projectid",
-=======
->>>>>>> 284995ca
         "prefixes",
         "nat",
         "primary",
