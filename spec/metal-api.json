--- conflicted
+++ resolved
@@ -491,24 +491,6 @@
         "tags"
       ]
     },
-<<<<<<< HEAD
-    "v1.IAMConfig": {
-      "properties": {
-        "idm_config": {
-          "$ref": "#/definitions/v1.IDMConfig"
-        },
-        "issuer_config": {
-          "$ref": "#/definitions/v1.IssuerConfig"
-        }
-      }
-    },
-    "v1.IDMConfig": {
-      "properties": {
-        "idm_type": {
-          "type": "string"
-        }
-      }
-=======
     "v1.FirmwaresResponse": {
       "properties": {
         "revisions": {
@@ -537,7 +519,6 @@
         "type": "array"
       },
       "type": "object"
->>>>>>> f40cca88
     },
     "v1.IPAllocateRequest": {
       "properties": {
@@ -872,16 +853,6 @@
         "expirationDate",
         "id"
       ]
-    },
-    "v1.IssuerConfig": {
-      "properties": {
-        "client_id": {
-          "type": "string"
-        },
-        "url": {
-          "type": "string"
-        }
-      }
     },
     "v1.MachineAbortReinstallRequest": {
       "properties": {
@@ -3118,28 +3089,6 @@
         "id",
         "rack_id"
       ]
-    },
-    "v1.TenantResponse": {
-      "properties": {
-        "default_quotas": {
-          "$ref": "#/definitions/v1.QuotaSet"
-        },
-        "description": {
-          "type": "string"
-        },
-        "iam_config": {
-          "$ref": "#/definitions/v1.IAMConfig"
-        },
-        "meta": {
-          "$ref": "#/definitions/v1.Meta"
-        },
-        "name": {
-          "type": "string"
-        },
-        "quotas": {
-          "$ref": "#/definitions/v1.QuotaSet"
-        }
-      }
     }
   },
   "info": {
@@ -6404,76 +6353,6 @@
         "summary": "notify the metal-api about a configuration change of a switch",
         "tags": [
           "switch"
-        ]
-      }
-    },
-    "/v1/tenant": {
-      "get": {
-        "consumes": [
-          "application/json"
-        ],
-        "operationId": "listTenants",
-        "produces": [
-          "application/json"
-        ],
-        "responses": {
-          "200": {
-            "description": "OK",
-            "schema": {
-              "items": {
-                "$ref": "#/definitions/v1.TenantResponse"
-              },
-              "type": "array"
-            }
-          },
-          "default": {
-            "description": "Error",
-            "schema": {
-              "$ref": "#/definitions/httperrors.HTTPErrorResponse"
-            }
-          }
-        },
-        "summary": "get all tenants",
-        "tags": [
-          "tenant"
-        ]
-      }
-    },
-    "/v1/tenant/{id}": {
-      "get": {
-        "consumes": [
-          "application/json"
-        ],
-        "operationId": "getTenant",
-        "parameters": [
-          {
-            "description": "identifier of the tenant",
-            "in": "path",
-            "name": "id",
-            "required": true,
-            "type": "string"
-          }
-        ],
-        "produces": [
-          "application/json"
-        ],
-        "responses": {
-          "200": {
-            "description": "OK",
-            "schema": {
-              "$ref": "#/definitions/v1.TenantResponse"
-            }
-          },
-          "default": {
-            "description": "Error",
-            "schema": {
-              "$ref": "#/definitions/httperrors.HTTPErrorResponse"
-            }
-          }
-        },
-        "summary": "get tenant by id",
-        "tags": [
-          "tenant"
         ]
       }
     },
