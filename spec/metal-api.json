{
<<<<<<< HEAD
  "basePath": "/",
  "definitions": {
    "httperrors.HTTPErrorResponse": {
      "properties": {
        "message": {
          "description": "error message",
          "type": "string"
        },
        "statuscode": {
          "description": "http status code",
          "format": "int32",
          "type": "integer"
=======
    "basePath": "/",
    "definitions": {
        "httperrors.HTTPErrorResponse": {
            "properties": {
                "message": {
                    "description": "error message",
                    "type": "string"
                },
                "statuscode": {
                    "description": "http status code",
                    "format": "int32",
                    "type": "integer"
                }
            },
            "required": [
                "message",
                "statuscode"
            ]
        },
        "rest.status": {
            "properties": {
                "message": {
                    "type": "string"
                },
                "status": {
                    "type": "string"
                }
            },
            "required": [
                "message",
                "status"
            ]
        },
        "rest.version": {
            "properties": {
                "builddate": {
                    "type": "string"
                },
                "gitsha1": {
                    "type": "string"
                },
                "name": {
                    "type": "string"
                },
                "revision": {
                    "type": "string"
                },
                "version": {
                    "type": "string"
                }
            },
            "required": [
                "builddate",
                "gitsha1",
                "name",
                "revision",
                "version"
            ]
        },
        "timestamp.Timestamp": {
            "properties": {
                "nanos": {
                    "format": "int32",
                    "type": "integer"
                },
                "seconds": {
                    "format": "int64",
                    "type": "integer"
                }
            }
        },
        "v1.BGPFilter": {
            "properties": {
                "cidrs": {
                    "description": "the cidr addresses that are allowed to be announced at this switch port",
                    "items": {
                        "type": "string"
                    },
                    "type": "array"
                },
                "vnis": {
                    "description": "the virtual networks that are exposed at this switch port",
                    "items": {
                        "type": "string"
                    },
                    "type": "array"
                }
            },
            "required": [
                "cidrs"
            ]
        },
        "v1.ChassisIdentifyLEDState": {
            "properties": {
                "description": {
                    "description": "a description why this chassis identify LED is in the given state",
                    "type": "string"
                },
                "value": {
                    "description": "the state of this chassis identify LED. empty means LED-OFF",
                    "type": "string"
                }
            },
            "required": [
                "description",
                "value"
            ]
        },
        "v1.EmptyBody": {},
        "v1.FirewallCreateRequest": {
            "properties": {
                "description": {
                    "description": "a description for this entity",
                    "type": "string"
                },
                "ha": {
                    "description": "if set to true, this firewall is set up in a High Available manner",
                    "type": "boolean"
                },
                "hostname": {
                    "description": "the hostname for the allocated machine (defaults to metal)",
                    "type": "string"
                },
                "imageid": {
                    "description": "the image id to assign this machine to",
                    "type": "string"
                },
                "ips": {
                    "description": "the ips to attach to this machine additionally",
                    "items": {
                        "type": "string"
                    },
                    "type": "array"
                },
                "name": {
                    "description": "a readable name for this entity",
                    "type": "string"
                },
                "networks": {
                    "description": "the networks that this machine will be placed in.",
                    "items": {
                        "$ref": "#/definitions/v1.MachineAllocationNetwork"
                    },
                    "type": "array"
                },
                "partitionid": {
                    "description": "the partition id to assign this machine to",
                    "type": "string"
                },
                "projectid": {
                    "description": "the project id to assign this machine to",
                    "type": "string"
                },
                "sizeid": {
                    "description": "the size id to assign this machine to",
                    "type": "string"
                },
                "ssh_pub_keys": {
                    "description": "the public ssh keys to access the machine with",
                    "items": {
                        "type": "string"
                    },
                    "type": "array"
                },
                "tags": {
                    "description": "tags for this machine",
                    "items": {
                        "type": "string"
                    },
                    "type": "array"
                },
                "user_data": {
                    "description": "cloud-init.io compatible userdata must be base64 encoded",
                    "type": "string"
                },
                "uuid": {
                    "description": "if this field is set, this specific machine will be allocated if it is not in available state and not currently allocated. this field overrules size and partition",
                    "type": "string"
                }
            },
            "required": [
                "imageid",
                "partitionid",
                "projectid",
                "sizeid",
                "ssh_pub_keys"
            ]
        },
        "v1.FirewallFindRequest": {
            "properties": {
                "allocation_hostname": {
                    "type": "string"
                },
                "allocation_image_id": {
                    "type": "string"
                },
                "allocation_name": {
                    "type": "string"
                },
                "allocation_project": {
                    "type": "string"
                },
                "allocation_succeeded": {
                    "type": "boolean"
                },
                "disk_names": {
                    "items": {
                        "type": "string"
                    },
                    "type": "array"
                },
                "disk_sizes": {
                    "items": {
                        "type": "integer"
                    },
                    "type": "array"
                },
                "fru_board_mfg": {
                    "type": "string"
                },
                "fru_board_mfg_serial": {
                    "type": "string"
                },
                "fru_board_part_number": {
                    "type": "string"
                },
                "fru_chassis_part_number": {
                    "type": "string"
                },
                "fru_chassis_part_serial": {
                    "type": "string"
                },
                "fru_product_manufacturer": {
                    "type": "string"
                },
                "fru_product_part_number": {
                    "type": "string"
                },
                "fru_product_serial": {
                    "type": "string"
                },
                "hardware_cpu_cores": {
                    "format": "int64",
                    "type": "integer"
                },
                "hardware_memory": {
                    "format": "int64",
                    "type": "integer"
                },
                "id": {
                    "type": "string"
                },
                "ipmi_address": {
                    "type": "string"
                },
                "ipmi_interface": {
                    "type": "string"
                },
                "ipmi_mac_address": {
                    "type": "string"
                },
                "ipmi_user": {
                    "type": "string"
                },
                "liveliness": {
                    "type": "string"
                },
                "name": {
                    "type": "string"
                },
                "network_asns": {
                    "items": {
                        "type": "integer"
                    },
                    "type": "array"
                },
                "network_destination_prefixes": {
                    "items": {
                        "type": "string"
                    },
                    "type": "array"
                },
                "network_ids": {
                    "items": {
                        "type": "string"
                    },
                    "type": "array"
                },
                "network_ips": {
                    "items": {
                        "type": "string"
                    },
                    "type": "array"
                },
                "network_nat": {
                    "type": "boolean"
                },
                "network_prefixes": {
                    "items": {
                        "type": "string"
                    },
                    "type": "array"
                },
                "network_private": {
                    "type": "boolean"
                },
                "network_underlay": {
                    "type": "boolean"
                },
                "network_vrfs": {
                    "items": {
                        "type": "integer"
                    },
                    "type": "array"
                },
                "nics_mac_addresses": {
                    "items": {
                        "type": "string"
                    },
                    "type": "array"
                },
                "nics_names": {
                    "items": {
                        "type": "string"
                    },
                    "type": "array"
                },
                "nics_neighbor_mac_addresses": {
                    "items": {
                        "type": "string"
                    },
                    "type": "array"
                },
                "nics_neighbor_names": {
                    "items": {
                        "type": "string"
                    },
                    "type": "array"
                },
                "nics_neighbor_vrfs": {
                    "items": {
                        "type": "string"
                    },
                    "type": "array"
                },
                "nics_vrfs": {
                    "items": {
                        "type": "string"
                    },
                    "type": "array"
                },
                "partition_id": {
                    "type": "string"
                },
                "rackid": {
                    "type": "string"
                },
                "sizeid": {
                    "type": "string"
                },
                "state_value": {
                    "type": "string"
                },
                "tags": {
                    "items": {
                        "type": "string"
                    },
                    "type": "array"
                }
            },
            "required": [
                "allocation_hostname",
                "allocation_image_id",
                "allocation_name",
                "allocation_project",
                "allocation_succeeded",
                "disk_names",
                "disk_sizes",
                "fru_board_mfg",
                "fru_board_mfg_serial",
                "fru_board_part_number",
                "fru_chassis_part_number",
                "fru_chassis_part_serial",
                "fru_product_manufacturer",
                "fru_product_part_number",
                "fru_product_serial",
                "hardware_cpu_cores",
                "hardware_memory",
                "id",
                "ipmi_address",
                "ipmi_interface",
                "ipmi_mac_address",
                "ipmi_user",
                "liveliness",
                "name",
                "network_asns",
                "network_destination_prefixes",
                "network_ids",
                "network_ips",
                "network_nat",
                "network_prefixes",
                "network_private",
                "network_underlay",
                "network_vrfs",
                "nics_mac_addresses",
                "nics_names",
                "nics_neighbor_mac_addresses",
                "nics_neighbor_names",
                "nics_neighbor_vrfs",
                "nics_vrfs",
                "partition_id",
                "rackid",
                "sizeid",
                "state_value",
                "tags"
            ]
        },
        "v1.FirewallResponse": {
            "properties": {
                "allocation": {
                    "$ref": "#/definitions/v1.MachineAllocation",
                    "description": "the allocation data of an allocated machine"
                },
                "bios": {
                    "$ref": "#/definitions/v1.MachineBIOS",
                    "description": "bios information of this machine"
                },
                "changed": {
                    "description": "the last changed timestamp of this entity",
                    "format": "date-time",
                    "readOnly": true,
                    "type": "string"
                },
                "created": {
                    "description": "the creation time of this entity",
                    "format": "date-time",
                    "readOnly": true,
                    "type": "string"
                },
                "description": {
                    "description": "a description for this entity",
                    "type": "string"
                },
                "events": {
                    "$ref": "#/definitions/v1.MachineRecentProvisioningEvents",
                    "description": "recent events of this machine during provisioning"
                },
                "hardware": {
                    "$ref": "#/definitions/v1.MachineHardware",
                    "description": "the hardware of this machine"
                },
                "id": {
                    "description": "the unique ID of this entity",
                    "type": "string",
                    "uniqueItems": true
                },
                "ledstate": {
                    "$ref": "#/definitions/v1.ChassisIdentifyLEDState",
                    "description": "the state of this chassis identify LED"
                },
                "liveliness": {
                    "description": "the liveliness of this machine",
                    "type": "string"
                },
                "name": {
                    "description": "a readable name for this entity",
                    "type": "string"
                },
                "partition": {
                    "$ref": "#/definitions/v1.PartitionResponse",
                    "description": "the partition assigned to this machine",
                    "readOnly": true
                },
                "rackid": {
                    "description": "the rack assigned to this machine",
                    "readOnly": true,
                    "type": "string"
                },
                "size": {
                    "$ref": "#/definitions/v1.SizeResponse",
                    "description": "the size of this machine",
                    "readOnly": true
                },
                "state": {
                    "$ref": "#/definitions/v1.MachineState",
                    "description": "the state of this machine"
                },
                "tags": {
                    "description": "tags for this machine",
                    "items": {
                        "type": "string"
                    },
                    "type": "array"
                }
            },
            "required": [
                "allocation",
                "bios",
                "changed",
                "created",
                "events",
                "hardware",
                "id",
                "ledstate",
                "liveliness",
                "partition",
                "rackid",
                "size",
                "state",
                "tags"
            ]
        },
        "v1.IPAllocateRequest": {
            "properties": {
                "description": {
                    "description": "a description for this entity",
                    "type": "string"
                },
                "machineid": {
                    "description": "the machine id this ip should be associated with",
                    "type": "string"
                },
                "name": {
                    "description": "a readable name for this entity",
                    "type": "string"
                },
                "networkid": {
                    "description": "the network this ip allocate request address belongs to",
                    "type": "string"
                },
                "projectid": {
                    "description": "the project this ip address belongs to",
                    "type": "string"
                },
                "tags": {
                    "description": "free tags that you associate with this ip.",
                    "items": {
                        "type": "string"
                    },
                    "type": "array"
                },
                "type": {
                    "default": "static",
                    "description": "the ip type, ephemeral leads to automatic cleanup of the ip address, static will enable re-use of the ip at a later point in time",
                    "enum": [
                        "ephemeral",
                        "static"
                    ],
                    "type": "string"
                }
            },
            "required": [
                "machineid",
                "networkid",
                "projectid",
                "tags",
                "type"
            ]
        },
        "v1.IPFindRequest": {
            "properties": {
                "ipaddress": {
                    "description": "the address (ipv4 or ipv6) of this ip",
                    "type": "string"
                },
                "machineid": {
                    "description": "the machine an ip address is associated to",
                    "type": "string"
                },
                "networkid": {
                    "description": "the network this ip allocate request address belongs to",
                    "type": "string"
                },
                "networkprefix": {
                    "description": "the prefix of the network this ip address belongs to",
                    "type": "string"
                },
                "projectid": {
                    "description": "the project this ip address belongs to, empty if not strong coupled",
                    "type": "string"
                },
                "tags": {
                    "description": "the tags that are assigned to this ip address",
                    "items": {
                        "type": "string"
                    },
                    "type": "array"
                },
                "type": {
                    "description": "the type of the ip address, ephemeral or static",
                    "type": "string"
                }
            },
            "required": [
                "ipaddress",
                "machineid",
                "networkid",
                "networkprefix",
                "projectid",
                "tags",
                "type"
            ]
        },
        "v1.IPResponse": {
            "properties": {
                "changed": {
                    "description": "the last changed timestamp of this entity",
                    "format": "date-time",
                    "readOnly": true,
                    "type": "string"
                },
                "created": {
                    "description": "the creation time of this entity",
                    "format": "date-time",
                    "readOnly": true,
                    "type": "string"
                },
                "description": {
                    "description": "a description for this entity",
                    "type": "string"
                },
                "ipaddress": {
                    "description": "the address (ipv4 or ipv6) of this ip",
                    "type": "string",
                    "uniqueItems": true
                },
                "name": {
                    "description": "a readable name for this entity",
                    "type": "string"
                },
                "networkid": {
                    "description": "the network this ip allocate request address belongs to",
                    "type": "string"
                },
                "projectid": {
                    "description": "the project this ip address belongs to",
                    "type": "string"
                },
                "tags": {
                    "description": "free tags that you associate with this ip.",
                    "items": {
                        "type": "string"
                    },
                    "type": "array"
                },
                "type": {
                    "default": "static",
                    "description": "the ip type, ephemeral leads to automatic cleanup of the ip address, static will enable re-use of the ip at a later point in time",
                    "enum": [
                        "ephemeral",
                        "static"
                    ],
                    "type": "string"
                }
            },
            "required": [
                "changed",
                "created",
                "ipaddress",
                "networkid",
                "projectid",
                "tags",
                "type"
            ]
        },
        "v1.IPUpdateRequest": {
            "properties": {
                "description": {
                    "description": "a description for this entity",
                    "type": "string"
                },
                "ipaddress": {
                    "description": "the address (ipv4 or ipv6) of this ip",
                    "type": "string",
                    "uniqueItems": true
                },
                "name": {
                    "description": "a readable name for this entity",
                    "type": "string"
                },
                "tags": {
                    "description": "free tags that you associate with this ip.",
                    "items": {
                        "type": "string"
                    },
                    "type": "array"
                },
                "type": {
                    "description": "the ip type, ephemeral leads to automatic cleanup of the ip address, static will enable re-use of the ip at a later point in time",
                    "enum": [
                        "ephemeral",
                        "static"
                    ],
                    "type": "string"
                }
            },
            "required": [
                "ipaddress",
                "tags",
                "type"
            ]
        },
        "v1.ImageCreateRequest": {
            "properties": {
                "description": {
                    "description": "a description for this entity",
                    "type": "string"
                },
                "features": {
                    "description": "features of this image",
                    "items": {
                        "type": "string"
                    },
                    "type": "array"
                },
                "id": {
                    "description": "the unique ID of this entity",
                    "type": "string",
                    "uniqueItems": true
                },
                "name": {
                    "description": "a readable name for this entity",
                    "type": "string"
                },
                "url": {
                    "description": "the url of this image",
                    "type": "string"
                }
            },
            "required": [
                "id",
                "url"
            ]
        },
        "v1.ImageResponse": {
            "properties": {
                "changed": {
                    "description": "the last changed timestamp of this entity",
                    "format": "date-time",
                    "readOnly": true,
                    "type": "string"
                },
                "created": {
                    "description": "the creation time of this entity",
                    "format": "date-time",
                    "readOnly": true,
                    "type": "string"
                },
                "description": {
                    "description": "a description for this entity",
                    "type": "string"
                },
                "features": {
                    "description": "features of this image",
                    "items": {
                        "type": "string"
                    },
                    "type": "array"
                },
                "id": {
                    "description": "the unique ID of this entity",
                    "type": "string",
                    "uniqueItems": true
                },
                "name": {
                    "description": "a readable name for this entity",
                    "type": "string"
                },
                "url": {
                    "description": "the url of this image",
                    "type": "string"
                }
            },
            "required": [
                "changed",
                "created",
                "id"
            ]
        },
        "v1.ImageUpdateRequest": {
            "properties": {
                "description": {
                    "description": "a description for this entity",
                    "type": "string"
                },
                "features": {
                    "description": "features of this image",
                    "items": {
                        "type": "string"
                    },
                    "type": "array"
                },
                "id": {
                    "description": "the unique ID of this entity",
                    "type": "string",
                    "uniqueItems": true
                },
                "name": {
                    "description": "a readable name for this entity",
                    "type": "string"
                },
                "url": {
                    "description": "the url of this image",
                    "type": "string"
                }
            },
            "required": [
                "id"
            ]
        },
        "v1.MachineAllocateRequest": {
            "properties": {
                "description": {
                    "description": "a description for this entity",
                    "type": "string"
                },
                "hostname": {
                    "description": "the hostname for the allocated machine (defaults to metal)",
                    "type": "string"
                },
                "imageid": {
                    "description": "the image id to assign this machine to",
                    "type": "string"
                },
                "ips": {
                    "description": "the ips to attach to this machine additionally",
                    "items": {
                        "type": "string"
                    },
                    "type": "array"
                },
                "name": {
                    "description": "a readable name for this entity",
                    "type": "string"
                },
                "networks": {
                    "description": "the networks that this machine will be placed in.",
                    "items": {
                        "$ref": "#/definitions/v1.MachineAllocationNetwork"
                    },
                    "type": "array"
                },
                "partitionid": {
                    "description": "the partition id to assign this machine to",
                    "type": "string"
                },
                "projectid": {
                    "description": "the project id to assign this machine to",
                    "type": "string"
                },
                "sizeid": {
                    "description": "the size id to assign this machine to",
                    "type": "string"
                },
                "ssh_pub_keys": {
                    "description": "the public ssh keys to access the machine with",
                    "items": {
                        "type": "string"
                    },
                    "type": "array"
                },
                "tags": {
                    "description": "tags for this machine",
                    "items": {
                        "type": "string"
                    },
                    "type": "array"
                },
                "user_data": {
                    "description": "cloud-init.io compatible userdata must be base64 encoded",
                    "type": "string"
                },
                "uuid": {
                    "description": "if this field is set, this specific machine will be allocated if it is not in available state and not currently allocated. this field overrules size and partition",
                    "type": "string"
                }
            },
            "required": [
                "imageid",
                "partitionid",
                "projectid",
                "sizeid",
                "ssh_pub_keys"
            ]
        },
        "v1.MachineAllocation": {
            "properties": {
                "console_password": {
                    "description": "the console password which was generated while provisioning",
                    "type": "string"
                },
                "created": {
                    "description": "the time when the machine was created",
                    "format": "date-time",
                    "type": "string"
                },
                "description": {
                    "description": "a description for this machine",
                    "type": "string"
                },
                "hostname": {
                    "description": "the hostname which will be used when creating the machine",
                    "type": "string"
                },
                "image": {
                    "$ref": "#/definitions/v1.ImageResponse",
                    "description": "the image assigned to this machine",
                    "readOnly": true
                },
                "name": {
                    "description": "the name of the machine",
                    "type": "string"
                },
                "networks": {
                    "description": "the networks of this machine",
                    "items": {
                        "$ref": "#/definitions/v1.MachineNetwork"
                    },
                    "type": "array"
                },
                "project": {
                    "description": "the project id that this machine is assigned to",
                    "type": "string"
                },
                "ssh_pub_keys": {
                    "description": "the public ssh keys to access the machine with",
                    "items": {
                        "type": "string"
                    },
                    "type": "array"
                },
                "succeeded": {
                    "description": "if the allocation of the machine was successful, this is set to true",
                    "type": "boolean"
                },
                "user_data": {
                    "description": "userdata to execute post installation tasks",
                    "type": "string"
                }
            },
            "required": [
                "created",
                "hostname",
                "name",
                "networks",
                "project",
                "ssh_pub_keys",
                "succeeded"
            ]
        },
        "v1.MachineAllocationNetwork": {
            "properties": {
                "autoacquire": {
                    "description": "will automatically acquire an ip in this network if set to true, default is true",
                    "type": "boolean"
                },
                "networkid": {
                    "description": "the id of the network that this machine will be placed in",
                    "type": "string"
                }
            },
            "required": [
                "autoacquire",
                "networkid"
            ]
        },
        "v1.MachineBIOS": {
            "description": "The bios version",
            "properties": {
                "date": {
                    "description": "the bios date",
                    "type": "string"
                },
                "vendor": {
                    "description": "the bios vendor",
                    "type": "string"
                },
                "version": {
                    "description": "the bios version",
                    "type": "string"
                }
            },
            "required": [
                "date",
                "vendor",
                "version"
            ]
        },
        "v1.MachineBlockDevice": {
            "properties": {
                "name": {
                    "description": "the name of this block device",
                    "type": "string"
                },
                "size": {
                    "description": "the size of this block device",
                    "type": "integer"
                }
            },
            "required": [
                "name",
                "size"
            ]
        },
        "v1.MachineFinalizeAllocationRequest": {
            "properties": {
                "console_password": {
                    "description": "the console password which was generated while provisioning",
                    "type": "string"
                }
            },
            "required": [
                "console_password"
            ]
        },
        "v1.MachineFindRequest": {
            "properties": {
                "allocation_hostname": {
                    "type": "string"
                },
                "allocation_image_id": {
                    "type": "string"
                },
                "allocation_name": {
                    "type": "string"
                },
                "allocation_project": {
                    "type": "string"
                },
                "allocation_succeeded": {
                    "type": "boolean"
                },
                "disk_names": {
                    "items": {
                        "type": "string"
                    },
                    "type": "array"
                },
                "disk_sizes": {
                    "items": {
                        "type": "integer"
                    },
                    "type": "array"
                },
                "fru_board_mfg": {
                    "type": "string"
                },
                "fru_board_mfg_serial": {
                    "type": "string"
                },
                "fru_board_part_number": {
                    "type": "string"
                },
                "fru_chassis_part_number": {
                    "type": "string"
                },
                "fru_chassis_part_serial": {
                    "type": "string"
                },
                "fru_product_manufacturer": {
                    "type": "string"
                },
                "fru_product_part_number": {
                    "type": "string"
                },
                "fru_product_serial": {
                    "type": "string"
                },
                "hardware_cpu_cores": {
                    "format": "int64",
                    "type": "integer"
                },
                "hardware_memory": {
                    "format": "int64",
                    "type": "integer"
                },
                "id": {
                    "type": "string"
                },
                "ipmi_address": {
                    "type": "string"
                },
                "ipmi_interface": {
                    "type": "string"
                },
                "ipmi_mac_address": {
                    "type": "string"
                },
                "ipmi_user": {
                    "type": "string"
                },
                "liveliness": {
                    "type": "string"
                },
                "name": {
                    "type": "string"
                },
                "network_asns": {
                    "items": {
                        "type": "integer"
                    },
                    "type": "array"
                },
                "network_destination_prefixes": {
                    "items": {
                        "type": "string"
                    },
                    "type": "array"
                },
                "network_ids": {
                    "items": {
                        "type": "string"
                    },
                    "type": "array"
                },
                "network_ips": {
                    "items": {
                        "type": "string"
                    },
                    "type": "array"
                },
                "network_nat": {
                    "type": "boolean"
                },
                "network_prefixes": {
                    "items": {
                        "type": "string"
                    },
                    "type": "array"
                },
                "network_private": {
                    "type": "boolean"
                },
                "network_underlay": {
                    "type": "boolean"
                },
                "network_vrfs": {
                    "items": {
                        "type": "integer"
                    },
                    "type": "array"
                },
                "nics_mac_addresses": {
                    "items": {
                        "type": "string"
                    },
                    "type": "array"
                },
                "nics_names": {
                    "items": {
                        "type": "string"
                    },
                    "type": "array"
                },
                "nics_neighbor_mac_addresses": {
                    "items": {
                        "type": "string"
                    },
                    "type": "array"
                },
                "nics_neighbor_names": {
                    "items": {
                        "type": "string"
                    },
                    "type": "array"
                },
                "nics_neighbor_vrfs": {
                    "items": {
                        "type": "string"
                    },
                    "type": "array"
                },
                "nics_vrfs": {
                    "items": {
                        "type": "string"
                    },
                    "type": "array"
                },
                "partition_id": {
                    "type": "string"
                },
                "rackid": {
                    "type": "string"
                },
                "sizeid": {
                    "type": "string"
                },
                "state_value": {
                    "type": "string"
                },
                "tags": {
                    "items": {
                        "type": "string"
                    },
                    "type": "array"
                }
            },
            "required": [
                "allocation_hostname",
                "allocation_image_id",
                "allocation_name",
                "allocation_project",
                "allocation_succeeded",
                "disk_names",
                "disk_sizes",
                "fru_board_mfg",
                "fru_board_mfg_serial",
                "fru_board_part_number",
                "fru_chassis_part_number",
                "fru_chassis_part_serial",
                "fru_product_manufacturer",
                "fru_product_part_number",
                "fru_product_serial",
                "hardware_cpu_cores",
                "hardware_memory",
                "id",
                "ipmi_address",
                "ipmi_interface",
                "ipmi_mac_address",
                "ipmi_user",
                "liveliness",
                "name",
                "network_asns",
                "network_destination_prefixes",
                "network_ids",
                "network_ips",
                "network_nat",
                "network_prefixes",
                "network_private",
                "network_underlay",
                "network_vrfs",
                "nics_mac_addresses",
                "nics_names",
                "nics_neighbor_mac_addresses",
                "nics_neighbor_names",
                "nics_neighbor_vrfs",
                "nics_vrfs",
                "partition_id",
                "rackid",
                "sizeid",
                "state_value",
                "tags"
            ]
        },
        "v1.MachineFru": {
            "description": "The Field Replaceable Unit data",
            "properties": {
                "board_mfg": {
                    "description": "the board mfg",
                    "type": "string"
                },
                "board_mfg_serial": {
                    "description": "the board mfg serial",
                    "type": "string"
                },
                "board_part_number": {
                    "description": "the board part number",
                    "type": "string"
                },
                "chassis_part_number": {
                    "description": "the chassis part number",
                    "type": "string"
                },
                "chassis_part_serial": {
                    "description": "the chassis part serial",
                    "type": "string"
                },
                "product_manufacturer": {
                    "description": "the product manufacturer",
                    "type": "string"
                },
                "product_part_number": {
                    "description": "the product part number",
                    "type": "string"
                },
                "product_serial": {
                    "description": "the product serial",
                    "type": "string"
                }
            }
        },
        "v1.MachineHardware": {
            "properties": {
                "cpu_cores": {
                    "description": "the number of cpu cores",
                    "format": "int32",
                    "type": "integer"
                },
                "disks": {
                    "description": "the list of block devices of this machine",
                    "items": {
                        "$ref": "#/definitions/v1.MachineBlockDevice"
                    },
                    "type": "array"
                },
                "memory": {
                    "description": "the total memory of the machine",
                    "type": "integer"
                },
                "nics": {
                    "description": "the list of network interfaces of this machine",
                    "items": {
                        "$ref": "#/definitions/v1.MachineNic"
                    },
                    "type": "array"
                }
            },
            "required": [
                "cpu_cores",
                "disks",
                "memory",
                "nics"
            ]
        },
        "v1.MachineHardwareExtended": {
            "properties": {
                "cpu_cores": {
                    "description": "the number of cpu cores",
                    "format": "int32",
                    "type": "integer"
                },
                "disks": {
                    "description": "the list of block devices of this machine",
                    "items": {
                        "$ref": "#/definitions/v1.MachineBlockDevice"
                    },
                    "type": "array"
                },
                "memory": {
                    "description": "the total memory of the machine",
                    "type": "integer"
                },
                "nics": {
                    "description": "the list of network interfaces of this machine with extended information",
                    "items": {
                        "$ref": "#/definitions/v1.MachineNicExtended"
                    },
                    "type": "array"
                }
            },
            "required": [
                "cpu_cores",
                "disks",
                "memory",
                "nics"
            ]
        },
        "v1.MachineIPMI": {
            "description": "The IPMI connection data",
            "properties": {
                "address": {
                    "type": "string"
                },
                "bmcversion": {
                    "type": "string"
                },
                "fru": {
                    "$ref": "#/definitions/v1.MachineFru"
                },
                "interface": {
                    "type": "string"
                },
                "mac": {
                    "type": "string"
                },
                "password": {
                    "type": "string"
                },
                "user": {
                    "type": "string"
                }
            },
            "required": [
                "address",
                "bmcversion",
                "fru",
                "interface",
                "mac",
                "password",
                "user"
            ]
        },
        "v1.MachineIPMIResponse": {
            "properties": {
                "allocation": {
                    "$ref": "#/definitions/v1.MachineAllocation",
                    "description": "the allocation data of an allocated machine"
                },
                "bios": {
                    "$ref": "#/definitions/v1.MachineBIOS",
                    "description": "bios information of this machine"
                },
                "changed": {
                    "description": "the last changed timestamp of this entity",
                    "format": "date-time",
                    "readOnly": true,
                    "type": "string"
                },
                "created": {
                    "description": "the creation time of this entity",
                    "format": "date-time",
                    "readOnly": true,
                    "type": "string"
                },
                "description": {
                    "description": "a description for this entity",
                    "type": "string"
                },
                "events": {
                    "$ref": "#/definitions/v1.MachineRecentProvisioningEvents",
                    "description": "recent events of this machine during provisioning"
                },
                "hardware": {
                    "$ref": "#/definitions/v1.MachineHardware",
                    "description": "the hardware of this machine"
                },
                "id": {
                    "description": "the unique ID of this entity",
                    "type": "string",
                    "uniqueItems": true
                },
                "ipmi": {
                    "$ref": "#/definitions/v1.MachineIPMI",
                    "description": "ipmi information of this machine"
                },
                "ledstate": {
                    "$ref": "#/definitions/v1.ChassisIdentifyLEDState",
                    "description": "the state of this chassis identify LED"
                },
                "liveliness": {
                    "description": "the liveliness of this machine",
                    "type": "string"
                },
                "name": {
                    "description": "a readable name for this entity",
                    "type": "string"
                },
                "partition": {
                    "$ref": "#/definitions/v1.PartitionResponse",
                    "description": "the partition assigned to this machine",
                    "readOnly": true
                },
                "rackid": {
                    "description": "the rack assigned to this machine",
                    "readOnly": true,
                    "type": "string"
                },
                "size": {
                    "$ref": "#/definitions/v1.SizeResponse",
                    "description": "the size of this machine",
                    "readOnly": true
                },
                "state": {
                    "$ref": "#/definitions/v1.MachineState",
                    "description": "the state of this machine"
                },
                "tags": {
                    "description": "tags for this machine",
                    "items": {
                        "type": "string"
                    },
                    "type": "array"
                }
            },
            "required": [
                "allocation",
                "bios",
                "changed",
                "created",
                "events",
                "hardware",
                "id",
                "ipmi",
                "ledstate",
                "liveliness",
                "partition",
                "rackid",
                "size",
                "state",
                "tags"
            ]
        },
        "v1.MachineIpmiReport": {
            "properties": {
                "leases": {
                    "additionalProperties": {
                        "type": "string"
                    },
                    "description": "the active leases to be reported by a management server",
                    "type": "object"
                },
                "partitionid": {
                    "description": "the partition id for the ipmi report",
                    "type": "string"
                }
            },
            "required": [
                "leases",
                "partitionid"
            ]
        },
        "v1.MachineIpmiReportResponse": {
            "properties": {
                "created": {
                    "additionalProperties": {
                        "type": "string"
                    },
                    "description": "the leases that triggered a creation of a machine entity",
                    "type": "object"
                },
                "updated": {
                    "additionalProperties": {
                        "type": "string"
                    },
                    "description": "the leases that triggered an update of ipmi data",
                    "type": "object"
                }
            },
            "required": [
                "created",
                "updated"
            ]
        },
        "v1.MachineNetwork": {
            "description": "prefixes that are reachable within this network",
            "properties": {
                "asn": {
                    "description": "ASN number for this network in the bgp configuration",
                    "format": "int64",
                    "type": "integer"
                },
                "destinationprefixes": {
                    "description": "the destination prefixes of this network",
                    "items": {
                        "type": "string"
                    },
                    "type": "array"
                },
                "ips": {
                    "description": "the ip addresses of the allocated machine in this vrf",
                    "items": {
                        "type": "string"
                    },
                    "type": "array"
                },
                "nat": {
                    "description": "if set to true, packets leaving this network get masqueraded behind interface ip",
                    "type": "boolean"
                },
                "networkid": {
                    "description": "the networkID of the allocated machine in this vrf",
                    "type": "string"
                },
                "prefixes": {
                    "description": "the prefixes of this network",
                    "items": {
                        "type": "string"
                    },
                    "type": "array"
                },
                "private": {
                    "description": "indicates whether this network is the private network of this machine",
                    "type": "boolean"
                },
                "underlay": {
                    "description": "if set to true, this network can be used for underlay communication",
                    "type": "boolean"
                },
                "vrf": {
                    "description": "the vrf of the allocated machine",
                    "format": "integer",
                    "type": "integer"
                }
            },
            "required": [
                "asn",
                "destinationprefixes",
                "ips",
                "nat",
                "networkid",
                "prefixes",
                "private",
                "underlay",
                "vrf"
            ]
        },
        "v1.MachineNic": {
            "properties": {
                "mac": {
                    "description": "the mac address of this network interface",
                    "type": "string"
                },
                "name": {
                    "description": "the name of this network interface",
                    "type": "string"
                }
            },
            "required": [
                "mac",
                "name"
            ]
        },
        "v1.MachineNicExtended": {
            "properties": {
                "mac": {
                    "description": "the mac address of this network interface",
                    "type": "string"
                },
                "name": {
                    "description": "the name of this network interface",
                    "type": "string"
                },
                "neighbors": {
                    "description": "the neighbors visible to this network interface",
                    "items": {
                        "$ref": "#/definitions/v1.MachineNicExtended"
                    },
                    "type": "array"
                }
            },
            "required": [
                "mac",
                "name",
                "neighbors"
            ]
        },
        "v1.MachineProvisioningEvent": {
            "properties": {
                "event": {
                    "description": "the event emitted by the machine",
                    "type": "string"
                },
                "message": {
                    "description": "an additional message to add to the event",
                    "type": "string"
                },
                "time": {
                    "description": "the time that this event was received",
                    "format": "date-time",
                    "readOnly": true,
                    "type": "string"
                }
            },
            "required": [
                "event"
            ]
        },
        "v1.MachineRecentProvisioningEvents": {
            "properties": {
                "incomplete_provisioning_cycles": {
                    "description": "the amount of incomplete provisioning cycles in the event container",
                    "type": "string"
                },
                "last_event_time": {
                    "description": "the time where the last event was received",
                    "format": "date-time",
                    "type": "string"
                },
                "log": {
                    "description": "the log of recent machine provisioning events",
                    "items": {
                        "$ref": "#/definitions/v1.MachineProvisioningEvent"
                    },
                    "type": "array"
                }
            },
            "required": [
                "incomplete_provisioning_cycles",
                "last_event_time",
                "log"
            ]
        },
        "v1.MachineRegisterRequest": {
            "properties": {
                "bios": {
                    "$ref": "#/definitions/v1.MachineBIOS",
                    "description": "bios information of this machine"
                },
                "hardware": {
                    "$ref": "#/definitions/v1.MachineHardwareExtended",
                    "description": "the hardware of this machine"
                },
                "ipmi": {
                    "$ref": "#/definitions/v1.MachineIPMI",
                    "description": "the ipmi access infos"
                },
                "partitionid": {
                    "description": "the partition id to register this machine with",
                    "type": "string"
                },
                "rackid": {
                    "description": "the rack id where this machine is connected to",
                    "type": "string"
                },
                "tags": {
                    "description": "tags for this machine",
                    "items": {
                        "type": "string"
                    },
                    "type": "array"
                },
                "uuid": {
                    "description": "the product uuid of the machine to register",
                    "type": "string"
                }
            },
            "required": [
                "bios",
                "hardware",
                "ipmi",
                "partitionid",
                "rackid",
                "tags",
                "uuid"
            ]
        },
        "v1.MachineResponse": {
            "properties": {
                "allocation": {
                    "$ref": "#/definitions/v1.MachineAllocation",
                    "description": "the allocation data of an allocated machine"
                },
                "bios": {
                    "$ref": "#/definitions/v1.MachineBIOS",
                    "description": "bios information of this machine"
                },
                "changed": {
                    "description": "the last changed timestamp of this entity",
                    "format": "date-time",
                    "readOnly": true,
                    "type": "string"
                },
                "created": {
                    "description": "the creation time of this entity",
                    "format": "date-time",
                    "readOnly": true,
                    "type": "string"
                },
                "description": {
                    "description": "a description for this entity",
                    "type": "string"
                },
                "events": {
                    "$ref": "#/definitions/v1.MachineRecentProvisioningEvents",
                    "description": "recent events of this machine during provisioning"
                },
                "hardware": {
                    "$ref": "#/definitions/v1.MachineHardware",
                    "description": "the hardware of this machine"
                },
                "id": {
                    "description": "the unique ID of this entity",
                    "type": "string",
                    "uniqueItems": true
                },
                "ledstate": {
                    "$ref": "#/definitions/v1.ChassisIdentifyLEDState",
                    "description": "the state of this chassis identify LED"
                },
                "liveliness": {
                    "description": "the liveliness of this machine",
                    "type": "string"
                },
                "name": {
                    "description": "a readable name for this entity",
                    "type": "string"
                },
                "partition": {
                    "$ref": "#/definitions/v1.PartitionResponse",
                    "description": "the partition assigned to this machine",
                    "readOnly": true
                },
                "rackid": {
                    "description": "the rack assigned to this machine",
                    "readOnly": true,
                    "type": "string"
                },
                "size": {
                    "$ref": "#/definitions/v1.SizeResponse",
                    "description": "the size of this machine",
                    "readOnly": true
                },
                "state": {
                    "$ref": "#/definitions/v1.MachineState",
                    "description": "the state of this machine"
                },
                "tags": {
                    "description": "tags for this machine",
                    "items": {
                        "type": "string"
                    },
                    "type": "array"
                }
            },
            "required": [
                "allocation",
                "bios",
                "changed",
                "created",
                "events",
                "hardware",
                "id",
                "ledstate",
                "liveliness",
                "partition",
                "rackid",
                "size",
                "state",
                "tags"
            ]
        },
        "v1.MachineState": {
            "properties": {
                "description": {
                    "description": "a description why this machine is in the given state",
                    "type": "string"
                },
                "value": {
                    "description": "the state of this machine. empty means available for all",
                    "type": "string"
                }
            },
            "required": [
                "description",
                "value"
            ]
        },
        "v1.Meta": {
            "properties": {
                "apiversion": {
                    "type": "string"
                },
                "created_time": {
                    "$ref": "#/definitions/timestamp.Timestamp"
                },
                "id": {
                    "type": "string"
                },
                "kind": {
                    "type": "string"
                },
                "updated_time": {
                    "$ref": "#/definitions/timestamp.Timestamp"
                },
                "version": {
                    "format": "int64",
                    "type": "integer"
                }
            }
        },
        "v1.NetworkAllocateRequest": {
            "properties": {
                "description": {
                    "description": "a description for this entity",
                    "type": "string"
                },
                "labels": {
                    "additionalProperties": {
                        "type": "string"
                    },
                    "description": "free labels that you associate with this network.",
                    "type": "object"
                },
                "name": {
                    "description": "a readable name for this entity",
                    "type": "string"
                },
                "partitionid": {
                    "description": "the partition this network belongs to",
                    "type": "string"
                },
                "projectid": {
                    "description": "the project id this network belongs to, can be empty if globally available",
                    "type": "string"
                }
            },
            "required": [
                "labels"
            ]
        },
        "v1.NetworkCreateRequest": {
            "properties": {
                "description": {
                    "description": "a description for this entity",
                    "type": "string"
                },
                "destinationprefixes": {
                    "description": "the destination prefixes of this network",
                    "items": {
                        "type": "string"
                    },
                    "type": "array"
                },
                "id": {
                    "description": "the unique ID of this entity, auto-generated if left empty",
                    "type": "string",
                    "uniqueItems": true
                },
                "labels": {
                    "additionalProperties": {
                        "type": "string"
                    },
                    "description": "free labels that you associate with this network.",
                    "type": "object"
                },
                "name": {
                    "description": "a readable name for this entity",
                    "type": "string"
                },
                "nat": {
                    "description": "if set to true, packets leaving this network get masqueraded behind interface ip",
                    "type": "boolean"
                },
                "parentnetworkid": {
                    "description": "the id of the parent network",
                    "type": "string"
                },
                "partitionid": {
                    "description": "the partition this network belongs to",
                    "type": "string"
                },
                "prefixes": {
                    "description": "the prefixes of this network",
                    "items": {
                        "type": "string"
                    },
                    "type": "array"
                },
                "privatesuper": {
                    "description": "if set to true, this network will serve as a partition's super network for the internal machine networks,there can only be one privatesuper network per partition",
                    "type": "boolean"
                },
                "projectid": {
                    "description": "the project id this network belongs to, can be empty if globally available",
                    "type": "string"
                },
                "underlay": {
                    "description": "if set to true, this network can be used for underlay communication",
                    "type": "boolean"
                },
                "vrf": {
                    "description": "the vrf this network is associated with",
                    "format": "integer",
                    "type": "integer"
                },
                "vrfshared": {
                    "description": "if set to true, given vrf can be used by multiple networks, which is sometimes useful for network partioning (default: false)",
                    "type": "boolean"
                }
            },
            "required": [
                "destinationprefixes",
                "id",
                "labels",
                "nat",
                "parentnetworkid",
                "prefixes",
                "privatesuper",
                "underlay"
            ]
        },
        "v1.NetworkFindRequest": {
            "properties": {
                "destinationprefixes": {
                    "items": {
                        "type": "string"
                    },
                    "type": "array"
                },
                "id": {
                    "type": "string"
                },
                "labels": {
                    "additionalProperties": {
                        "type": "string"
                    },
                    "type": "object"
                },
                "name": {
                    "type": "string"
                },
                "nat": {
                    "type": "boolean"
                },
                "parentnetworkid": {
                    "type": "string"
                },
                "partitionid": {
                    "type": "string"
                },
                "prefixes": {
                    "items": {
                        "type": "string"
                    },
                    "type": "array"
                },
                "privatesuper": {
                    "type": "boolean"
                },
                "projectid": {
                    "type": "string"
                },
                "underlay": {
                    "type": "boolean"
                },
                "vrf": {
                    "format": "int64",
                    "type": "integer"
                }
            },
            "required": [
                "destinationprefixes",
                "id",
                "labels",
                "name",
                "nat",
                "parentnetworkid",
                "partitionid",
                "prefixes",
                "privatesuper",
                "projectid",
                "underlay",
                "vrf"
            ]
        },
        "v1.NetworkResponse": {
            "properties": {
                "changed": {
                    "description": "the last changed timestamp of this entity",
                    "format": "date-time",
                    "readOnly": true,
                    "type": "string"
                },
                "created": {
                    "description": "the creation time of this entity",
                    "format": "date-time",
                    "readOnly": true,
                    "type": "string"
                },
                "description": {
                    "description": "a description for this entity",
                    "type": "string"
                },
                "destinationprefixes": {
                    "description": "the destination prefixes of this network",
                    "items": {
                        "type": "string"
                    },
                    "type": "array"
                },
                "id": {
                    "description": "the unique ID of this entity",
                    "type": "string",
                    "uniqueItems": true
                },
                "labels": {
                    "additionalProperties": {
                        "type": "string"
                    },
                    "description": "free labels that you associate with this network.",
                    "type": "object"
                },
                "name": {
                    "description": "a readable name for this entity",
                    "type": "string"
                },
                "nat": {
                    "description": "if set to true, packets leaving this network get masqueraded behind interface ip",
                    "type": "boolean"
                },
                "parentnetworkid": {
                    "description": "the id of the parent network",
                    "type": "string"
                },
                "partitionid": {
                    "description": "the partition this network belongs to",
                    "type": "string"
                },
                "prefixes": {
                    "description": "the prefixes of this network",
                    "items": {
                        "type": "string"
                    },
                    "type": "array"
                },
                "privatesuper": {
                    "description": "if set to true, this network will serve as a partition's super network for the internal machine networks,there can only be one privatesuper network per partition",
                    "type": "boolean"
                },
                "projectid": {
                    "description": "the project id this network belongs to, can be empty if globally available",
                    "type": "string"
                },
                "underlay": {
                    "description": "if set to true, this network can be used for underlay communication",
                    "type": "boolean"
                },
                "usage": {
                    "$ref": "#/definitions/v1.NetworkUsage",
                    "description": "usage of ips and prefixes in this network"
                },
                "vrf": {
                    "description": "the vrf this network is associated with",
                    "format": "integer",
                    "type": "integer"
                },
                "vrfshared": {
                    "description": "if set to true, given vrf can be used by multiple networks, which is sometimes useful for network partioning (default: false)",
                    "type": "boolean"
                }
            },
            "required": [
                "changed",
                "created",
                "destinationprefixes",
                "id",
                "labels",
                "nat",
                "parentnetworkid",
                "prefixes",
                "privatesuper",
                "underlay",
                "usage"
            ]
        },
        "v1.NetworkUpdateRequest": {
            "properties": {
                "description": {
                    "description": "a description for this entity",
                    "type": "string"
                },
                "id": {
                    "description": "the unique ID of this entity",
                    "type": "string",
                    "uniqueItems": true
                },
                "name": {
                    "description": "a readable name for this entity",
                    "type": "string"
                },
                "prefixes": {
                    "description": "the prefixes of this network",
                    "items": {
                        "type": "string"
                    },
                    "type": "array"
                }
            },
            "required": [
                "id"
            ]
        },
        "v1.NetworkUsage": {
            "properties": {
                "available_ips": {
                    "description": "the total available IPs",
                    "type": "integer"
                },
                "available_prefixes": {
                    "description": "the total available Prefixes",
                    "type": "integer"
                },
                "used_ips": {
                    "description": "the total used IPs",
                    "type": "integer"
                },
                "used_prefixes": {
                    "description": "the total used Prefixes",
                    "type": "integer"
                }
            },
            "required": [
                "available_ips",
                "available_prefixes",
                "used_ips",
                "used_prefixes"
            ]
        },
        "v1.PartitionBootConfiguration": {
            "description": "a partition has a distinct location in a data center, individual entities belong to a partition",
            "properties": {
                "commandline": {
                    "description": "the cmdline to the kernel for the boot image",
                    "type": "string"
                },
                "imageurl": {
                    "description": "the url to download the initrd for the boot image",
                    "type": "string"
                },
                "kernelurl": {
                    "description": "the url to download the kernel for the boot image",
                    "type": "string"
                }
            }
        },
        "v1.PartitionCapacity": {
            "properties": {
                "description": {
                    "description": "a description for this entity",
                    "type": "string"
                },
                "id": {
                    "description": "the unique ID of this entity",
                    "type": "string",
                    "uniqueItems": true
                },
                "name": {
                    "description": "a readable name for this entity",
                    "type": "string"
                },
                "servers": {
                    "description": "servers available in this partition",
                    "items": {
                        "$ref": "#/definitions/v1.ServerCapacity"
                    },
                    "type": "array"
                }
            },
            "required": [
                "id",
                "servers"
            ]
        },
        "v1.PartitionCreateRequest": {
            "properties": {
                "bootconfig": {
                    "$ref": "#/definitions/v1.PartitionBootConfiguration",
                    "description": "the boot configuration of this partition"
                },
                "description": {
                    "description": "a description for this entity",
                    "type": "string"
                },
                "id": {
                    "description": "the unique ID of this entity",
                    "type": "string",
                    "uniqueItems": true
                },
                "mgmtserviceaddress": {
                    "description": "the address to the management service of this partition",
                    "type": "string"
                },
                "name": {
                    "description": "a readable name for this entity",
                    "type": "string"
                },
                "privatenetworkprefixlength": {
                    "description": "the length of private networks for the machine's child networks in this partition, default 22",
                    "format": "int32",
                    "maximum": 30,
                    "minimum": 16,
                    "type": "integer"
                }
            },
            "required": [
                "bootconfig",
                "id"
            ]
        },
        "v1.PartitionResponse": {
            "properties": {
                "bootconfig": {
                    "$ref": "#/definitions/v1.PartitionBootConfiguration",
                    "description": "the boot configuration of this partition"
                },
                "changed": {
                    "description": "the last changed timestamp of this entity",
                    "format": "date-time",
                    "readOnly": true,
                    "type": "string"
                },
                "created": {
                    "description": "the creation time of this entity",
                    "format": "date-time",
                    "readOnly": true,
                    "type": "string"
                },
                "description": {
                    "description": "a description for this entity",
                    "type": "string"
                },
                "id": {
                    "description": "the unique ID of this entity",
                    "type": "string",
                    "uniqueItems": true
                },
                "mgmtserviceaddress": {
                    "description": "the address to the management service of this partition",
                    "type": "string"
                },
                "name": {
                    "description": "a readable name for this entity",
                    "type": "string"
                },
                "privatenetworkprefixlength": {
                    "description": "the length of private networks for the machine's child networks in this partition, default 22",
                    "format": "int32",
                    "maximum": 30,
                    "minimum": 16,
                    "type": "integer"
                }
            },
            "required": [
                "bootconfig",
                "changed",
                "created",
                "id"
            ]
        },
        "v1.PartitionUpdateRequest": {
            "properties": {
                "bootconfig": {
                    "$ref": "#/definitions/v1.PartitionBootConfiguration",
                    "description": "the boot configuration of this partition"
                },
                "description": {
                    "description": "a description for this entity",
                    "type": "string"
                },
                "id": {
                    "description": "the unique ID of this entity",
                    "type": "string",
                    "uniqueItems": true
                },
                "mgmtserviceaddress": {
                    "description": "the address to the management service of this partition",
                    "type": "string"
                },
                "name": {
                    "description": "a readable name for this entity",
                    "type": "string"
                }
            },
            "required": [
                "id"
            ]
        },
        "v1.ProjectFindRequest": {
            "properties": {
                "description": {
                    "$ref": "#/definitions/wrappers.StringValue"
                },
                "id": {
                    "$ref": "#/definitions/wrappers.StringValue"
                },
                "name": {
                    "$ref": "#/definitions/wrappers.StringValue"
                },
                "tenant_id": {
                    "$ref": "#/definitions/wrappers.StringValue"
                }
            }
        },
        "v1.ProjectResponse": {
            "properties": {
                "description": {
                    "type": "string"
                },
                "meta": {
                    "$ref": "#/definitions/v1.Meta"
                },
                "name": {
                    "type": "string"
                },
                "quotas": {
                    "$ref": "#/definitions/v1.QuotaSet"
                },
                "tenant_id": {
                    "type": "string"
                }
            }
        },
        "v1.Quota": {
            "properties": {
                "quota": {
                    "$ref": "#/definitions/wrappers.Int32Value"
                }
            }
        },
        "v1.QuotaSet": {
            "properties": {
                "cluster": {
                    "$ref": "#/definitions/v1.Quota"
                },
                "ip": {
                    "$ref": "#/definitions/v1.Quota"
                },
                "machine": {
                    "$ref": "#/definitions/v1.Quota"
                },
                "project": {
                    "$ref": "#/definitions/v1.Quota"
                }
            }
        },
        "v1.ServerCapacity": {
            "properties": {
                "allocated": {
                    "description": "allocated servers with this size",
                    "format": "int32",
                    "type": "integer"
                },
                "faulty": {
                    "description": "servers with issues with this size",
                    "format": "int32",
                    "type": "integer"
                },
                "free": {
                    "description": "free servers with this size",
                    "format": "int32",
                    "type": "integer"
                },
                "size": {
                    "description": "the size of the server",
                    "type": "string"
                },
                "total": {
                    "description": "total amount of servers with this size",
                    "format": "int32",
                    "type": "integer"
                }
            },
            "required": [
                "allocated",
                "faulty",
                "free",
                "size",
                "total"
            ]
        },
        "v1.SizeConstraint": {
            "description": "a machine matches to a size in order to make them easier to categorize",
            "properties": {
                "max": {
                    "description": "the maximum value of the constraint",
                    "type": "integer"
                },
                "min": {
                    "description": "the minimum value of the constraint",
                    "type": "integer"
                },
                "type": {
                    "description": "the type of the constraint",
                    "enum": [
                        "cores",
                        "memory",
                        "storage"
                    ],
                    "type": "string"
                }
            },
            "required": [
                "max",
                "min",
                "type"
            ]
        },
        "v1.SizeConstraintMatchingLog": {
            "properties": {
                "constraint": {
                    "$ref": "#/definitions/v1.SizeConstraint",
                    "description": "the size constraint to which this log relates to"
                },
                "log": {
                    "description": "a string represention of the matching condition",
                    "type": "string"
                },
                "match": {
                    "description": "indicates whether the constraint matched or not",
                    "type": "boolean"
                }
            },
            "required": [
                "constraint",
                "log",
                "match"
            ]
        },
        "v1.SizeCreateRequest": {
            "properties": {
                "constraints": {
                    "description": "a list of constraints that defines this size",
                    "items": {
                        "$ref": "#/definitions/v1.SizeConstraint"
                    },
                    "type": "array"
                },
                "description": {
                    "description": "a description for this entity",
                    "type": "string"
                },
                "id": {
                    "description": "the unique ID of this entity",
                    "type": "string",
                    "uniqueItems": true
                },
                "name": {
                    "description": "a readable name for this entity",
                    "type": "string"
                }
            },
            "required": [
                "constraints",
                "id"
            ]
        },
        "v1.SizeMatchingLog": {
            "properties": {
                "constraints": {
                    "items": {
                        "$ref": "#/definitions/v1.SizeConstraintMatchingLog"
                    },
                    "type": "array"
                },
                "log": {
                    "type": "string"
                },
                "match": {
                    "type": "boolean"
                },
                "name": {
                    "type": "string"
                }
            },
            "required": [
                "constraints",
                "log",
                "match",
                "name"
            ]
        },
        "v1.SizeResponse": {
            "properties": {
                "changed": {
                    "description": "the last changed timestamp of this entity",
                    "format": "date-time",
                    "readOnly": true,
                    "type": "string"
                },
                "constraints": {
                    "description": "a list of constraints that defines this size",
                    "items": {
                        "$ref": "#/definitions/v1.SizeConstraint"
                    },
                    "type": "array"
                },
                "created": {
                    "description": "the creation time of this entity",
                    "format": "date-time",
                    "readOnly": true,
                    "type": "string"
                },
                "description": {
                    "description": "a description for this entity",
                    "type": "string"
                },
                "id": {
                    "description": "the unique ID of this entity",
                    "type": "string",
                    "uniqueItems": true
                },
                "name": {
                    "description": "a readable name for this entity",
                    "type": "string"
                }
            },
            "required": [
                "changed",
                "constraints",
                "created",
                "id"
            ]
        },
        "v1.SizeUpdateRequest": {
            "properties": {
                "constraints": {
                    "description": "a list of constraints that defines this size",
                    "items": {
                        "$ref": "#/definitions/v1.SizeConstraint"
                    },
                    "type": "array"
                },
                "description": {
                    "description": "a description for this entity",
                    "type": "string"
                },
                "id": {
                    "description": "the unique ID of this entity",
                    "type": "string",
                    "uniqueItems": true
                },
                "name": {
                    "description": "a readable name for this entity",
                    "type": "string"
                }
            },
            "required": [
                "id"
            ]
        },
        "v1.SwitchConnection": {
            "properties": {
                "machine_id": {
                    "description": "the machine id of the machine connected to the nic",
                    "type": "string"
                },
                "nic": {
                    "$ref": "#/definitions/v1.SwitchNic",
                    "description": "a network interface on the switch"
                }
            },
            "required": [
                "nic"
            ]
        },
        "v1.SwitchNic": {
            "properties": {
                "filter": {
                    "$ref": "#/definitions/v1.BGPFilter",
                    "description": "configures the bgp filter applied at the switch port"
                },
                "mac": {
                    "description": "the mac address of this network interface",
                    "type": "string"
                },
                "name": {
                    "description": "the name of this network interface",
                    "type": "string"
                },
                "vrf": {
                    "description": "the vrf this network interface is part of",
                    "type": "string"
                }
            },
            "required": [
                "mac",
                "name"
            ]
        },
        "v1.SwitchRegisterRequest": {
            "properties": {
                "description": {
                    "description": "a description for this entity",
                    "type": "string"
                },
                "id": {
                    "description": "the unique ID of this entity",
                    "type": "string",
                    "uniqueItems": true
                },
                "name": {
                    "description": "a readable name for this entity",
                    "type": "string"
                },
                "nics": {
                    "description": "the list of network interfaces on the switch",
                    "items": {
                        "$ref": "#/definitions/v1.SwitchNic"
                    },
                    "type": "array"
                },
                "partition_id": {
                    "description": "the partition in which this switch is located",
                    "type": "string"
                },
                "rack_id": {
                    "description": "the id of the rack in which this switch is located",
                    "type": "string"
                }
            },
            "required": [
                "id",
                "nics",
                "partition_id",
                "rack_id"
            ]
        },
        "v1.SwitchResponse": {
            "properties": {
                "changed": {
                    "description": "the last changed timestamp of this entity",
                    "format": "date-time",
                    "readOnly": true,
                    "type": "string"
                },
                "connections": {
                    "description": "a connection between a switch port and a machine",
                    "items": {
                        "$ref": "#/definitions/v1.SwitchConnection"
                    },
                    "type": "array"
                },
                "created": {
                    "description": "the creation time of this entity",
                    "format": "date-time",
                    "readOnly": true,
                    "type": "string"
                },
                "description": {
                    "description": "a description for this entity",
                    "type": "string"
                },
                "id": {
                    "description": "the unique ID of this entity",
                    "type": "string",
                    "uniqueItems": true
                },
                "name": {
                    "description": "a readable name for this entity",
                    "type": "string"
                },
                "nics": {
                    "description": "the list of network interfaces on the switch",
                    "items": {
                        "$ref": "#/definitions/v1.SwitchNic"
                    },
                    "type": "array"
                },
                "partition": {
                    "$ref": "#/definitions/v1.PartitionResponse",
                    "description": "the partition in which this switch is located"
                },
                "rack_id": {
                    "description": "the id of the rack in which this switch is located",
                    "type": "string"
                }
            },
            "required": [
                "changed",
                "connections",
                "created",
                "id",
                "nics",
                "partition",
                "rack_id"
            ]
        },
        "wrappers.Int32Value": {
            "properties": {
                "value": {
                    "format": "int32",
                    "type": "integer"
                }
            }
        },
        "wrappers.StringValue": {
            "properties": {
                "value": {
                    "type": "string"
                }
            }
>>>>>>> b8c08954
        }
      },
      "required": [
        "message",
        "statuscode"
      ]
    },
<<<<<<< HEAD
    "rest.status": {
      "properties": {
        "message": {
          "type": "string"
        },
        "status": {
          "type": "string"
        }
      },
      "required": [
        "message",
        "status"
      ]
    },
    "rest.version": {
      "properties": {
        "builddate": {
          "type": "string"
        },
        "gitsha1": {
          "type": "string"
        },
        "name": {
          "type": "string"
        },
        "revision": {
          "type": "string"
        },
        "version": {
          "type": "string"
        }
      },
      "required": [
        "builddate",
        "gitsha1",
        "name",
        "revision",
        "version"
      ]
    },
    "timestamp.Timestamp": {
      "properties": {
        "nanos": {
          "format": "int32",
          "type": "integer"
        },
        "seconds": {
          "format": "int64",
          "type": "integer"
        }
      }
    },
    "v1.BGPFilter": {
      "properties": {
        "cidrs": {
          "description": "the cidr addresses that are allowed to be announced at this switch port",
          "items": {
            "type": "string"
          },
          "type": "array"
        },
        "vnis": {
          "description": "the virtual networks that are exposed at this switch port",
          "items": {
            "type": "string"
          },
          "type": "array"
        }
      },
      "required": [
        "cidrs"
      ]
    },
    "v1.ChassisIdentifyLEDState": {
      "properties": {
        "description": {
          "description": "a description why this chassis identify LED is in the given state",
          "type": "string"
        },
        "value": {
          "description": "the state of this chassis identify LED. empty means LED-OFF",
          "type": "string"
        }
      },
      "required": [
        "description",
        "value"
      ]
    },
    "v1.EmptyBody": {},
    "v1.FirewallCreateRequest": {
      "properties": {
        "description": {
          "description": "a description for this entity",
          "type": "string"
        },
        "ha": {
          "description": "if set to true, this firewall is set up in a High Available manner",
          "type": "boolean"
        },
        "hostname": {
          "description": "the hostname for the allocated machine (defaults to metal)",
          "type": "string"
        },
        "imageid": {
          "description": "the image id to assign this machine to",
          "type": "string"
        },
        "ips": {
          "description": "the ips to attach to this machine additionally",
          "items": {
            "type": "string"
          },
          "type": "array"
        },
        "name": {
          "description": "a readable name for this entity",
          "type": "string"
        },
        "networks": {
          "description": "the networks that this machine will be placed in.",
          "items": {
            "$ref": "#/definitions/v1.MachineAllocationNetwork"
          },
          "type": "array"
        },
        "partitionid": {
          "description": "the partition id to assign this machine to",
          "type": "string"
        },
        "projectid": {
          "description": "the project id to assign this machine to",
          "type": "string"
        },
        "sizeid": {
          "description": "the size id to assign this machine to",
          "type": "string"
        },
        "ssh_pub_keys": {
          "description": "the public ssh keys to access the machine with",
          "items": {
            "type": "string"
          },
          "type": "array"
        },
        "tags": {
          "description": "tags for this machine",
          "items": {
            "type": "string"
          },
          "type": "array"
        },
        "user_data": {
          "description": "cloud-init.io compatible userdata must be base64 encoded",
          "type": "string"
        },
        "uuid": {
          "description": "if this field is set, this specific machine will be allocated if it is not in available state and not currently allocated. this field overrules size and partition",
          "type": "string"
        }
      },
      "required": [
        "imageid",
        "partitionid",
        "projectid",
        "sizeid",
        "ssh_pub_keys"
      ]
    },
    "v1.FirewallFindRequest": {
      "properties": {
        "allocation_hostname": {
          "type": "string"
        },
        "allocation_image_id": {
          "type": "string"
        },
        "allocation_name": {
          "type": "string"
        },
        "allocation_project": {
          "type": "string"
        },
        "allocation_succeeded": {
          "type": "boolean"
        },
        "disk_names": {
          "items": {
            "type": "string"
          },
          "type": "array"
        },
        "disk_sizes": {
          "items": {
            "type": "integer"
          },
          "type": "array"
        },
        "fru_board_mfg": {
          "type": "string"
        },
        "fru_board_mfg_serial": {
          "type": "string"
        },
        "fru_board_part_number": {
          "type": "string"
        },
        "fru_chassis_part_number": {
          "type": "string"
        },
        "fru_chassis_part_serial": {
          "type": "string"
        },
        "fru_product_manufacturer": {
          "type": "string"
        },
        "fru_product_part_number": {
          "type": "string"
        },
        "fru_product_serial": {
          "type": "string"
        },
        "hardware_cpu_cores": {
          "format": "int64",
          "type": "integer"
        },
        "hardware_memory": {
          "format": "int64",
          "type": "integer"
        },
        "id": {
          "type": "string"
        },
        "ipmi_address": {
          "type": "string"
        },
        "ipmi_interface": {
          "type": "string"
        },
        "ipmi_mac_address": {
          "type": "string"
        },
        "ipmi_user": {
          "type": "string"
        },
        "liveliness": {
          "type": "string"
        },
        "name": {
          "type": "string"
        },
        "network_asns": {
          "items": {
            "type": "integer"
          },
          "type": "array"
        },
        "network_destination_prefixes": {
          "items": {
            "type": "string"
          },
          "type": "array"
        },
        "network_ids": {
          "items": {
            "type": "string"
          },
          "type": "array"
        },
        "network_ips": {
          "items": {
            "type": "string"
          },
          "type": "array"
        },
        "network_nat": {
          "type": "boolean"
        },
        "network_prefixes": {
          "items": {
            "type": "string"
          },
          "type": "array"
        },
        "network_private": {
          "type": "boolean"
        },
        "network_underlay": {
          "type": "boolean"
        },
        "network_vrfs": {
          "items": {
            "type": "integer"
          },
          "type": "array"
        },
        "nics_mac_addresses": {
          "items": {
            "type": "string"
          },
          "type": "array"
        },
        "nics_names": {
          "items": {
            "type": "string"
          },
          "type": "array"
        },
        "nics_neighbor_mac_addresses": {
          "items": {
            "type": "string"
          },
          "type": "array"
        },
        "nics_neighbor_names": {
          "items": {
            "type": "string"
          },
          "type": "array"
        },
        "nics_neighbor_vrfs": {
          "items": {
            "type": "string"
          },
          "type": "array"
        },
        "nics_vrfs": {
          "items": {
            "type": "string"
          },
          "type": "array"
        },
        "partition_id": {
          "type": "string"
        },
        "rackid": {
          "type": "string"
        },
        "sizeid": {
          "type": "string"
        },
        "state_value": {
          "type": "string"
        },
        "tags": {
          "items": {
            "type": "string"
          },
          "type": "array"
        }
      },
      "required": [
        "allocation_hostname",
        "allocation_image_id",
        "allocation_name",
        "allocation_project",
        "allocation_succeeded",
        "disk_names",
        "disk_sizes",
        "fru_board_mfg",
        "fru_board_mfg_serial",
        "fru_board_part_number",
        "fru_chassis_part_number",
        "fru_chassis_part_serial",
        "fru_product_manufacturer",
        "fru_product_part_number",
        "fru_product_serial",
        "hardware_cpu_cores",
        "hardware_memory",
        "id",
        "ipmi_address",
        "ipmi_interface",
        "ipmi_mac_address",
        "ipmi_user",
        "liveliness",
        "name",
        "network_asns",
        "network_destination_prefixes",
        "network_ids",
        "network_ips",
        "network_nat",
        "network_prefixes",
        "network_private",
        "network_underlay",
        "network_vrfs",
        "nics_mac_addresses",
        "nics_names",
        "nics_neighbor_mac_addresses",
        "nics_neighbor_names",
        "nics_neighbor_vrfs",
        "nics_vrfs",
        "partition_id",
        "rackid",
        "sizeid",
        "state_value",
        "tags"
      ]
    },
    "v1.FirewallResponse": {
      "properties": {
        "allocation": {
          "$ref": "#/definitions/v1.MachineAllocation",
          "description": "the allocation data of an allocated machine"
        },
        "bios": {
          "$ref": "#/definitions/v1.MachineBIOS",
          "description": "bios information of this machine"
        },
        "changed": {
          "description": "the last changed timestamp of this entity",
          "format": "date-time",
          "readOnly": true,
          "type": "string"
        },
        "created": {
          "description": "the creation time of this entity",
          "format": "date-time",
          "readOnly": true,
          "type": "string"
        },
        "description": {
          "description": "a description for this entity",
          "type": "string"
        },
        "events": {
          "$ref": "#/definitions/v1.MachineRecentProvisioningEvents",
          "description": "recent events of this machine during provisioning"
        },
        "hardware": {
          "$ref": "#/definitions/v1.MachineHardware",
          "description": "the hardware of this machine"
        },
        "id": {
          "description": "the unique ID of this entity",
          "type": "string",
          "uniqueItems": true
        },
        "ledstate": {
          "$ref": "#/definitions/v1.ChassisIdentifyLEDState",
          "description": "the state of this chassis identify LED"
        },
        "liveliness": {
          "description": "the liveliness of this machine",
          "type": "string"
        },
        "name": {
          "description": "a readable name for this entity",
          "type": "string"
        },
        "partition": {
          "$ref": "#/definitions/v1.PartitionResponse",
          "description": "the partition assigned to this machine",
          "readOnly": true
        },
        "rackid": {
          "description": "the rack assigned to this machine",
          "readOnly": true,
          "type": "string"
        },
        "size": {
          "$ref": "#/definitions/v1.SizeResponse",
          "description": "the size of this machine",
          "readOnly": true
        },
        "state": {
          "$ref": "#/definitions/v1.MachineState",
          "description": "the state of this machine"
        },
        "tags": {
          "description": "tags for this machine",
          "items": {
            "type": "string"
          },
          "type": "array"
        }
      },
      "required": [
        "allocation",
        "bios",
        "changed",
        "created",
        "events",
        "hardware",
        "id",
        "ledstate",
        "liveliness",
        "partition",
        "rackid",
        "size",
        "state",
        "tags"
      ]
    },
    "v1.IPAllocateRequest": {
      "properties": {
        "description": {
          "description": "a description for this entity",
          "type": "string"
        },
        "machineid": {
          "description": "the machine id this ip should be associated with",
          "type": "string"
        },
        "name": {
          "description": "a readable name for this entity",
          "type": "string"
        },
        "networkid": {
          "description": "the network this ip allocate request address belongs to",
          "type": "string"
        },
        "projectid": {
          "description": "the project this ip address belongs to",
          "type": "string"
        },
        "tags": {
          "description": "free tags that you associate with this ip.",
          "items": {
            "type": "string"
          },
          "type": "array"
        },
        "type": {
          "default": "static",
          "description": "the ip type, ephemeral leads to automatic cleanup of the ip address, static will enable re-use of the ip at a later point in time",
          "enum": [
            "ephemeral",
            "static"
          ],
          "type": "string"
        }
      },
      "required": [
        "machineid",
        "networkid",
        "projectid",
        "tags",
        "type"
      ]
    },
    "v1.IPFindRequest": {
      "properties": {
        "ipaddress": {
          "description": "the address (ipv4 or ipv6) of this ip",
          "type": "string"
        },
        "machineid": {
          "description": "the machine an ip address is associated to",
          "type": "string"
        },
        "networkid": {
          "description": "the network this ip allocate request address belongs to",
          "type": "string"
        },
        "networkprefix": {
          "description": "the prefix of the network this ip address belongs to",
          "type": "string"
        },
        "projectid": {
          "description": "the project this ip address belongs to, empty if not strong coupled",
          "type": "string"
        },
        "tags": {
          "description": "the tags that are assigned to this ip address",
          "items": {
            "type": "string"
          },
          "type": "array"
        },
        "type": {
          "description": "the type of the ip address, ephemeral or static",
          "type": "string"
        }
      },
      "required": [
        "ipaddress",
        "machineid",
        "networkid",
        "networkprefix",
        "projectid",
        "tags",
        "type"
      ]
    },
    "v1.IPResponse": {
      "properties": {
        "changed": {
          "description": "the last changed timestamp of this entity",
          "format": "date-time",
          "readOnly": true,
          "type": "string"
        },
        "created": {
          "description": "the creation time of this entity",
          "format": "date-time",
          "readOnly": true,
          "type": "string"
        },
        "description": {
          "description": "a description for this entity",
          "type": "string"
        },
        "ipaddress": {
          "description": "the address (ipv4 or ipv6) of this ip",
          "type": "string",
          "uniqueItems": true
        },
        "name": {
          "description": "a readable name for this entity",
          "type": "string"
        },
        "networkid": {
          "description": "the network this ip allocate request address belongs to",
          "type": "string"
        },
        "projectid": {
          "description": "the project this ip address belongs to",
          "type": "string"
        },
        "tags": {
          "description": "free tags that you associate with this ip.",
          "items": {
            "type": "string"
          },
          "type": "array"
        },
        "type": {
          "default": "static",
          "description": "the ip type, ephemeral leads to automatic cleanup of the ip address, static will enable re-use of the ip at a later point in time",
          "enum": [
            "ephemeral",
            "static"
          ],
          "type": "string"
        }
      },
      "required": [
        "changed",
        "created",
        "ipaddress",
        "networkid",
        "projectid",
        "tags",
        "type"
      ]
    },
    "v1.IPUpdateRequest": {
      "properties": {
        "description": {
          "description": "a description for this entity",
          "type": "string"
        },
        "ipaddress": {
          "description": "the address (ipv4 or ipv6) of this ip",
          "type": "string",
          "uniqueItems": true
        },
        "name": {
          "description": "a readable name for this entity",
          "type": "string"
        },
        "tags": {
          "description": "free tags that you associate with this ip.",
          "items": {
            "type": "string"
          },
          "type": "array"
        },
        "type": {
          "description": "the ip type, ephemeral leads to automatic cleanup of the ip address, static will enable re-use of the ip at a later point in time",
          "enum": [
            "ephemeral",
            "static"
          ],
          "type": "string"
        }
      },
      "required": [
        "ipaddress",
        "tags",
        "type"
      ]
    },
    "v1.ImageCreateRequest": {
      "properties": {
        "description": {
          "description": "a description for this entity",
          "type": "string"
        },
        "features": {
          "description": "features of this image",
          "items": {
            "type": "string"
          },
          "type": "array"
        },
        "id": {
          "description": "the unique ID of this entity",
          "type": "string",
          "uniqueItems": true
        },
        "name": {
          "description": "a readable name for this entity",
          "type": "string"
        },
        "url": {
          "description": "the url of this image",
          "type": "string"
        }
      },
      "required": [
        "id",
        "url"
      ]
    },
    "v1.ImageResponse": {
      "properties": {
        "changed": {
          "description": "the last changed timestamp of this entity",
          "format": "date-time",
          "readOnly": true,
          "type": "string"
        },
        "created": {
          "description": "the creation time of this entity",
          "format": "date-time",
          "readOnly": true,
          "type": "string"
        },
        "description": {
          "description": "a description for this entity",
          "type": "string"
        },
        "features": {
          "description": "features of this image",
          "items": {
            "type": "string"
          },
          "type": "array"
        },
        "id": {
          "description": "the unique ID of this entity",
          "type": "string",
          "uniqueItems": true
        },
        "name": {
          "description": "a readable name for this entity",
          "type": "string"
        },
        "url": {
          "description": "the url of this image",
          "type": "string"
        }
      },
      "required": [
        "changed",
        "created",
        "id"
      ]
    },
    "v1.ImageUpdateRequest": {
      "properties": {
        "description": {
          "description": "a description for this entity",
          "type": "string"
        },
        "features": {
          "description": "features of this image",
          "items": {
            "type": "string"
          },
          "type": "array"
        },
        "id": {
          "description": "the unique ID of this entity",
          "type": "string",
          "uniqueItems": true
        },
        "name": {
          "description": "a readable name for this entity",
          "type": "string"
        },
        "url": {
          "description": "the url of this image",
          "type": "string"
        }
      },
      "required": [
        "id"
      ]
    },
    "v1.MachineAllocateRequest": {
      "properties": {
        "description": {
          "description": "a description for this entity",
          "type": "string"
        },
        "hostname": {
          "description": "the hostname for the allocated machine (defaults to metal)",
          "type": "string"
        },
        "imageid": {
          "description": "the image id to assign this machine to",
          "type": "string"
        },
        "ips": {
          "description": "the ips to attach to this machine additionally",
          "items": {
            "type": "string"
          },
          "type": "array"
        },
        "name": {
          "description": "a readable name for this entity",
          "type": "string"
        },
        "networks": {
          "description": "the networks that this machine will be placed in.",
          "items": {
            "$ref": "#/definitions/v1.MachineAllocationNetwork"
          },
          "type": "array"
        },
        "partitionid": {
          "description": "the partition id to assign this machine to",
          "type": "string"
        },
        "projectid": {
          "description": "the project id to assign this machine to",
          "type": "string"
        },
        "sizeid": {
          "description": "the size id to assign this machine to",
          "type": "string"
        },
        "ssh_pub_keys": {
          "description": "the public ssh keys to access the machine with",
          "items": {
            "type": "string"
          },
          "type": "array"
        },
        "tags": {
          "description": "tags for this machine",
          "items": {
            "type": "string"
          },
          "type": "array"
        },
        "user_data": {
          "description": "cloud-init.io compatible userdata must be base64 encoded",
          "type": "string"
        },
        "uuid": {
          "description": "if this field is set, this specific machine will be allocated if it is not in available state and not currently allocated. this field overrules size and partition",
          "type": "string"
        }
      },
      "required": [
        "imageid",
        "partitionid",
        "projectid",
        "sizeid",
        "ssh_pub_keys"
      ]
    },
    "v1.MachineAllocation": {
      "properties": {
        "console_password": {
          "description": "the console password which was generated while provisioning",
          "type": "string"
        },
        "created": {
          "description": "the time when the machine was created",
          "format": "date-time",
          "type": "string"
        },
        "description": {
          "description": "a description for this machine",
          "type": "string"
        },
        "hostname": {
          "description": "the hostname which will be used when creating the machine",
          "type": "string"
        },
        "image": {
          "$ref": "#/definitions/v1.ImageResponse",
          "description": "the image assigned to this machine",
          "readOnly": true
        },
        "name": {
          "description": "the name of the machine",
          "type": "string"
        },
        "networks": {
          "description": "the networks of this machine",
          "items": {
            "$ref": "#/definitions/v1.MachineNetwork"
          },
          "type": "array"
        },
        "project": {
          "description": "the project id that this machine is assigned to",
          "type": "string"
        },
        "reinstall": {
          "$ref": "#/definitions/v1.MachineReinstall",
          "description": "indicates whether to reinstall the machine (if not nil)"
        },
        "ssh_pub_keys": {
          "description": "the public ssh keys to access the machine with",
          "items": {
            "type": "string"
          },
          "type": "array"
        },
        "succeeded": {
          "description": "if the allocation of the machine was successful, this is set to true",
          "type": "boolean"
        },
        "user_data": {
          "description": "userdata to execute post installation tasks",
          "type": "string"
        }
      },
      "required": [
        "created",
        "hostname",
        "name",
        "networks",
        "project",
        "reinstall",
        "ssh_pub_keys",
        "succeeded"
      ]
    },
    "v1.MachineAllocationNetwork": {
      "properties": {
        "autoacquire": {
          "description": "will automatically acquire an ip in this network if set to true, default is true",
          "type": "boolean"
        },
        "networkid": {
          "description": "the id of the network that this machine will be placed in",
          "type": "string"
        }
      },
      "required": [
        "autoacquire",
        "networkid"
      ]
    },
    "v1.MachineBIOS": {
      "description": "The bios version",
      "properties": {
        "date": {
          "description": "the bios date",
          "type": "string"
        },
        "vendor": {
          "description": "the bios vendor",
          "type": "string"
        },
        "version": {
          "description": "the bios version",
          "type": "string"
        }
      },
      "required": [
        "date",
        "vendor",
        "version"
      ]
    },
    "v1.MachineBlockDevice": {
      "properties": {
        "name": {
          "description": "the name of this block device",
          "type": "string"
        },
        "partitions": {
          "description": "the partitions of this disk",
          "items": {
            "$ref": "#/definitions/v1.MachineDiskPartition"
          },
          "type": "array"
        },
        "primary": {
          "description": "whether this disk has the OS installed",
          "type": "boolean"
        },
        "size": {
          "description": "the size of this block device",
          "type": "integer"
        }
      },
      "required": [
        "name",
        "partitions",
        "primary",
        "size"
      ]
    },
    "v1.MachineDiskPartition": {
      "properties": {
        "containsos": {
          "description": "whether the OS is installed on this partition or not",
          "type": "boolean"
        },
        "device": {
          "description": "the partition device name, e.g. sda1",
          "type": "string"
        },
        "filesystem": {
          "description": "the partition filesystem",
          "type": "string"
        },
        "gptguid": {
          "description": "the partition GPT guid",
          "type": "string"
        },
        "gpttyoe": {
          "description": "the partition GPT type",
          "type": "string"
        },
        "label": {
          "description": "the partition label",
          "type": "string"
        },
        "mountoptions": {
          "description": "the partition mount options",
          "items": {
            "type": "string"
          },
          "type": "array"
        },
        "mountpoint": {
          "description": "the partition mount point",
          "type": "string"
        },
        "number": {
          "description": "the partition number",
          "format": "integer",
          "type": "integer"
        },
        "properties": {
          "additionalProperties": {
            "type": "string"
          },
          "description": "the partition properties",
          "type": "object"
        },
        "size": {
          "description": "the partition size",
          "format": "int64",
          "type": "integer"
        }
      },
      "required": [
        "containsos",
        "device",
        "filesystem",
        "gptguid",
        "gpttyoe",
        "label",
        "mountoptions",
        "mountpoint",
        "number",
        "properties",
        "size"
      ]
    },
    "v1.MachineFinalizeAllocationRequest": {
      "properties": {
        "bootloaderid": {
          "description": "the bootloader ID",
          "type": "string"
        },
        "cmdline": {
          "description": "the cmdline",
          "type": "string"
        },
        "console_password": {
          "description": "the console password which was generated while provisioning",
          "type": "string"
        },
        "initrd": {
          "description": "the initrd image",
          "type": "string"
        },
        "kernel": {
          "description": "the kernel",
          "type": "string"
        },
        "ospartition": {
          "description": "the partition that has the OS installed",
          "type": "string"
        },
        "primarydisk": {
          "description": "the device name of the primary disk",
          "type": "string"
        }
      },
      "required": [
        "bootloaderid",
        "cmdline",
        "console_password",
        "initrd",
        "kernel",
        "ospartition",
        "primarydisk"
      ]
    },
    "v1.MachineFindRequest": {
      "properties": {
        "allocation_hostname": {
          "type": "string"
        },
        "allocation_image_id": {
          "type": "string"
        },
        "allocation_name": {
          "type": "string"
        },
        "allocation_project": {
          "type": "string"
        },
        "allocation_succeeded": {
          "type": "boolean"
        },
        "disk_names": {
          "items": {
            "type": "string"
          },
          "type": "array"
        },
        "disk_sizes": {
          "items": {
            "type": "integer"
          },
          "type": "array"
        },
        "fru_board_mfg": {
          "type": "string"
        },
        "fru_board_mfg_serial": {
          "type": "string"
        },
        "fru_board_part_number": {
          "type": "string"
        },
        "fru_chassis_part_number": {
          "type": "string"
        },
        "fru_chassis_part_serial": {
          "type": "string"
        },
        "fru_product_manufacturer": {
          "type": "string"
        },
        "fru_product_part_number": {
          "type": "string"
        },
        "fru_product_serial": {
          "type": "string"
        },
        "hardware_cpu_cores": {
          "format": "int64",
          "type": "integer"
        },
        "hardware_memory": {
          "format": "int64",
          "type": "integer"
        },
        "id": {
          "type": "string"
        },
        "ipmi_address": {
          "type": "string"
        },
        "ipmi_interface": {
          "type": "string"
        },
        "ipmi_mac_address": {
          "type": "string"
        },
        "ipmi_user": {
          "type": "string"
        },
        "liveliness": {
          "type": "string"
        },
        "name": {
          "type": "string"
        },
        "network_asns": {
          "items": {
            "type": "integer"
          },
          "type": "array"
        },
        "network_destination_prefixes": {
          "items": {
            "type": "string"
          },
          "type": "array"
        },
        "network_ids": {
          "items": {
            "type": "string"
          },
          "type": "array"
        },
        "network_ips": {
          "items": {
            "type": "string"
          },
          "type": "array"
        },
        "network_nat": {
          "type": "boolean"
        },
        "network_prefixes": {
          "items": {
            "type": "string"
          },
          "type": "array"
        },
        "network_private": {
          "type": "boolean"
        },
        "network_underlay": {
          "type": "boolean"
        },
        "network_vrfs": {
          "items": {
            "type": "integer"
          },
          "type": "array"
        },
        "nics_mac_addresses": {
          "items": {
            "type": "string"
          },
          "type": "array"
        },
        "nics_names": {
          "items": {
            "type": "string"
          },
          "type": "array"
        },
        "nics_neighbor_mac_addresses": {
          "items": {
            "type": "string"
          },
          "type": "array"
        },
        "nics_neighbor_names": {
          "items": {
            "type": "string"
          },
          "type": "array"
        },
        "nics_neighbor_vrfs": {
          "items": {
            "type": "string"
          },
          "type": "array"
        },
        "nics_vrfs": {
          "items": {
            "type": "string"
          },
          "type": "array"
        },
        "partition_id": {
          "type": "string"
        },
        "rackid": {
          "type": "string"
        },
        "sizeid": {
          "type": "string"
        },
        "state_value": {
          "type": "string"
        },
        "tags": {
          "items": {
            "type": "string"
          },
          "type": "array"
        }
      },
      "required": [
        "allocation_hostname",
        "allocation_image_id",
        "allocation_name",
        "allocation_project",
        "allocation_succeeded",
        "disk_names",
        "disk_sizes",
        "fru_board_mfg",
        "fru_board_mfg_serial",
        "fru_board_part_number",
        "fru_chassis_part_number",
        "fru_chassis_part_serial",
        "fru_product_manufacturer",
        "fru_product_part_number",
        "fru_product_serial",
        "hardware_cpu_cores",
        "hardware_memory",
        "id",
        "ipmi_address",
        "ipmi_interface",
        "ipmi_mac_address",
        "ipmi_user",
        "liveliness",
        "name",
        "network_asns",
        "network_destination_prefixes",
        "network_ids",
        "network_ips",
        "network_nat",
        "network_prefixes",
        "network_private",
        "network_underlay",
        "network_vrfs",
        "nics_mac_addresses",
        "nics_names",
        "nics_neighbor_mac_addresses",
        "nics_neighbor_names",
        "nics_neighbor_vrfs",
        "nics_vrfs",
        "partition_id",
        "rackid",
        "sizeid",
        "state_value",
        "tags"
      ]
    },
    "v1.MachineFru": {
      "description": "The Field Replaceable Unit data",
      "properties": {
        "board_mfg": {
          "description": "the board mfg",
          "type": "string"
        },
        "board_mfg_serial": {
          "description": "the board mfg serial",
          "type": "string"
        },
        "board_part_number": {
          "description": "the board part number",
          "type": "string"
        },
        "chassis_part_number": {
          "description": "the chassis part number",
          "type": "string"
        },
        "chassis_part_serial": {
          "description": "the chassis part serial",
          "type": "string"
        },
        "product_manufacturer": {
          "description": "the product manufacturer",
          "type": "string"
        },
        "product_part_number": {
          "description": "the product part number",
          "type": "string"
        },
        "product_serial": {
          "description": "the product serial",
          "type": "string"
=======
    "info": {
        "contact": {
            "name": "Metal Stack",
            "url": "https://metal-stack.io"
        },
        "description": "Resource for managing pure metal",
        "license": {
            "name": "MIT",
            "url": "http://mit.org"
        },
        "title": "metal-api",
        "version": "1.0.0"
    },
    "paths": {
        "/v1/firewall": {
            "get": {
                "consumes": [
                    "application/json"
                ],
                "operationId": "listFirewalls",
                "produces": [
                    "application/json"
                ],
                "responses": {
                    "200": {
                        "description": "OK",
                        "schema": {
                            "items": {
                                "$ref": "#/definitions/v1.FirewallResponse"
                            },
                            "type": "array"
                        }
                    },
                    "default": {
                        "description": "Error",
                        "schema": {
                            "$ref": "#/definitions/httperrors.HTTPErrorResponse"
                        }
                    }
                },
                "summary": "get all known firewalls",
                "tags": [
                    "firewall"
                ]
            }
        },
        "/v1/firewall/allocate": {
            "post": {
                "consumes": [
                    "application/json"
                ],
                "operationId": "allocateFirewall",
                "parameters": [
                    {
                        "in": "body",
                        "name": "body",
                        "required": true,
                        "schema": {
                            "$ref": "#/definitions/v1.FirewallCreateRequest"
                        }
                    }
                ],
                "produces": [
                    "application/json"
                ],
                "responses": {
                    "200": {
                        "description": "OK",
                        "schema": {
                            "$ref": "#/definitions/v1.FirewallResponse"
                        }
                    },
                    "default": {
                        "description": "Error",
                        "schema": {
                            "$ref": "#/definitions/httperrors.HTTPErrorResponse"
                        }
                    }
                },
                "summary": "allocate a firewall",
                "tags": [
                    "firewall"
                ]
            }
        },
        "/v1/firewall/find": {
            "get": {
                "consumes": [
                    "application/json"
                ],
                "operationId": "findFirewalls",
                "parameters": [
                    {
                        "in": "body",
                        "name": "body",
                        "required": true,
                        "schema": {
                            "$ref": "#/definitions/v1.FirewallFindRequest"
                        }
                    }
                ],
                "produces": [
                    "application/json"
                ],
                "responses": {
                    "200": {
                        "description": "OK",
                        "schema": {
                            "items": {
                                "$ref": "#/definitions/v1.FirewallResponse"
                            },
                            "type": "array"
                        }
                    },
                    "default": {
                        "description": "Error",
                        "schema": {
                            "$ref": "#/definitions/httperrors.HTTPErrorResponse"
                        }
                    }
                },
                "summary": "find firewalls by multiple criteria",
                "tags": [
                    "firewall"
                ]
            }
        },
        "/v1/firewall/{id}": {
            "get": {
                "consumes": [
                    "application/json"
                ],
                "operationId": "findFirewall",
                "parameters": [
                    {
                        "description": "identifier of the firewall",
                        "in": "path",
                        "name": "id",
                        "required": true,
                        "type": "string"
                    }
                ],
                "produces": [
                    "application/json"
                ],
                "responses": {
                    "200": {
                        "description": "OK",
                        "schema": {
                            "$ref": "#/definitions/v1.FirewallResponse"
                        }
                    },
                    "default": {
                        "description": "Error",
                        "schema": {
                            "$ref": "#/definitions/httperrors.HTTPErrorResponse"
                        }
                    }
                },
                "summary": "get firewall by id",
                "tags": [
                    "firewall"
                ]
            }
        },
        "/v1/health": {
            "get": {
                "consumes": [
                    "application/json"
                ],
                "operationId": "health",
                "produces": [
                    "application/json"
                ],
                "responses": {
                    "200": {
                        "description": "OK",
                        "schema": {
                            "$ref": "#/definitions/rest.status"
                        }
                    },
                    "500": {
                        "description": "Unhealthy",
                        "schema": {
                            "$ref": "#/definitions/rest.status"
                        }
                    }
                },
                "summary": "perform a healthcheck",
                "tags": [
                    "health"
                ]
            }
        },
        "/v1/image": {
            "get": {
                "consumes": [
                    "application/json"
                ],
                "operationId": "listImages",
                "produces": [
                    "application/json"
                ],
                "responses": {
                    "200": {
                        "description": "OK",
                        "schema": {
                            "items": {
                                "$ref": "#/definitions/v1.ImageResponse"
                            },
                            "type": "array"
                        }
                    },
                    "default": {
                        "description": "Error",
                        "schema": {
                            "$ref": "#/definitions/httperrors.HTTPErrorResponse"
                        }
                    }
                },
                "summary": "get all images",
                "tags": [
                    "image"
                ]
            },
            "post": {
                "consumes": [
                    "application/json"
                ],
                "operationId": "updateImage",
                "parameters": [
                    {
                        "in": "body",
                        "name": "body",
                        "required": true,
                        "schema": {
                            "$ref": "#/definitions/v1.ImageUpdateRequest"
                        }
                    }
                ],
                "produces": [
                    "application/json"
                ],
                "responses": {
                    "200": {
                        "description": "OK",
                        "schema": {
                            "$ref": "#/definitions/v1.ImageResponse"
                        }
                    },
                    "409": {
                        "description": "Conflict",
                        "schema": {
                            "$ref": "#/definitions/httperrors.HTTPErrorResponse"
                        }
                    },
                    "default": {
                        "description": "Error",
                        "schema": {
                            "$ref": "#/definitions/httperrors.HTTPErrorResponse"
                        }
                    }
                },
                "summary": "updates an image. if the image was changed since this one was read, a conflict is returned",
                "tags": [
                    "image"
                ]
            },
            "put": {
                "consumes": [
                    "application/json"
                ],
                "operationId": "createImage",
                "parameters": [
                    {
                        "in": "body",
                        "name": "body",
                        "required": true,
                        "schema": {
                            "$ref": "#/definitions/v1.ImageCreateRequest"
                        }
                    }
                ],
                "produces": [
                    "application/json"
                ],
                "responses": {
                    "201": {
                        "description": "Created",
                        "schema": {
                            "$ref": "#/definitions/v1.ImageResponse"
                        }
                    },
                    "409": {
                        "description": "Conflict",
                        "schema": {
                            "$ref": "#/definitions/httperrors.HTTPErrorResponse"
                        }
                    },
                    "default": {
                        "description": "Error",
                        "schema": {
                            "$ref": "#/definitions/httperrors.HTTPErrorResponse"
                        }
                    }
                },
                "summary": "create an image. if the given ID already exists a conflict is returned",
                "tags": [
                    "image"
                ]
            }
        },
        "/v1/image/{id}": {
            "delete": {
                "consumes": [
                    "application/json"
                ],
                "operationId": "deleteImage",
                "parameters": [
                    {
                        "description": "identifier of the image",
                        "in": "path",
                        "name": "id",
                        "required": true,
                        "type": "string"
                    }
                ],
                "produces": [
                    "application/json"
                ],
                "responses": {
                    "200": {
                        "description": "OK",
                        "schema": {
                            "$ref": "#/definitions/v1.ImageResponse"
                        }
                    },
                    "default": {
                        "description": "Error",
                        "schema": {
                            "$ref": "#/definitions/httperrors.HTTPErrorResponse"
                        }
                    }
                },
                "summary": "deletes an image and returns the deleted entity",
                "tags": [
                    "image"
                ]
            },
            "get": {
                "consumes": [
                    "application/json"
                ],
                "operationId": "findImage",
                "parameters": [
                    {
                        "description": "identifier of the image",
                        "in": "path",
                        "name": "id",
                        "required": true,
                        "type": "string"
                    }
                ],
                "produces": [
                    "application/json"
                ],
                "responses": {
                    "200": {
                        "description": "OK",
                        "schema": {
                            "$ref": "#/definitions/v1.ImageResponse"
                        }
                    },
                    "default": {
                        "description": "Error",
                        "schema": {
                            "$ref": "#/definitions/httperrors.HTTPErrorResponse"
                        }
                    }
                },
                "summary": "get image by id",
                "tags": [
                    "image"
                ]
            }
        },
        "/v1/ip": {
            "get": {
                "consumes": [
                    "application/json"
                ],
                "operationId": "listIPs",
                "produces": [
                    "application/json"
                ],
                "responses": {
                    "200": {
                        "description": "OK",
                        "schema": {
                            "items": {
                                "$ref": "#/definitions/v1.IPResponse"
                            },
                            "type": "array"
                        }
                    },
                    "default": {
                        "description": "Error",
                        "schema": {
                            "$ref": "#/definitions/httperrors.HTTPErrorResponse"
                        }
                    }
                },
                "summary": "get all ips",
                "tags": [
                    "ip"
                ]
            },
            "post": {
                "consumes": [
                    "application/json"
                ],
                "operationId": "updateIP",
                "parameters": [
                    {
                        "in": "body",
                        "name": "body",
                        "required": true,
                        "schema": {
                            "$ref": "#/definitions/v1.IPUpdateRequest"
                        }
                    }
                ],
                "produces": [
                    "application/json"
                ],
                "responses": {
                    "200": {
                        "description": "OK",
                        "schema": {
                            "$ref": "#/definitions/v1.IPResponse"
                        }
                    },
                    "409": {
                        "description": "Conflict",
                        "schema": {
                            "$ref": "#/definitions/httperrors.HTTPErrorResponse"
                        }
                    },
                    "default": {
                        "description": "Error",
                        "schema": {
                            "$ref": "#/definitions/httperrors.HTTPErrorResponse"
                        }
                    }
                },
                "summary": "updates an ip. if the ip was changed since this one was read, a conflict is returned",
                "tags": [
                    "ip"
                ]
            }
        },
        "/v1/ip/allocate": {
            "post": {
                "consumes": [
                    "application/json"
                ],
                "operationId": "allocateIP",
                "parameters": [
                    {
                        "in": "body",
                        "name": "body",
                        "required": true,
                        "schema": {
                            "$ref": "#/definitions/v1.IPAllocateRequest"
                        }
                    }
                ],
                "produces": [
                    "application/json"
                ],
                "responses": {
                    "201": {
                        "description": "Created",
                        "schema": {
                            "$ref": "#/definitions/v1.IPResponse"
                        }
                    },
                    "default": {
                        "description": "Error",
                        "schema": {
                            "$ref": "#/definitions/httperrors.HTTPErrorResponse"
                        }
                    }
                },
                "summary": "allocate an ip in the given network.",
                "tags": [
                    "ip"
                ]
            }
        },
        "/v1/ip/allocate/{ip}": {
            "post": {
                "consumes": [
                    "application/json"
                ],
                "operationId": "allocateSpecificIP",
                "parameters": [
                    {
                        "description": "ip to try to allocate",
                        "in": "path",
                        "name": "ip",
                        "required": true,
                        "type": "string"
                    },
                    {
                        "in": "body",
                        "name": "body",
                        "required": true,
                        "schema": {
                            "$ref": "#/definitions/v1.IPAllocateRequest"
                        }
                    }
                ],
                "produces": [
                    "application/json"
                ],
                "responses": {
                    "201": {
                        "description": "Created",
                        "schema": {
                            "$ref": "#/definitions/v1.IPResponse"
                        }
                    },
                    "default": {
                        "description": "Error",
                        "schema": {
                            "$ref": "#/definitions/httperrors.HTTPErrorResponse"
                        }
                    }
                },
                "summary": "allocate a specific ip in the given network.",
                "tags": [
                    "ip"
                ]
            }
        },
        "/v1/ip/find": {
            "post": {
                "consumes": [
                    "application/json"
                ],
                "operationId": "findIPs",
                "parameters": [
                    {
                        "in": "body",
                        "name": "body",
                        "required": true,
                        "schema": {
                            "$ref": "#/definitions/v1.IPFindRequest"
                        }
                    }
                ],
                "produces": [
                    "application/json"
                ],
                "responses": {
                    "200": {
                        "description": "OK",
                        "schema": {
                            "items": {
                                "$ref": "#/definitions/v1.IPResponse"
                            },
                            "type": "array"
                        }
                    },
                    "default": {
                        "description": "Error",
                        "schema": {
                            "$ref": "#/definitions/httperrors.HTTPErrorResponse"
                        }
                    }
                },
                "summary": "get all ips that match given properties",
                "tags": [
                    "ip"
                ]
            }
        },
        "/v1/ip/free/{id}": {
            "post": {
                "consumes": [
                    "application/json"
                ],
                "operationId": "freeIP",
                "parameters": [
                    {
                        "description": "identifier of the ip",
                        "in": "path",
                        "name": "id",
                        "required": true,
                        "type": "string"
                    }
                ],
                "produces": [
                    "application/json"
                ],
                "responses": {
                    "200": {
                        "description": "OK",
                        "schema": {
                            "$ref": "#/definitions/v1.IPResponse"
                        }
                    },
                    "default": {
                        "description": "Error",
                        "schema": {
                            "$ref": "#/definitions/httperrors.HTTPErrorResponse"
                        }
                    }
                },
                "summary": "frees an ip",
                "tags": [
                    "ip"
                ]
            }
        },
        "/v1/ip/{id}": {
            "get": {
                "consumes": [
                    "application/json"
                ],
                "operationId": "findIP",
                "parameters": [
                    {
                        "description": "identifier of the ip",
                        "in": "path",
                        "name": "id",
                        "required": true,
                        "type": "string"
                    }
                ],
                "produces": [
                    "application/json"
                ],
                "responses": {
                    "200": {
                        "description": "OK",
                        "schema": {
                            "$ref": "#/definitions/v1.IPResponse"
                        }
                    },
                    "default": {
                        "description": "Error",
                        "schema": {
                            "$ref": "#/definitions/httperrors.HTTPErrorResponse"
                        }
                    }
                },
                "summary": "get ip by id",
                "tags": [
                    "ip"
                ]
            }
        },
        "/v1/machine": {
            "get": {
                "consumes": [
                    "application/json"
                ],
                "operationId": "listMachines",
                "produces": [
                    "application/json"
                ],
                "responses": {
                    "200": {
                        "description": "OK",
                        "schema": {
                            "items": {
                                "$ref": "#/definitions/v1.MachineResponse"
                            },
                            "type": "array"
                        }
                    },
                    "default": {
                        "description": "Error",
                        "schema": {
                            "$ref": "#/definitions/httperrors.HTTPErrorResponse"
                        }
                    }
                },
                "summary": "get all known machines",
                "tags": [
                    "machine"
                ]
            }
        },
        "/v1/machine/allocate": {
            "post": {
                "consumes": [
                    "application/json"
                ],
                "operationId": "allocateMachine",
                "parameters": [
                    {
                        "in": "body",
                        "name": "body",
                        "required": true,
                        "schema": {
                            "$ref": "#/definitions/v1.MachineAllocateRequest"
                        }
                    }
                ],
                "produces": [
                    "application/json"
                ],
                "responses": {
                    "200": {
                        "description": "OK",
                        "schema": {
                            "$ref": "#/definitions/v1.MachineResponse"
                        }
                    },
                    "default": {
                        "description": "Error",
                        "schema": {
                            "$ref": "#/definitions/httperrors.HTTPErrorResponse"
                        }
                    }
                },
                "summary": "allocate a machine",
                "tags": [
                    "machine"
                ]
            }
        },
        "/v1/machine/find": {
            "post": {
                "consumes": [
                    "application/json"
                ],
                "operationId": "findMachines",
                "parameters": [
                    {
                        "in": "body",
                        "name": "body",
                        "required": true,
                        "schema": {
                            "$ref": "#/definitions/v1.MachineFindRequest"
                        }
                    }
                ],
                "produces": [
                    "application/json"
                ],
                "responses": {
                    "200": {
                        "description": "OK",
                        "schema": {
                            "items": {
                                "$ref": "#/definitions/v1.MachineResponse"
                            },
                            "type": "array"
                        }
                    },
                    "default": {
                        "description": "Error",
                        "schema": {
                            "$ref": "#/definitions/httperrors.HTTPErrorResponse"
                        }
                    }
                },
                "summary": "find machines by multiple criteria",
                "tags": [
                    "machine"
                ]
            }
        },
        "/v1/machine/ipmi": {
            "post": {
                "consumes": [
                    "application/json"
                ],
                "operationId": "ipmiReport",
                "parameters": [
                    {
                        "in": "body",
                        "name": "body",
                        "required": true,
                        "schema": {
                            "$ref": "#/definitions/v1.MachineIpmiReport"
                        }
                    }
                ],
                "produces": [
                    "application/json"
                ],
                "responses": {
                    "200": {
                        "description": "OK",
                        "schema": {
                            "$ref": "#/definitions/v1.MachineIpmiReportResponse"
                        }
                    },
                    "default": {
                        "description": "Error",
                        "schema": {
                            "$ref": "#/definitions/httperrors.HTTPErrorResponse"
                        }
                    }
                },
                "summary": "reports IPMI ip addresses leased by a management server for machines",
                "tags": [
                    "machine"
                ]
            }
        },
        "/v1/machine/ipmi/find": {
            "post": {
                "consumes": [
                    "application/json"
                ],
                "operationId": "findIPMIMachines",
                "parameters": [
                    {
                        "in": "body",
                        "name": "body",
                        "required": true,
                        "schema": {
                            "$ref": "#/definitions/v1.MachineFindRequest"
                        }
                    }
                ],
                "produces": [
                    "application/json"
                ],
                "responses": {
                    "200": {
                        "description": "OK",
                        "schema": {
                            "items": {
                                "$ref": "#/definitions/v1.MachineIPMIResponse"
                            },
                            "type": "array"
                        }
                    },
                    "default": {
                        "description": "Error",
                        "schema": {
                            "$ref": "#/definitions/httperrors.HTTPErrorResponse"
                        }
                    }
                },
                "summary": "returns machines including the ipmi connection data",
                "tags": [
                    "machine"
                ]
            }
        },
        "/v1/machine/register": {
            "post": {
                "consumes": [
                    "application/json"
                ],
                "operationId": "registerMachine",
                "parameters": [
                    {
                        "in": "body",
                        "name": "body",
                        "required": true,
                        "schema": {
                            "$ref": "#/definitions/v1.MachineRegisterRequest"
                        }
                    }
                ],
                "produces": [
                    "application/json"
                ],
                "responses": {
                    "200": {
                        "description": "OK",
                        "schema": {
                            "$ref": "#/definitions/v1.MachineResponse"
                        }
                    },
                    "201": {
                        "description": "Created",
                        "schema": {
                            "$ref": "#/definitions/v1.MachineResponse"
                        }
                    },
                    "default": {
                        "description": "Error",
                        "schema": {
                            "$ref": "#/definitions/httperrors.HTTPErrorResponse"
                        }
                    }
                },
                "summary": "register a machine",
                "tags": [
                    "machine"
                ]
            }
        },
        "/v1/machine/{id}": {
            "get": {
                "consumes": [
                    "application/json"
                ],
                "operationId": "findMachine",
                "parameters": [
                    {
                        "description": "identifier of the machine",
                        "in": "path",
                        "name": "id",
                        "required": true,
                        "type": "string"
                    }
                ],
                "produces": [
                    "application/json"
                ],
                "responses": {
                    "200": {
                        "description": "OK",
                        "schema": {
                            "$ref": "#/definitions/v1.MachineResponse"
                        }
                    },
                    "default": {
                        "description": "Error",
                        "schema": {
                            "$ref": "#/definitions/httperrors.HTTPErrorResponse"
                        }
                    }
                },
                "summary": "get machine by id",
                "tags": [
                    "machine"
                ]
            }
        },
        "/v1/machine/{id}/chassis-identify-led-state": {
            "post": {
                "consumes": [
                    "application/json"
                ],
                "operationId": "setChassisIdentifyLEDState",
                "parameters": [
                    {
                        "description": "identifier of the machine",
                        "in": "path",
                        "name": "id",
                        "required": true,
                        "type": "string"
                    },
                    {
                        "in": "body",
                        "name": "body",
                        "required": true,
                        "schema": {
                            "$ref": "#/definitions/v1.ChassisIdentifyLEDState"
                        }
                    }
                ],
                "produces": [
                    "application/json"
                ],
                "responses": {
                    "200": {
                        "description": "OK",
                        "schema": {
                            "$ref": "#/definitions/v1.MachineResponse"
                        }
                    },
                    "default": {
                        "description": "Error",
                        "schema": {
                            "$ref": "#/definitions/httperrors.HTTPErrorResponse"
                        }
                    }
                },
                "summary": "set the state of a chassis identify LED",
                "tags": [
                    "machine"
                ]
            }
        },
        "/v1/machine/{id}/event": {
            "get": {
                "consumes": [
                    "application/json"
                ],
                "operationId": "getProvisioningEventContainer",
                "parameters": [
                    {
                        "description": "identifier of the machine",
                        "in": "path",
                        "name": "id",
                        "required": true,
                        "type": "string"
                    }
                ],
                "produces": [
                    "application/json"
                ],
                "responses": {
                    "200": {
                        "description": "OK",
                        "schema": {
                            "$ref": "#/definitions/v1.MachineRecentProvisioningEvents"
                        }
                    },
                    "default": {
                        "description": "Error",
                        "schema": {
                            "$ref": "#/definitions/httperrors.HTTPErrorResponse"
                        }
                    }
                },
                "summary": "get the current machine provisioning event container",
                "tags": [
                    "machine"
                ]
            },
            "post": {
                "consumes": [
                    "application/json"
                ],
                "operationId": "addProvisioningEvent",
                "parameters": [
                    {
                        "description": "identifier of the machine",
                        "in": "path",
                        "name": "id",
                        "required": true,
                        "type": "string"
                    },
                    {
                        "in": "body",
                        "name": "body",
                        "required": true,
                        "schema": {
                            "$ref": "#/definitions/v1.MachineProvisioningEvent"
                        }
                    }
                ],
                "produces": [
                    "application/json"
                ],
                "responses": {
                    "200": {
                        "description": "OK",
                        "schema": {
                            "$ref": "#/definitions/v1.MachineRecentProvisioningEvents"
                        }
                    },
                    "default": {
                        "description": "Error",
                        "schema": {
                            "$ref": "#/definitions/httperrors.HTTPErrorResponse"
                        }
                    }
                },
                "summary": "adds a machine provisioning event",
                "tags": [
                    "machine"
                ]
            }
        },
        "/v1/machine/{id}/finalize-allocation": {
            "post": {
                "consumes": [
                    "application/json"
                ],
                "operationId": "finalizeAllocation",
                "parameters": [
                    {
                        "description": "identifier of the machine",
                        "in": "path",
                        "name": "id",
                        "required": true,
                        "type": "string"
                    },
                    {
                        "in": "body",
                        "name": "body",
                        "required": true,
                        "schema": {
                            "$ref": "#/definitions/v1.MachineFinalizeAllocationRequest"
                        }
                    }
                ],
                "produces": [
                    "application/json"
                ],
                "responses": {
                    "200": {
                        "description": "OK",
                        "schema": {
                            "$ref": "#/definitions/v1.MachineResponse"
                        }
                    },
                    "default": {
                        "description": "Error",
                        "schema": {
                            "$ref": "#/definitions/httperrors.HTTPErrorResponse"
                        }
                    }
                },
                "summary": "finalize the allocation of the machine by reconfiguring the switch, sent on successful image installation",
                "tags": [
                    "machine"
                ]
            }
        },
        "/v1/machine/{id}/free": {
            "delete": {
                "consumes": [
                    "application/json"
                ],
                "operationId": "freeMachine",
                "parameters": [
                    {
                        "description": "identifier of the machine",
                        "in": "path",
                        "name": "id",
                        "required": true,
                        "type": "string"
                    }
                ],
                "produces": [
                    "application/json"
                ],
                "responses": {
                    "200": {
                        "description": "OK",
                        "schema": {
                            "$ref": "#/definitions/v1.MachineResponse"
                        }
                    },
                    "default": {
                        "description": "Error",
                        "schema": {
                            "$ref": "#/definitions/httperrors.HTTPErrorResponse"
                        }
                    }
                },
                "summary": "free a machine",
                "tags": [
                    "machine"
                ]
            }
        },
        "/v1/machine/{id}/ipmi": {
            "get": {
                "consumes": [
                    "application/json"
                ],
                "operationId": "findIPMIMachine",
                "parameters": [
                    {
                        "description": "identifier of the machine",
                        "in": "path",
                        "name": "id",
                        "required": true,
                        "type": "string"
                    }
                ],
                "produces": [
                    "application/json"
                ],
                "responses": {
                    "200": {
                        "description": "OK",
                        "schema": {
                            "$ref": "#/definitions/v1.MachineIPMIResponse"
                        }
                    },
                    "default": {
                        "description": "Error",
                        "schema": {
                            "$ref": "#/definitions/httperrors.HTTPErrorResponse"
                        }
                    }
                },
                "summary": "returns a machine including the ipmi connection data",
                "tags": [
                    "machine"
                ]
            }
        },
        "/v1/machine/{id}/power/bios": {
            "post": {
                "consumes": [
                    "application/json"
                ],
                "operationId": "machineBios",
                "parameters": [
                    {
                        "description": "identifier of the machine",
                        "in": "path",
                        "name": "id",
                        "required": true,
                        "type": "string"
                    },
                    {
                        "in": "body",
                        "name": "body",
                        "required": true,
                        "schema": {
                            "$ref": "#/definitions/v1.EmptyBody"
                        }
                    }
                ],
                "produces": [
                    "application/json"
                ],
                "responses": {
                    "200": {
                        "description": "OK",
                        "schema": {
                            "$ref": "#/definitions/v1.MachineResponse"
                        }
                    },
                    "default": {
                        "description": "Error",
                        "schema": {
                            "$ref": "#/definitions/httperrors.HTTPErrorResponse"
                        }
                    }
                },
                "summary": "boots machine into BIOS on next reboot",
                "tags": [
                    "machine"
                ]
            }
        },
        "/v1/machine/{id}/power/chassis-identify-led-off/{description}": {
            "post": {
                "consumes": [
                    "application/json"
                ],
                "operationId": "chassisIdentifyLEDOff",
                "parameters": [
                    {
                        "description": "identifier of the machine",
                        "in": "path",
                        "name": "id",
                        "required": true,
                        "type": "string"
                    },
                    {
                        "description": "reason why the chassis identify LED has been turned off",
                        "in": "path",
                        "name": "description",
                        "required": true,
                        "type": "string"
                    },
                    {
                        "in": "body",
                        "name": "body",
                        "required": true,
                        "schema": {
                            "$ref": "#/definitions/v1.EmptyBody"
                        }
                    }
                ],
                "produces": [
                    "application/json"
                ],
                "responses": {
                    "200": {
                        "description": "OK",
                        "schema": {
                            "$ref": "#/definitions/v1.MachineResponse"
                        }
                    },
                    "default": {
                        "description": "Error",
                        "schema": {
                            "$ref": "#/definitions/httperrors.HTTPErrorResponse"
                        }
                    }
                },
                "summary": "sends a power-off to the chassis identify LED",
                "tags": [
                    "machine"
                ]
            }
        },
        "/v1/machine/{id}/power/chassis-identify-led-on": {
            "post": {
                "consumes": [
                    "application/json"
                ],
                "operationId": "chassisIdentifyLEDOn",
                "parameters": [
                    {
                        "description": "identifier of the machine",
                        "in": "path",
                        "name": "id",
                        "required": true,
                        "type": "string"
                    },
                    {
                        "in": "body",
                        "name": "body",
                        "required": true,
                        "schema": {
                            "$ref": "#/definitions/v1.EmptyBody"
                        }
                    }
                ],
                "produces": [
                    "application/json"
                ],
                "responses": {
                    "200": {
                        "description": "OK",
                        "schema": {
                            "$ref": "#/definitions/v1.MachineResponse"
                        }
                    },
                    "default": {
                        "description": "Error",
                        "schema": {
                            "$ref": "#/definitions/httperrors.HTTPErrorResponse"
                        }
                    }
                },
                "summary": "sends a power-on to the chassis identify LED",
                "tags": [
                    "machine"
                ]
            }
        },
        "/v1/machine/{id}/power/chassis-identify-led-on/{description}": {
            "post": {
                "consumes": [
                    "application/json"
                ],
                "operationId": "chassisIdentifyLEDOn",
                "parameters": [
                    {
                        "description": "identifier of the machine",
                        "in": "path",
                        "name": "id",
                        "required": true,
                        "type": "string"
                    },
                    {
                        "description": "reason why the chassis identify LED has been turned on",
                        "in": "path",
                        "name": "description",
                        "required": true,
                        "type": "string"
                    },
                    {
                        "in": "body",
                        "name": "body",
                        "required": true,
                        "schema": {
                            "$ref": "#/definitions/v1.EmptyBody"
                        }
                    }
                ],
                "produces": [
                    "application/json"
                ],
                "responses": {
                    "200": {
                        "description": "OK",
                        "schema": {
                            "$ref": "#/definitions/v1.MachineResponse"
                        }
                    },
                    "default": {
                        "description": "Error",
                        "schema": {
                            "$ref": "#/definitions/httperrors.HTTPErrorResponse"
                        }
                    }
                },
                "summary": "sends a power-on to the chassis identify LED",
                "tags": [
                    "machine"
                ]
            }
        },
        "/v1/machine/{id}/power/off": {
            "post": {
                "consumes": [
                    "application/json"
                ],
                "operationId": "machineOff",
                "parameters": [
                    {
                        "description": "identifier of the machine",
                        "in": "path",
                        "name": "id",
                        "required": true,
                        "type": "string"
                    },
                    {
                        "in": "body",
                        "name": "body",
                        "required": true,
                        "schema": {
                            "$ref": "#/definitions/v1.EmptyBody"
                        }
                    }
                ],
                "produces": [
                    "application/json"
                ],
                "responses": {
                    "200": {
                        "description": "OK",
                        "schema": {
                            "$ref": "#/definitions/v1.MachineResponse"
                        }
                    },
                    "default": {
                        "description": "Error",
                        "schema": {
                            "$ref": "#/definitions/httperrors.HTTPErrorResponse"
                        }
                    }
                },
                "summary": "sends a power-off to the machine",
                "tags": [
                    "machine"
                ]
            }
        },
        "/v1/machine/{id}/power/on": {
            "post": {
                "consumes": [
                    "application/json"
                ],
                "operationId": "machineOn",
                "parameters": [
                    {
                        "description": "identifier of the machine",
                        "in": "path",
                        "name": "id",
                        "required": true,
                        "type": "string"
                    },
                    {
                        "in": "body",
                        "name": "body",
                        "required": true,
                        "schema": {
                            "$ref": "#/definitions/v1.EmptyBody"
                        }
                    }
                ],
                "produces": [
                    "application/json"
                ],
                "responses": {
                    "200": {
                        "description": "OK",
                        "schema": {
                            "$ref": "#/definitions/v1.MachineResponse"
                        }
                    },
                    "default": {
                        "description": "Error",
                        "schema": {
                            "$ref": "#/definitions/httperrors.HTTPErrorResponse"
                        }
                    }
                },
                "summary": "sends a power-on to the machine",
                "tags": [
                    "machine"
                ]
            }
        },
        "/v1/machine/{id}/power/reset": {
            "post": {
                "consumes": [
                    "application/json"
                ],
                "operationId": "machineReset",
                "parameters": [
                    {
                        "description": "identifier of the machine",
                        "in": "path",
                        "name": "id",
                        "required": true,
                        "type": "string"
                    },
                    {
                        "in": "body",
                        "name": "body",
                        "required": true,
                        "schema": {
                            "$ref": "#/definitions/v1.EmptyBody"
                        }
                    }
                ],
                "produces": [
                    "application/json"
                ],
                "responses": {
                    "200": {
                        "description": "OK",
                        "schema": {
                            "$ref": "#/definitions/v1.MachineResponse"
                        }
                    },
                    "default": {
                        "description": "Error",
                        "schema": {
                            "$ref": "#/definitions/httperrors.HTTPErrorResponse"
                        }
                    }
                },
                "summary": "sends a reset to the machine",
                "tags": [
                    "machine"
                ]
            }
        },
        "/v1/machine/{id}/state": {
            "post": {
                "consumes": [
                    "application/json"
                ],
                "operationId": "setMachineState",
                "parameters": [
                    {
                        "description": "identifier of the machine",
                        "in": "path",
                        "name": "id",
                        "required": true,
                        "type": "string"
                    },
                    {
                        "in": "body",
                        "name": "body",
                        "required": true,
                        "schema": {
                            "$ref": "#/definitions/v1.MachineState"
                        }
                    }
                ],
                "produces": [
                    "application/json"
                ],
                "responses": {
                    "200": {
                        "description": "OK",
                        "schema": {
                            "$ref": "#/definitions/v1.MachineResponse"
                        }
                    },
                    "default": {
                        "description": "Error",
                        "schema": {
                            "$ref": "#/definitions/httperrors.HTTPErrorResponse"
                        }
                    }
                },
                "summary": "set the state of a machine",
                "tags": [
                    "machine"
                ]
            }
        },
        "/v1/machine/{id}/wait": {
            "get": {
                "consumes": [
                    "application/json"
                ],
                "operationId": "waitForAllocation",
                "parameters": [
                    {
                        "description": "identifier of the machine",
                        "in": "path",
                        "name": "id",
                        "required": true,
                        "type": "string"
                    }
                ],
                "produces": [
                    "application/json"
                ],
                "responses": {
                    "200": {
                        "description": "OK",
                        "schema": {
                            "$ref": "#/definitions/v1.MachineResponse"
                        }
                    },
                    "504": {
                        "description": "Timeout",
                        "schema": {
                            "$ref": "#/definitions/httperrors.HTTPErrorResponse"
                        }
                    },
                    "default": {
                        "description": "Error",
                        "schema": {
                            "$ref": "#/definitions/httperrors.HTTPErrorResponse"
                        }
                    }
                },
                "summary": "wait for an allocation of this machine",
                "tags": [
                    "machine"
                ]
            }
        },
        "/v1/network": {
            "get": {
                "consumes": [
                    "application/json"
                ],
                "operationId": "listNetworks",
                "produces": [
                    "application/json"
                ],
                "responses": {
                    "200": {
                        "description": "OK",
                        "schema": {
                            "items": {
                                "$ref": "#/definitions/v1.NetworkResponse"
                            },
                            "type": "array"
                        }
                    },
                    "default": {
                        "description": "Error",
                        "schema": {
                            "$ref": "#/definitions/httperrors.HTTPErrorResponse"
                        }
                    }
                },
                "summary": "get all networks",
                "tags": [
                    "network"
                ]
            },
            "post": {
                "consumes": [
                    "application/json"
                ],
                "operationId": "updateNetwork",
                "parameters": [
                    {
                        "in": "body",
                        "name": "body",
                        "required": true,
                        "schema": {
                            "$ref": "#/definitions/v1.NetworkUpdateRequest"
                        }
                    }
                ],
                "produces": [
                    "application/json"
                ],
                "responses": {
                    "200": {
                        "description": "OK",
                        "schema": {
                            "$ref": "#/definitions/v1.NetworkResponse"
                        }
                    },
                    "409": {
                        "description": "Conflict",
                        "schema": {
                            "$ref": "#/definitions/httperrors.HTTPErrorResponse"
                        }
                    },
                    "default": {
                        "description": "Error",
                        "schema": {
                            "$ref": "#/definitions/httperrors.HTTPErrorResponse"
                        }
                    }
                },
                "summary": "updates a network. if the network was changed since this one was read, a conflict is returned",
                "tags": [
                    "network"
                ]
            },
            "put": {
                "consumes": [
                    "application/json"
                ],
                "operationId": "createNetwork",
                "parameters": [
                    {
                        "in": "body",
                        "name": "body",
                        "required": true,
                        "schema": {
                            "$ref": "#/definitions/v1.NetworkCreateRequest"
                        }
                    }
                ],
                "produces": [
                    "application/json"
                ],
                "responses": {
                    "201": {
                        "description": "Created",
                        "schema": {
                            "$ref": "#/definitions/v1.NetworkResponse"
                        }
                    },
                    "409": {
                        "description": "Conflict",
                        "schema": {
                            "$ref": "#/definitions/httperrors.HTTPErrorResponse"
                        }
                    },
                    "default": {
                        "description": "Error",
                        "schema": {
                            "$ref": "#/definitions/httperrors.HTTPErrorResponse"
                        }
                    }
                },
                "summary": "create a network. if the given ID already exists a conflict is returned",
                "tags": [
                    "network"
                ]
            }
        },
        "/v1/network/allocate": {
            "post": {
                "consumes": [
                    "application/json"
                ],
                "operationId": "allocateNetwork",
                "parameters": [
                    {
                        "in": "body",
                        "name": "body",
                        "required": true,
                        "schema": {
                            "$ref": "#/definitions/v1.NetworkAllocateRequest"
                        }
                    }
                ],
                "produces": [
                    "application/json"
                ],
                "responses": {
                    "201": {
                        "description": "Created",
                        "schema": {
                            "$ref": "#/definitions/v1.NetworkResponse"
                        }
                    },
                    "409": {
                        "description": "Conflict",
                        "schema": {
                            "$ref": "#/definitions/httperrors.HTTPErrorResponse"
                        }
                    },
                    "default": {
                        "description": "Error",
                        "schema": {
                            "$ref": "#/definitions/httperrors.HTTPErrorResponse"
                        }
                    }
                },
                "summary": "allocates a child network from a partition's private super network",
                "tags": [
                    "network"
                ]
            }
        },
        "/v1/network/find": {
            "post": {
                "consumes": [
                    "application/json"
                ],
                "operationId": "findNetworks",
                "parameters": [
                    {
                        "in": "body",
                        "name": "body",
                        "required": true,
                        "schema": {
                            "$ref": "#/definitions/v1.NetworkFindRequest"
                        }
                    }
                ],
                "produces": [
                    "application/json"
                ],
                "responses": {
                    "200": {
                        "description": "OK",
                        "schema": {
                            "items": {
                                "$ref": "#/definitions/v1.NetworkResponse"
                            },
                            "type": "array"
                        }
                    },
                    "default": {
                        "description": "Error",
                        "schema": {
                            "$ref": "#/definitions/httperrors.HTTPErrorResponse"
                        }
                    }
                },
                "summary": "get all networks that match given properties",
                "tags": [
                    "network"
                ]
            }
        },
        "/v1/network/free/{id}": {
            "post": {
                "consumes": [
                    "application/json"
                ],
                "operationId": "freeNetwork",
                "parameters": [
                    {
                        "description": "identifier of the network",
                        "in": "path",
                        "name": "id",
                        "required": true,
                        "type": "string"
                    }
                ],
                "produces": [
                    "application/json"
                ],
                "responses": {
                    "200": {
                        "description": "OK",
                        "schema": {
                            "$ref": "#/definitions/v1.NetworkResponse"
                        }
                    },
                    "409": {
                        "description": "Conflict",
                        "schema": {
                            "$ref": "#/definitions/httperrors.HTTPErrorResponse"
                        }
                    },
                    "default": {
                        "description": "Error",
                        "schema": {
                            "$ref": "#/definitions/httperrors.HTTPErrorResponse"
                        }
                    }
                },
                "summary": "free a network",
                "tags": [
                    "network"
                ]
            }
        },
        "/v1/network/{id}": {
            "delete": {
                "consumes": [
                    "application/json"
                ],
                "operationId": "deleteNetwork",
                "parameters": [
                    {
                        "description": "identifier of the network",
                        "in": "path",
                        "name": "id",
                        "required": true,
                        "type": "string"
                    }
                ],
                "produces": [
                    "application/json"
                ],
                "responses": {
                    "200": {
                        "description": "OK",
                        "schema": {
                            "$ref": "#/definitions/v1.NetworkResponse"
                        }
                    },
                    "default": {
                        "description": "Error",
                        "schema": {
                            "$ref": "#/definitions/httperrors.HTTPErrorResponse"
                        }
                    }
                },
                "summary": "deletes a network and returns the deleted entity",
                "tags": [
                    "network"
                ]
            },
            "get": {
                "consumes": [
                    "application/json"
                ],
                "operationId": "findNetwork",
                "parameters": [
                    {
                        "description": "identifier of the network",
                        "in": "path",
                        "name": "id",
                        "required": true,
                        "type": "string"
                    }
                ],
                "produces": [
                    "application/json"
                ],
                "responses": {
                    "200": {
                        "description": "OK",
                        "schema": {
                            "$ref": "#/definitions/v1.NetworkResponse"
                        }
                    },
                    "default": {
                        "description": "Error",
                        "schema": {
                            "$ref": "#/definitions/httperrors.HTTPErrorResponse"
                        }
                    }
                },
                "summary": "get network by id",
                "tags": [
                    "network"
                ]
            }
        },
        "/v1/partition": {
            "get": {
                "consumes": [
                    "application/json"
                ],
                "operationId": "listPartitions",
                "produces": [
                    "application/json"
                ],
                "responses": {
                    "200": {
                        "description": "OK",
                        "schema": {
                            "items": {
                                "$ref": "#/definitions/v1.PartitionResponse"
                            },
                            "type": "array"
                        }
                    },
                    "default": {
                        "description": "Error",
                        "schema": {
                            "$ref": "#/definitions/httperrors.HTTPErrorResponse"
                        }
                    }
                },
                "summary": "get all Partitions",
                "tags": [
                    "Partition"
                ]
            },
            "post": {
                "consumes": [
                    "application/json"
                ],
                "operationId": "updatePartition",
                "parameters": [
                    {
                        "in": "body",
                        "name": "body",
                        "required": true,
                        "schema": {
                            "$ref": "#/definitions/v1.PartitionUpdateRequest"
                        }
                    }
                ],
                "produces": [
                    "application/json"
                ],
                "responses": {
                    "200": {
                        "description": "OK",
                        "schema": {
                            "$ref": "#/definitions/v1.PartitionResponse"
                        }
                    },
                    "409": {
                        "description": "Conflict",
                        "schema": {
                            "$ref": "#/definitions/httperrors.HTTPErrorResponse"
                        }
                    },
                    "default": {
                        "description": "Error",
                        "schema": {
                            "$ref": "#/definitions/httperrors.HTTPErrorResponse"
                        }
                    }
                },
                "summary": "updates a Partition. if the Partition was changed since this one was read, a conflict is returned",
                "tags": [
                    "Partition"
                ]
            },
            "put": {
                "consumes": [
                    "application/json"
                ],
                "operationId": "createPartition",
                "parameters": [
                    {
                        "in": "body",
                        "name": "body",
                        "required": true,
                        "schema": {
                            "$ref": "#/definitions/v1.PartitionCreateRequest"
                        }
                    }
                ],
                "produces": [
                    "application/json"
                ],
                "responses": {
                    "201": {
                        "description": "Created",
                        "schema": {
                            "$ref": "#/definitions/v1.PartitionResponse"
                        }
                    },
                    "409": {
                        "description": "Conflict",
                        "schema": {
                            "$ref": "#/definitions/httperrors.HTTPErrorResponse"
                        }
                    },
                    "default": {
                        "description": "Error",
                        "schema": {
                            "$ref": "#/definitions/httperrors.HTTPErrorResponse"
                        }
                    }
                },
                "summary": "create a Partition. if the given ID already exists a conflict is returned",
                "tags": [
                    "Partition"
                ]
            }
        },
        "/v1/partition/capacity": {
            "get": {
                "consumes": [
                    "application/json"
                ],
                "operationId": "partitionCapacity",
                "produces": [
                    "application/json"
                ],
                "responses": {
                    "200": {
                        "description": "OK",
                        "schema": {
                            "items": {
                                "$ref": "#/definitions/v1.PartitionCapacity"
                            },
                            "type": "array"
                        }
                    },
                    "default": {
                        "description": "Error",
                        "schema": {
                            "$ref": "#/definitions/httperrors.HTTPErrorResponse"
                        }
                    }
                },
                "summary": "get Partition capacity",
                "tags": [
                    "Partition"
                ]
            }
        },
        "/v1/partition/{id}": {
            "delete": {
                "consumes": [
                    "application/json"
                ],
                "operationId": "deletePartition",
                "parameters": [
                    {
                        "description": "identifier of the Partition",
                        "in": "path",
                        "name": "id",
                        "required": true,
                        "type": "string"
                    }
                ],
                "produces": [
                    "application/json"
                ],
                "responses": {
                    "200": {
                        "description": "OK",
                        "schema": {
                            "$ref": "#/definitions/v1.PartitionResponse"
                        }
                    },
                    "default": {
                        "description": "Error",
                        "schema": {
                            "$ref": "#/definitions/httperrors.HTTPErrorResponse"
                        }
                    }
                },
                "summary": "deletes a Partition and returns the deleted entity",
                "tags": [
                    "Partition"
                ]
            },
            "get": {
                "consumes": [
                    "application/json"
                ],
                "operationId": "findPartition",
                "parameters": [
                    {
                        "description": "identifier of the Partition",
                        "in": "path",
                        "name": "id",
                        "required": true,
                        "type": "string"
                    }
                ],
                "produces": [
                    "application/json"
                ],
                "responses": {
                    "200": {
                        "description": "OK",
                        "schema": {
                            "$ref": "#/definitions/v1.PartitionResponse"
                        }
                    },
                    "default": {
                        "description": "Error",
                        "schema": {
                            "$ref": "#/definitions/httperrors.HTTPErrorResponse"
                        }
                    }
                },
                "summary": "get Partition by id",
                "tags": [
                    "Partition"
                ]
            }
        },
        "/v1/project": {
            "get": {
                "consumes": [
                    "application/json"
                ],
                "operationId": "listProjects",
                "produces": [
                    "application/json"
                ],
                "responses": {
                    "200": {
                        "description": "OK",
                        "schema": {
                            "items": {
                                "$ref": "#/definitions/v1.ProjectResponse"
                            },
                            "type": "array"
                        }
                    },
                    "default": {
                        "description": "Error",
                        "schema": {
                            "$ref": "#/definitions/httperrors.HTTPErrorResponse"
                        }
                    }
                },
                "summary": "get all projects",
                "tags": [
                    "project"
                ]
            }
        },
        "/v1/project/find": {
            "post": {
                "consumes": [
                    "application/json"
                ],
                "operationId": "findProjects",
                "parameters": [
                    {
                        "in": "body",
                        "name": "body",
                        "required": true,
                        "schema": {
                            "$ref": "#/definitions/v1.ProjectFindRequest"
                        }
                    }
                ],
                "produces": [
                    "application/json"
                ],
                "responses": {
                    "200": {
                        "description": "OK",
                        "schema": {
                            "items": {
                                "$ref": "#/definitions/v1.ProjectResponse"
                            },
                            "type": "array"
                        }
                    },
                    "default": {
                        "description": "Error",
                        "schema": {
                            "$ref": "#/definitions/httperrors.HTTPErrorResponse"
                        }
                    }
                },
                "summary": "get all projects that match given properties",
                "tags": [
                    "project"
                ]
            }
        },
        "/v1/project/{id}": {
            "get": {
                "consumes": [
                    "application/json"
                ],
                "operationId": "findProject",
                "parameters": [
                    {
                        "description": "identifier of the project",
                        "in": "path",
                        "name": "id",
                        "required": true,
                        "type": "string"
                    }
                ],
                "produces": [
                    "application/json"
                ],
                "responses": {
                    "200": {
                        "description": "OK",
                        "schema": {
                            "$ref": "#/definitions/v1.ProjectResponse"
                        }
                    },
                    "default": {
                        "description": "Error",
                        "schema": {
                            "$ref": "#/definitions/httperrors.HTTPErrorResponse"
                        }
                    }
                },
                "summary": "get project by id",
                "tags": [
                    "project"
                ]
            }
        },
        "/v1/size": {
            "get": {
                "consumes": [
                    "application/json"
                ],
                "operationId": "listSizes",
                "produces": [
                    "application/json"
                ],
                "responses": {
                    "200": {
                        "description": "OK",
                        "schema": {
                            "items": {
                                "$ref": "#/definitions/v1.SizeResponse"
                            },
                            "type": "array"
                        }
                    },
                    "default": {
                        "description": "Error",
                        "schema": {
                            "$ref": "#/definitions/httperrors.HTTPErrorResponse"
                        }
                    }
                },
                "summary": "get all sizes",
                "tags": [
                    "size"
                ]
            },
            "post": {
                "consumes": [
                    "application/json"
                ],
                "operationId": "updateSize",
                "parameters": [
                    {
                        "in": "body",
                        "name": "body",
                        "required": true,
                        "schema": {
                            "$ref": "#/definitions/v1.SizeUpdateRequest"
                        }
                    }
                ],
                "produces": [
                    "application/json"
                ],
                "responses": {
                    "200": {
                        "description": "OK",
                        "schema": {
                            "$ref": "#/definitions/v1.SizeResponse"
                        }
                    },
                    "409": {
                        "description": "Conflict",
                        "schema": {
                            "$ref": "#/definitions/httperrors.HTTPErrorResponse"
                        }
                    },
                    "default": {
                        "description": "Error",
                        "schema": {
                            "$ref": "#/definitions/httperrors.HTTPErrorResponse"
                        }
                    }
                },
                "summary": "updates a size. if the size was changed since this one was read, a conflict is returned",
                "tags": [
                    "size"
                ]
            },
            "put": {
                "consumes": [
                    "application/json"
                ],
                "operationId": "createSize",
                "parameters": [
                    {
                        "in": "body",
                        "name": "body",
                        "required": true,
                        "schema": {
                            "$ref": "#/definitions/v1.SizeCreateRequest"
                        }
                    }
                ],
                "produces": [
                    "application/json"
                ],
                "responses": {
                    "201": {
                        "description": "Created",
                        "schema": {
                            "$ref": "#/definitions/v1.SizeResponse"
                        }
                    },
                    "409": {
                        "description": "Conflict",
                        "schema": {
                            "$ref": "#/definitions/httperrors.HTTPErrorResponse"
                        }
                    },
                    "default": {
                        "description": "Error",
                        "schema": {
                            "$ref": "#/definitions/httperrors.HTTPErrorResponse"
                        }
                    }
                },
                "summary": "create a size. if the given ID already exists a conflict is returned",
                "tags": [
                    "size"
                ]
            }
        },
        "/v1/size/from-hardware": {
            "post": {
                "consumes": [
                    "application/json"
                ],
                "operationId": "fromHardware",
                "parameters": [
                    {
                        "in": "body",
                        "name": "body",
                        "required": true,
                        "schema": {
                            "$ref": "#/definitions/v1.MachineHardwareExtended"
                        }
                    }
                ],
                "produces": [
                    "application/json"
                ],
                "responses": {
                    "200": {
                        "description": "OK",
                        "schema": {
                            "$ref": "#/definitions/v1.SizeMatchingLog"
                        }
                    },
                    "default": {
                        "description": "Error",
                        "schema": {
                            "$ref": "#/definitions/httperrors.HTTPErrorResponse"
                        }
                    }
                },
                "summary": "Searches all sizes for one to match the given hardwarespecs. If nothing is found, a list of entries is returned which describe the constraint which did not match",
                "tags": [
                    "size"
                ]
            }
        },
        "/v1/size/{id}": {
            "delete": {
                "consumes": [
                    "application/json"
                ],
                "operationId": "deleteSize",
                "parameters": [
                    {
                        "description": "identifier of the size",
                        "in": "path",
                        "name": "id",
                        "required": true,
                        "type": "string"
                    }
                ],
                "produces": [
                    "application/json"
                ],
                "responses": {
                    "200": {
                        "description": "OK",
                        "schema": {
                            "$ref": "#/definitions/v1.SizeResponse"
                        }
                    },
                    "default": {
                        "description": "Error",
                        "schema": {
                            "$ref": "#/definitions/httperrors.HTTPErrorResponse"
                        }
                    }
                },
                "summary": "deletes an size and returns the deleted entity",
                "tags": [
                    "size"
                ]
            },
            "get": {
                "consumes": [
                    "application/json"
                ],
                "operationId": "findSize",
                "parameters": [
                    {
                        "description": "identifier of the size",
                        "in": "path",
                        "name": "id",
                        "required": true,
                        "type": "string"
                    }
                ],
                "produces": [
                    "application/json"
                ],
                "responses": {
                    "200": {
                        "description": "OK",
                        "schema": {
                            "$ref": "#/definitions/v1.SizeResponse"
                        }
                    },
                    "default": {
                        "description": "Error",
                        "schema": {
                            "$ref": "#/definitions/httperrors.HTTPErrorResponse"
                        }
                    }
                },
                "summary": "get size by id",
                "tags": [
                    "size"
                ]
            }
        },
        "/v1/switch": {
            "get": {
                "consumes": [
                    "application/json"
                ],
                "operationId": "listSwitches",
                "produces": [
                    "application/json"
                ],
                "responses": {
                    "200": {
                        "description": "OK",
                        "schema": {
                            "items": {
                                "$ref": "#/definitions/v1.SwitchResponse"
                            },
                            "type": "array"
                        }
                    },
                    "default": {
                        "description": "Error",
                        "schema": {
                            "$ref": "#/definitions/httperrors.HTTPErrorResponse"
                        }
                    }
                },
                "summary": "get all switches",
                "tags": [
                    "switch"
                ]
            }
        },
        "/v1/switch/register": {
            "post": {
                "consumes": [
                    "application/json"
                ],
                "operationId": "registerSwitch",
                "parameters": [
                    {
                        "in": "body",
                        "name": "body",
                        "required": true,
                        "schema": {
                            "$ref": "#/definitions/v1.SwitchRegisterRequest"
                        }
                    }
                ],
                "produces": [
                    "application/json"
                ],
                "responses": {
                    "200": {
                        "description": "OK",
                        "schema": {
                            "$ref": "#/definitions/v1.SwitchResponse"
                        }
                    },
                    "201": {
                        "description": "Created",
                        "schema": {
                            "$ref": "#/definitions/v1.SwitchResponse"
                        }
                    },
                    "default": {
                        "description": "Error",
                        "schema": {
                            "$ref": "#/definitions/httperrors.HTTPErrorResponse"
                        }
                    }
                },
                "summary": "register a switch",
                "tags": [
                    "switch"
                ]
            }
        },
        "/v1/switch/{id}": {
            "delete": {
                "consumes": [
                    "application/json"
                ],
                "operationId": "deleteSwitch",
                "parameters": [
                    {
                        "description": "identifier of the switch",
                        "in": "path",
                        "name": "id",
                        "required": true,
                        "type": "string"
                    }
                ],
                "produces": [
                    "application/json"
                ],
                "responses": {
                    "200": {
                        "description": "OK",
                        "schema": {
                            "$ref": "#/definitions/v1.SwitchResponse"
                        }
                    },
                    "default": {
                        "description": "Error",
                        "schema": {
                            "$ref": "#/definitions/httperrors.HTTPErrorResponse"
                        }
                    }
                },
                "summary": "deletes an switch and returns the deleted entity",
                "tags": [
                    "switch"
                ]
            },
            "get": {
                "consumes": [
                    "application/json"
                ],
                "operationId": "findSwitch",
                "parameters": [
                    {
                        "description": "identifier of the switch",
                        "in": "path",
                        "name": "id",
                        "required": true,
                        "type": "string"
                    }
                ],
                "produces": [
                    "application/json"
                ],
                "responses": {
                    "200": {
                        "description": "OK",
                        "schema": {
                            "$ref": "#/definitions/v1.SwitchResponse"
                        }
                    },
                    "default": {
                        "description": "Error",
                        "schema": {
                            "$ref": "#/definitions/httperrors.HTTPErrorResponse"
                        }
                    }
                },
                "summary": "get switch by id",
                "tags": [
                    "switch"
                ]
            }
        },
        "/v1/version": {
            "get": {
                "consumes": [
                    "application/json"
                ],
                "operationId": "info",
                "produces": [
                    "application/json"
                ],
                "responses": {
                    "200": {
                        "description": "OK",
                        "schema": {
                            "$ref": "#/definitions/rest.version"
                        }
                    }
                },
                "summary": "returns the current version information of this module",
                "tags": [
                    "version"
                ]
            }
>>>>>>> b8c08954
        }
      }
    },
    "v1.MachineHardware": {
      "properties": {
        "cpu_cores": {
          "description": "the number of cpu cores",
          "format": "int32",
          "type": "integer"
        },
        "disks": {
          "description": "the list of block devices of this machine",
          "items": {
            "$ref": "#/definitions/v1.MachineBlockDevice"
          },
          "type": "array"
        },
        "memory": {
          "description": "the total memory of the machine",
          "type": "integer"
        },
        "nics": {
          "description": "the list of network interfaces of this machine",
          "items": {
            "$ref": "#/definitions/v1.MachineNic"
          },
          "type": "array"
        }
      },
      "required": [
        "cpu_cores",
        "disks",
        "memory",
        "nics"
      ]
    },
    "v1.MachineHardwareExtended": {
      "properties": {
        "cpu_cores": {
          "description": "the number of cpu cores",
          "format": "int32",
          "type": "integer"
        },
        "disks": {
          "description": "the list of block devices of this machine",
          "items": {
            "$ref": "#/definitions/v1.MachineBlockDevice"
          },
          "type": "array"
        },
        "memory": {
          "description": "the total memory of the machine",
          "type": "integer"
        },
        "nics": {
          "description": "the list of network interfaces of this machine with extended information",
          "items": {
            "$ref": "#/definitions/v1.MachineNicExtended"
          },
          "type": "array"
        }
      },
      "required": [
        "cpu_cores",
        "disks",
        "memory",
        "nics"
      ]
    },
    "v1.MachineIPMI": {
      "description": "The IPMI connection data",
      "properties": {
        "address": {
          "type": "string"
        },
        "bmcversion": {
          "type": "string"
        },
        "fru": {
          "$ref": "#/definitions/v1.MachineFru"
        },
        "interface": {
          "type": "string"
        },
        "mac": {
          "type": "string"
        },
        "password": {
          "type": "string"
        },
        "user": {
          "type": "string"
        }
      },
      "required": [
        "address",
        "bmcversion",
        "fru",
        "interface",
        "mac",
        "password",
        "user"
      ]
    },
    "v1.MachineIPMIResponse": {
      "properties": {
        "allocation": {
          "$ref": "#/definitions/v1.MachineAllocation",
          "description": "the allocation data of an allocated machine"
        },
        "bios": {
          "$ref": "#/definitions/v1.MachineBIOS",
          "description": "bios information of this machine"
        },
        "changed": {
          "description": "the last changed timestamp of this entity",
          "format": "date-time",
          "readOnly": true,
          "type": "string"
        },
        "created": {
          "description": "the creation time of this entity",
          "format": "date-time",
          "readOnly": true,
          "type": "string"
        },
        "description": {
          "description": "a description for this entity",
          "type": "string"
        },
        "events": {
          "$ref": "#/definitions/v1.MachineRecentProvisioningEvents",
          "description": "recent events of this machine during provisioning"
        },
        "hardware": {
          "$ref": "#/definitions/v1.MachineHardware",
          "description": "the hardware of this machine"
        },
        "id": {
          "description": "the unique ID of this entity",
          "type": "string",
          "uniqueItems": true
        },
        "ipmi": {
          "$ref": "#/definitions/v1.MachineIPMI",
          "description": "ipmi information of this machine"
        },
        "ledstate": {
          "$ref": "#/definitions/v1.ChassisIdentifyLEDState",
          "description": "the state of this chassis identify LED"
        },
        "liveliness": {
          "description": "the liveliness of this machine",
          "type": "string"
        },
        "name": {
          "description": "a readable name for this entity",
          "type": "string"
        },
        "partition": {
          "$ref": "#/definitions/v1.PartitionResponse",
          "description": "the partition assigned to this machine",
          "readOnly": true
        },
        "rackid": {
          "description": "the rack assigned to this machine",
          "readOnly": true,
          "type": "string"
        },
        "size": {
          "$ref": "#/definitions/v1.SizeResponse",
          "description": "the size of this machine",
          "readOnly": true
        },
        "state": {
          "$ref": "#/definitions/v1.MachineState",
          "description": "the state of this machine"
        },
        "tags": {
          "description": "tags for this machine",
          "items": {
            "type": "string"
          },
          "type": "array"
        }
      },
      "required": [
        "allocation",
        "bios",
        "changed",
        "created",
        "events",
        "hardware",
        "id",
        "ipmi",
        "ledstate",
        "liveliness",
        "partition",
        "rackid",
        "size",
        "state",
        "tags"
      ]
    },
    "v1.MachineIpmiReport": {
      "properties": {
        "leases": {
          "additionalProperties": {
            "type": "string"
          },
          "description": "the active leases to be reported by a management server",
          "type": "object"
        },
        "partitionid": {
          "description": "the partition id for the ipmi report",
          "type": "string"
        }
      },
      "required": [
        "leases",
        "partitionid"
      ]
    },
    "v1.MachineIpmiReportResponse": {
      "properties": {
        "created": {
          "additionalProperties": {
            "type": "string"
          },
          "description": "the leases that triggered a creation of a machine entity",
          "type": "object"
        },
        "updated": {
          "additionalProperties": {
            "type": "string"
          },
          "description": "the leases that triggered an update of ipmi data",
          "type": "object"
        }
      },
      "required": [
        "created",
        "updated"
      ]
    },
    "v1.MachineLivelinessReport": {
      "properties": {
        "alive_count": {
          "description": "the number of machines alive",
          "format": "int32",
          "type": "integer"
        },
        "dead_count": {
          "description": "the number of dead machines",
          "format": "int32",
          "type": "integer"
        },
        "unknown_count": {
          "description": "the number of machines with unknown liveliness",
          "format": "int32",
          "type": "integer"
        }
      },
      "required": [
        "alive_count",
        "dead_count",
        "unknown_count"
      ]
    },
    "v1.MachineNetwork": {
      "description": "prefixes that are reachable within this network",
      "properties": {
        "asn": {
          "description": "ASN number for this network in the bgp configuration",
          "format": "int64",
          "type": "integer"
        },
        "destinationprefixes": {
          "description": "the destination prefixes of this network",
          "items": {
            "type": "string"
          },
          "type": "array"
        },
        "ips": {
          "description": "the ip addresses of the allocated machine in this vrf",
          "items": {
            "type": "string"
          },
          "type": "array"
        },
        "nat": {
          "description": "if set to true, packets leaving this network get masqueraded behind interface ip",
          "type": "boolean"
        },
        "networkid": {
          "description": "the networkID of the allocated machine in this vrf",
          "type": "string"
        },
        "prefixes": {
          "description": "the prefixes of this network",
          "items": {
            "type": "string"
          },
          "type": "array"
        },
        "private": {
          "description": "indicates whether this network is the private network of this machine",
          "type": "boolean"
        },
        "underlay": {
          "description": "if set to true, this network can be used for underlay communication",
          "type": "boolean"
        },
        "vrf": {
          "description": "the vrf of the allocated machine",
          "format": "integer",
          "type": "integer"
        }
      },
      "required": [
        "asn",
        "destinationprefixes",
        "ips",
        "nat",
        "networkid",
        "prefixes",
        "private",
        "underlay",
        "vrf"
      ]
    },
    "v1.MachineNic": {
      "properties": {
        "mac": {
          "description": "the mac address of this network interface",
          "type": "string"
        },
        "name": {
          "description": "the name of this network interface",
          "type": "string"
        }
      },
      "required": [
        "mac",
        "name"
      ]
    },
    "v1.MachineNicExtended": {
      "properties": {
        "mac": {
          "description": "the mac address of this network interface",
          "type": "string"
        },
        "name": {
          "description": "the name of this network interface",
          "type": "string"
        },
        "neighbors": {
          "description": "the neighbors visible to this network interface",
          "items": {
            "$ref": "#/definitions/v1.MachineNicExtended"
          },
          "type": "array"
        }
      },
      "required": [
        "mac",
        "name",
        "neighbors"
      ]
    },
    "v1.MachineProvisioningEvent": {
      "properties": {
        "event": {
          "description": "the event emitted by the machine",
          "type": "string"
        },
        "message": {
          "description": "an additional message to add to the event",
          "type": "string"
        },
        "time": {
          "description": "the time that this event was received",
          "format": "date-time",
          "readOnly": true,
          "type": "string"
        }
      },
      "required": [
        "event"
      ]
    },
    "v1.MachineRecentProvisioningEvents": {
      "properties": {
        "incomplete_provisioning_cycles": {
          "description": "the amount of incomplete provisioning cycles in the event container",
          "type": "string"
        },
        "last_event_time": {
          "description": "the time where the last event was received",
          "format": "date-time",
          "type": "string"
        },
        "log": {
          "description": "the log of recent machine provisioning events",
          "items": {
            "$ref": "#/definitions/v1.MachineProvisioningEvent"
          },
          "type": "array"
        }
      },
      "required": [
        "incomplete_provisioning_cycles",
        "last_event_time",
        "log"
      ]
    },
    "v1.MachineRegisterRequest": {
      "properties": {
        "bios": {
          "$ref": "#/definitions/v1.MachineBIOS",
          "description": "bios information of this machine"
        },
        "hardware": {
          "$ref": "#/definitions/v1.MachineHardwareExtended",
          "description": "the hardware of this machine"
        },
        "ipmi": {
          "$ref": "#/definitions/v1.MachineIPMI",
          "description": "the ipmi access infos"
        },
        "partitionid": {
          "description": "the partition id to register this machine with",
          "type": "string"
        },
        "rackid": {
          "description": "the rack id where this machine is connected to",
          "type": "string"
        },
        "tags": {
          "description": "tags for this machine",
          "items": {
            "type": "string"
          },
          "type": "array"
        },
        "uuid": {
          "description": "the product uuid of the machine to register",
          "type": "string"
        }
      },
      "required": [
        "bios",
        "hardware",
        "ipmi",
        "partitionid",
        "rackid",
        "tags",
        "uuid"
      ]
    },
    "v1.MachineReinstall": {
      "properties": {
        "bootloaderid": {
          "description": "the bootloader ID",
          "type": "string"
        },
        "cmdline": {
          "description": "the cmdline",
          "type": "string"
        },
        "initrd": {
          "description": "the initrd image",
          "type": "string"
        },
        "kernel": {
          "description": "the kernel",
          "type": "string"
        },
        "old_image_id": {
          "description": "the ID of the already existing OS image",
          "type": "string"
        },
        "os_partition": {
          "description": "device name of disk partition that has the OS installed",
          "type": "string"
        },
        "primary_disk": {
          "description": "device name of the disk that contains the partition on which the OS is installed",
          "type": "string"
        }
      },
      "required": [
        "bootloaderid",
        "cmdline",
        "initrd",
        "kernel",
        "old_image_id",
        "os_partition",
        "primary_disk"
      ]
    },
    "v1.MachineReinstallRequest": {
      "properties": {
        "description": {
          "description": "a description for this entity",
          "type": "string"
        },
        "id": {
          "description": "the unique ID of this entity",
          "type": "string",
          "uniqueItems": true
        },
        "imageid": {
          "description": "the image id to be installed",
          "type": "string"
        },
        "name": {
          "description": "a readable name for this entity",
          "type": "string"
        }
      },
      "required": [
        "id",
        "imageid"
      ]
    },
    "v1.MachineResponse": {
      "properties": {
        "allocation": {
          "$ref": "#/definitions/v1.MachineAllocation",
          "description": "the allocation data of an allocated machine"
        },
        "bios": {
          "$ref": "#/definitions/v1.MachineBIOS",
          "description": "bios information of this machine"
        },
        "changed": {
          "description": "the last changed timestamp of this entity",
          "format": "date-time",
          "readOnly": true,
          "type": "string"
        },
        "created": {
          "description": "the creation time of this entity",
          "format": "date-time",
          "readOnly": true,
          "type": "string"
        },
        "description": {
          "description": "a description for this entity",
          "type": "string"
        },
        "events": {
          "$ref": "#/definitions/v1.MachineRecentProvisioningEvents",
          "description": "recent events of this machine during provisioning"
        },
        "hardware": {
          "$ref": "#/definitions/v1.MachineHardware",
          "description": "the hardware of this machine"
        },
        "id": {
          "description": "the unique ID of this entity",
          "type": "string",
          "uniqueItems": true
        },
        "ledstate": {
          "$ref": "#/definitions/v1.ChassisIdentifyLEDState",
          "description": "the state of this chassis identify LED"
        },
        "liveliness": {
          "description": "the liveliness of this machine",
          "type": "string"
        },
        "name": {
          "description": "a readable name for this entity",
          "type": "string"
        },
        "partition": {
          "$ref": "#/definitions/v1.PartitionResponse",
          "description": "the partition assigned to this machine",
          "readOnly": true
        },
        "rackid": {
          "description": "the rack assigned to this machine",
          "readOnly": true,
          "type": "string"
        },
        "size": {
          "$ref": "#/definitions/v1.SizeResponse",
          "description": "the size of this machine",
          "readOnly": true
        },
        "state": {
          "$ref": "#/definitions/v1.MachineState",
          "description": "the state of this machine"
        },
        "tags": {
          "description": "tags for this machine",
          "items": {
            "type": "string"
          },
          "type": "array"
        }
      },
      "required": [
        "allocation",
        "bios",
        "changed",
        "created",
        "events",
        "hardware",
        "id",
        "ledstate",
        "liveliness",
        "partition",
        "rackid",
        "size",
        "state",
        "tags"
      ]
    },
    "v1.MachineState": {
      "properties": {
        "description": {
          "description": "a description why this machine is in the given state",
          "type": "string"
        },
        "value": {
          "description": "the state of this machine. empty means available for all",
          "type": "string"
        }
      },
      "required": [
        "description",
        "value"
      ]
    },
    "v1.Meta": {
      "properties": {
        "apiversion": {
          "type": "string"
        },
        "created_time": {
          "$ref": "#/definitions/timestamp.Timestamp"
        },
        "id": {
          "type": "string"
        },
        "kind": {
          "type": "string"
        },
        "updated_time": {
          "$ref": "#/definitions/timestamp.Timestamp"
        },
        "version": {
          "format": "int64",
          "type": "integer"
        }
      }
    },
    "v1.NetworkAllocateRequest": {
      "properties": {
        "description": {
          "description": "a description for this entity",
          "type": "string"
        },
        "labels": {
          "additionalProperties": {
            "type": "string"
          },
          "description": "free labels that you associate with this network.",
          "type": "object"
        },
        "name": {
          "description": "a readable name for this entity",
          "type": "string"
        },
        "partitionid": {
          "description": "the partition this network belongs to",
          "type": "string"
        },
        "projectid": {
          "description": "the project id this network belongs to, can be empty if globally available",
          "type": "string"
        }
      },
      "required": [
        "labels"
      ]
    },
    "v1.NetworkCreateRequest": {
      "properties": {
        "description": {
          "description": "a description for this entity",
          "type": "string"
        },
        "destinationprefixes": {
          "description": "the destination prefixes of this network",
          "items": {
            "type": "string"
          },
          "type": "array"
        },
        "id": {
          "description": "the unique ID of this entity, auto-generated if left empty",
          "type": "string",
          "uniqueItems": true
        },
        "labels": {
          "additionalProperties": {
            "type": "string"
          },
          "description": "free labels that you associate with this network.",
          "type": "object"
        },
        "name": {
          "description": "a readable name for this entity",
          "type": "string"
        },
        "nat": {
          "description": "if set to true, packets leaving this network get masqueraded behind interface ip",
          "type": "boolean"
        },
        "parentnetworkid": {
          "description": "the id of the parent network",
          "type": "string"
        },
        "partitionid": {
          "description": "the partition this network belongs to",
          "type": "string"
        },
        "prefixes": {
          "description": "the prefixes of this network",
          "items": {
            "type": "string"
          },
          "type": "array"
        },
        "privatesuper": {
          "description": "if set to true, this network will serve as a partition's super network for the internal machine networks,there can only be one privatesuper network per partition",
          "type": "boolean"
        },
        "projectid": {
          "description": "the project id this network belongs to, can be empty if globally available",
          "type": "string"
        },
        "underlay": {
          "description": "if set to true, this network can be used for underlay communication",
          "type": "boolean"
        },
        "vrf": {
          "description": "the vrf this network is associated with",
          "format": "integer",
          "type": "integer"
        },
        "vrfshared": {
          "description": "if set to true, given vrf can be used by multiple networks, which is sometimes useful for network partioning (default: false)",
          "type": "boolean"
        }
      },
      "required": [
        "destinationprefixes",
        "id",
        "labels",
        "nat",
        "parentnetworkid",
        "prefixes",
        "privatesuper",
        "underlay"
      ]
    },
    "v1.NetworkFindRequest": {
      "properties": {
        "destinationprefixes": {
          "items": {
            "type": "string"
          },
          "type": "array"
        },
        "id": {
          "type": "string"
        },
        "labels": {
          "additionalProperties": {
            "type": "string"
          },
          "type": "object"
        },
        "name": {
          "type": "string"
        },
        "nat": {
          "type": "boolean"
        },
        "parentnetworkid": {
          "type": "string"
        },
        "partitionid": {
          "type": "string"
        },
        "prefixes": {
          "items": {
            "type": "string"
          },
          "type": "array"
        },
        "privatesuper": {
          "type": "boolean"
        },
        "projectid": {
          "type": "string"
        },
        "underlay": {
          "type": "boolean"
        },
        "vrf": {
          "format": "int64",
          "type": "integer"
        }
      },
      "required": [
        "destinationprefixes",
        "id",
        "labels",
        "name",
        "nat",
        "parentnetworkid",
        "partitionid",
        "prefixes",
        "privatesuper",
        "projectid",
        "underlay",
        "vrf"
      ]
    },
    "v1.NetworkResponse": {
      "properties": {
        "changed": {
          "description": "the last changed timestamp of this entity",
          "format": "date-time",
          "readOnly": true,
          "type": "string"
        },
        "created": {
          "description": "the creation time of this entity",
          "format": "date-time",
          "readOnly": true,
          "type": "string"
        },
        "description": {
          "description": "a description for this entity",
          "type": "string"
        },
        "destinationprefixes": {
          "description": "the destination prefixes of this network",
          "items": {
            "type": "string"
          },
          "type": "array"
        },
        "id": {
          "description": "the unique ID of this entity",
          "type": "string",
          "uniqueItems": true
        },
        "labels": {
          "additionalProperties": {
            "type": "string"
          },
          "description": "free labels that you associate with this network.",
          "type": "object"
        },
        "name": {
          "description": "a readable name for this entity",
          "type": "string"
        },
        "nat": {
          "description": "if set to true, packets leaving this network get masqueraded behind interface ip",
          "type": "boolean"
        },
        "parentnetworkid": {
          "description": "the id of the parent network",
          "type": "string"
        },
        "partitionid": {
          "description": "the partition this network belongs to",
          "type": "string"
        },
        "prefixes": {
          "description": "the prefixes of this network",
          "items": {
            "type": "string"
          },
          "type": "array"
        },
        "privatesuper": {
          "description": "if set to true, this network will serve as a partition's super network for the internal machine networks,there can only be one privatesuper network per partition",
          "type": "boolean"
        },
        "projectid": {
          "description": "the project id this network belongs to, can be empty if globally available",
          "type": "string"
        },
        "underlay": {
          "description": "if set to true, this network can be used for underlay communication",
          "type": "boolean"
        },
        "usage": {
          "$ref": "#/definitions/v1.NetworkUsage",
          "description": "usage of ips and prefixes in this network"
        },
        "vrf": {
          "description": "the vrf this network is associated with",
          "format": "integer",
          "type": "integer"
        },
        "vrfshared": {
          "description": "if set to true, given vrf can be used by multiple networks, which is sometimes useful for network partioning (default: false)",
          "type": "boolean"
        }
      },
      "required": [
        "changed",
        "created",
        "destinationprefixes",
        "id",
        "labels",
        "nat",
        "parentnetworkid",
        "prefixes",
        "privatesuper",
        "underlay",
        "usage"
      ]
    },
    "v1.NetworkUpdateRequest": {
      "properties": {
        "description": {
          "description": "a description for this entity",
          "type": "string"
        },
        "id": {
          "description": "the unique ID of this entity",
          "type": "string",
          "uniqueItems": true
        },
        "name": {
          "description": "a readable name for this entity",
          "type": "string"
        },
        "prefixes": {
          "description": "the prefixes of this network",
          "items": {
            "type": "string"
          },
          "type": "array"
        }
      },
      "required": [
        "id"
      ]
    },
    "v1.NetworkUsage": {
      "properties": {
        "available_ips": {
          "description": "the total available IPs",
          "type": "integer"
        },
        "available_prefixes": {
          "description": "the total available Prefixes",
          "type": "integer"
        },
        "used_ips": {
          "description": "the total used IPs",
          "type": "integer"
        },
        "used_prefixes": {
          "description": "the total used Prefixes",
          "type": "integer"
        }
      },
      "required": [
        "available_ips",
        "available_prefixes",
        "used_ips",
        "used_prefixes"
      ]
    },
    "v1.PartitionBootConfiguration": {
      "description": "a partition has a distinct location in a data center, individual entities belong to a partition",
      "properties": {
        "commandline": {
          "description": "the cmdline to the kernel for the boot image",
          "type": "string"
        },
        "imageurl": {
          "description": "the url to download the initrd for the boot image",
          "type": "string"
        },
        "kernelurl": {
          "description": "the url to download the kernel for the boot image",
          "type": "string"
        }
      }
    },
    "v1.PartitionCapacity": {
      "properties": {
        "description": {
          "description": "a description for this entity",
          "type": "string"
        },
        "id": {
          "description": "the unique ID of this entity",
          "type": "string",
          "uniqueItems": true
        },
        "name": {
          "description": "a readable name for this entity",
          "type": "string"
        },
        "servers": {
          "description": "servers available in this partition",
          "items": {
            "$ref": "#/definitions/v1.ServerCapacity"
          },
          "type": "array"
        }
      },
      "required": [
        "id",
        "servers"
      ]
    },
    "v1.PartitionCreateRequest": {
      "properties": {
        "bootconfig": {
          "$ref": "#/definitions/v1.PartitionBootConfiguration",
          "description": "the boot configuration of this partition"
        },
        "description": {
          "description": "a description for this entity",
          "type": "string"
        },
        "id": {
          "description": "the unique ID of this entity",
          "type": "string",
          "uniqueItems": true
        },
        "mgmtserviceaddress": {
          "description": "the address to the management service of this partition",
          "type": "string"
        },
        "name": {
          "description": "a readable name for this entity",
          "type": "string"
        },
        "privatenetworkprefixlength": {
          "description": "the length of private networks for the machine's child networks in this partition, default 22",
          "format": "int32",
          "maximum": 30,
          "minimum": 16,
          "type": "integer"
        }
      },
      "required": [
        "bootconfig",
        "id"
      ]
    },
    "v1.PartitionResponse": {
      "properties": {
        "bootconfig": {
          "$ref": "#/definitions/v1.PartitionBootConfiguration",
          "description": "the boot configuration of this partition"
        },
        "changed": {
          "description": "the last changed timestamp of this entity",
          "format": "date-time",
          "readOnly": true,
          "type": "string"
        },
        "created": {
          "description": "the creation time of this entity",
          "format": "date-time",
          "readOnly": true,
          "type": "string"
        },
        "description": {
          "description": "a description for this entity",
          "type": "string"
        },
        "id": {
          "description": "the unique ID of this entity",
          "type": "string",
          "uniqueItems": true
        },
        "mgmtserviceaddress": {
          "description": "the address to the management service of this partition",
          "type": "string"
        },
        "name": {
          "description": "a readable name for this entity",
          "type": "string"
        },
        "privatenetworkprefixlength": {
          "description": "the length of private networks for the machine's child networks in this partition, default 22",
          "format": "int32",
          "maximum": 30,
          "minimum": 16,
          "type": "integer"
        }
      },
      "required": [
        "bootconfig",
        "changed",
        "created",
        "id"
      ]
    },
    "v1.PartitionUpdateRequest": {
      "properties": {
        "bootconfig": {
          "$ref": "#/definitions/v1.PartitionBootConfiguration",
          "description": "the boot configuration of this partition"
        },
        "description": {
          "description": "a description for this entity",
          "type": "string"
        },
        "id": {
          "description": "the unique ID of this entity",
          "type": "string",
          "uniqueItems": true
        },
        "mgmtserviceaddress": {
          "description": "the address to the management service of this partition",
          "type": "string"
        },
        "name": {
          "description": "a readable name for this entity",
          "type": "string"
        }
      },
      "required": [
        "id"
      ]
    },
    "v1.ProjectFindRequest": {
      "properties": {
        "description": {
          "$ref": "#/definitions/wrappers.StringValue"
        },
        "id": {
          "$ref": "#/definitions/wrappers.StringValue"
        },
        "name": {
          "$ref": "#/definitions/wrappers.StringValue"
        },
        "tenant_id": {
          "$ref": "#/definitions/wrappers.StringValue"
        }
      }
    },
    "v1.ProjectResponse": {
      "properties": {
        "description": {
          "type": "string"
        },
        "meta": {
          "$ref": "#/definitions/v1.Meta"
        },
        "name": {
          "type": "string"
        },
        "quotas": {
          "$ref": "#/definitions/v1.QuotaSet"
        },
        "tenant_id": {
          "type": "string"
        }
      }
    },
    "v1.Quota": {
      "properties": {
        "quota": {
          "$ref": "#/definitions/wrappers.Int32Value"
        }
      }
    },
    "v1.QuotaSet": {
      "properties": {
        "cluster": {
          "$ref": "#/definitions/v1.Quota"
        },
        "ip": {
          "$ref": "#/definitions/v1.Quota"
        },
        "machine": {
          "$ref": "#/definitions/v1.Quota"
        },
        "project": {
          "$ref": "#/definitions/v1.Quota"
        }
      }
    },
    "v1.ServerCapacity": {
      "properties": {
        "allocated": {
          "description": "allocated servers with this size",
          "format": "int32",
          "type": "integer"
        },
        "faulty": {
          "description": "servers with issues with this size",
          "format": "int32",
          "type": "integer"
        },
        "free": {
          "description": "free servers with this size",
          "format": "int32",
          "type": "integer"
        },
        "size": {
          "description": "the size of the server",
          "type": "string"
        },
        "total": {
          "description": "total amount of servers with this size",
          "format": "int32",
          "type": "integer"
        }
      },
      "required": [
        "allocated",
        "faulty",
        "free",
        "size",
        "total"
      ]
    },
    "v1.SizeConstraint": {
      "description": "a machine matches to a size in order to make them easier to categorize",
      "properties": {
        "max": {
          "description": "the maximum value of the constraint",
          "type": "integer"
        },
        "min": {
          "description": "the minimum value of the constraint",
          "type": "integer"
        },
        "type": {
          "description": "the type of the constraint",
          "enum": [
            "cores",
            "memory",
            "storage"
          ],
          "type": "string"
        }
      },
      "required": [
        "max",
        "min",
        "type"
      ]
    },
    "v1.SizeConstraintMatchingLog": {
      "properties": {
        "constraint": {
          "$ref": "#/definitions/v1.SizeConstraint",
          "description": "the size constraint to which this log relates to"
        },
        "log": {
          "description": "a string represention of the matching condition",
          "type": "string"
        },
        "match": {
          "description": "indicates whether the constraint matched or not",
          "type": "boolean"
        }
      },
      "required": [
        "constraint",
        "log",
        "match"
      ]
    },
    "v1.SizeCreateRequest": {
      "properties": {
        "constraints": {
          "description": "a list of constraints that defines this size",
          "items": {
            "$ref": "#/definitions/v1.SizeConstraint"
          },
          "type": "array"
        },
        "description": {
          "description": "a description for this entity",
          "type": "string"
        },
        "id": {
          "description": "the unique ID of this entity",
          "type": "string",
          "uniqueItems": true
        },
        "name": {
          "description": "a readable name for this entity",
          "type": "string"
        }
      },
      "required": [
        "constraints",
        "id"
      ]
    },
    "v1.SizeMatchingLog": {
      "properties": {
        "constraints": {
          "items": {
            "$ref": "#/definitions/v1.SizeConstraintMatchingLog"
          },
          "type": "array"
        },
        "log": {
          "type": "string"
        },
        "match": {
          "type": "boolean"
        },
        "name": {
          "type": "string"
        }
      },
      "required": [
        "constraints",
        "log",
        "match",
        "name"
      ]
    },
    "v1.SizeResponse": {
      "properties": {
        "changed": {
          "description": "the last changed timestamp of this entity",
          "format": "date-time",
          "readOnly": true,
          "type": "string"
        },
        "constraints": {
          "description": "a list of constraints that defines this size",
          "items": {
            "$ref": "#/definitions/v1.SizeConstraint"
          },
          "type": "array"
        },
        "created": {
          "description": "the creation time of this entity",
          "format": "date-time",
          "readOnly": true,
          "type": "string"
        },
        "description": {
          "description": "a description for this entity",
          "type": "string"
        },
        "id": {
          "description": "the unique ID of this entity",
          "type": "string",
          "uniqueItems": true
        },
        "name": {
          "description": "a readable name for this entity",
          "type": "string"
        }
      },
      "required": [
        "changed",
        "constraints",
        "created",
        "id"
      ]
    },
    "v1.SizeUpdateRequest": {
      "properties": {
        "constraints": {
          "description": "a list of constraints that defines this size",
          "items": {
            "$ref": "#/definitions/v1.SizeConstraint"
          },
          "type": "array"
        },
        "description": {
          "description": "a description for this entity",
          "type": "string"
        },
        "id": {
          "description": "the unique ID of this entity",
          "type": "string",
          "uniqueItems": true
        },
        "name": {
          "description": "a readable name for this entity",
          "type": "string"
        }
      },
      "required": [
        "id"
      ]
    },
    "v1.SwitchConnection": {
      "properties": {
        "machine_id": {
          "description": "the machine id of the machine connected to the nic",
          "type": "string"
        },
        "nic": {
          "$ref": "#/definitions/v1.SwitchNic",
          "description": "a network interface on the switch"
        }
      },
      "required": [
        "nic"
      ]
    },
    "v1.SwitchNic": {
      "properties": {
        "filter": {
          "$ref": "#/definitions/v1.BGPFilter",
          "description": "configures the bgp filter applied at the switch port"
        },
        "mac": {
          "description": "the mac address of this network interface",
          "type": "string"
        },
        "name": {
          "description": "the name of this network interface",
          "type": "string"
        },
        "vrf": {
          "description": "the vrf this network interface is part of",
          "type": "string"
        }
      },
      "required": [
        "mac",
        "name"
      ]
    },
    "v1.SwitchRegisterRequest": {
      "properties": {
        "description": {
          "description": "a description for this entity",
          "type": "string"
        },
        "id": {
          "description": "the unique ID of this entity",
          "type": "string",
          "uniqueItems": true
        },
        "name": {
          "description": "a readable name for this entity",
          "type": "string"
        },
        "nics": {
          "description": "the list of network interfaces on the switch",
          "items": {
            "$ref": "#/definitions/v1.SwitchNic"
          },
          "type": "array"
        },
        "partition_id": {
          "description": "the partition in which this switch is located",
          "type": "string"
        },
        "rack_id": {
          "description": "the id of the rack in which this switch is located",
          "type": "string"
        }
      },
      "required": [
        "id",
        "nics",
        "partition_id",
        "rack_id"
      ]
    },
    "v1.SwitchResponse": {
      "properties": {
        "changed": {
          "description": "the last changed timestamp of this entity",
          "format": "date-time",
          "readOnly": true,
          "type": "string"
        },
        "connections": {
          "description": "a connection between a switch port and a machine",
          "items": {
            "$ref": "#/definitions/v1.SwitchConnection"
          },
          "type": "array"
        },
        "created": {
          "description": "the creation time of this entity",
          "format": "date-time",
          "readOnly": true,
          "type": "string"
        },
        "description": {
          "description": "a description for this entity",
          "type": "string"
        },
        "id": {
          "description": "the unique ID of this entity",
          "type": "string",
          "uniqueItems": true
        },
        "name": {
          "description": "a readable name for this entity",
          "type": "string"
        },
        "nics": {
          "description": "the list of network interfaces on the switch",
          "items": {
            "$ref": "#/definitions/v1.SwitchNic"
          },
          "type": "array"
        },
        "partition": {
          "$ref": "#/definitions/v1.PartitionResponse",
          "description": "the partition in which this switch is located"
        },
        "rack_id": {
          "description": "the id of the rack in which this switch is located",
          "type": "string"
        }
      },
      "required": [
        "changed",
        "connections",
        "created",
        "id",
        "nics",
        "partition",
        "rack_id"
      ]
    },
    "wrappers.Int32Value": {
      "properties": {
        "value": {
          "format": "int32",
          "type": "integer"
        }
      }
    },
    "wrappers.StringValue": {
      "properties": {
        "value": {
          "type": "string"
        }
      }
    }
  },
  "info": {
    "contact": {
      "name": "Metal Stack",
      "url": "https://metal-stack.io"
    },
    "description": "Resource for managing pure metal",
    "license": {
      "name": "MIT",
      "url": "http://mit.org"
    },
    "title": "metal-api",
    "version": "1.0.0"
  },
  "paths": {
    "/v1/firewall": {
      "get": {
        "consumes": [
          "application/json"
        ],
        "operationId": "listFirewalls",
        "produces": [
          "application/json"
        ],
        "responses": {
          "200": {
            "description": "OK",
            "schema": {
              "items": {
                "$ref": "#/definitions/v1.FirewallResponse"
              },
              "type": "array"
            }
          },
          "default": {
            "description": "Error",
            "schema": {
              "$ref": "#/definitions/httperrors.HTTPErrorResponse"
            }
          }
        },
        "summary": "get all known firewalls",
        "tags": [
          "firewall"
        ]
      }
    },
    "/v1/firewall/allocate": {
      "post": {
        "consumes": [
          "application/json"
        ],
        "operationId": "allocateFirewall",
        "parameters": [
          {
            "in": "body",
            "name": "body",
            "required": true,
            "schema": {
              "$ref": "#/definitions/v1.FirewallCreateRequest"
            }
          }
        ],
        "produces": [
          "application/json"
        ],
        "responses": {
          "200": {
            "description": "OK",
            "schema": {
              "$ref": "#/definitions/v1.FirewallResponse"
            }
          },
          "default": {
            "description": "Error",
            "schema": {
              "$ref": "#/definitions/httperrors.HTTPErrorResponse"
            }
          }
        },
        "summary": "allocate a firewall",
        "tags": [
          "firewall"
        ]
      }
    },
    "/v1/firewall/find": {
      "get": {
        "consumes": [
          "application/json"
        ],
        "operationId": "findFirewalls",
        "parameters": [
          {
            "in": "body",
            "name": "body",
            "required": true,
            "schema": {
              "$ref": "#/definitions/v1.FirewallFindRequest"
            }
          }
        ],
        "produces": [
          "application/json"
        ],
        "responses": {
          "200": {
            "description": "OK",
            "schema": {
              "items": {
                "$ref": "#/definitions/v1.FirewallResponse"
              },
              "type": "array"
            }
          },
          "default": {
            "description": "Error",
            "schema": {
              "$ref": "#/definitions/httperrors.HTTPErrorResponse"
            }
          }
        },
        "summary": "find firewalls by multiple criteria",
        "tags": [
          "firewall"
        ]
      }
    },
    "/v1/firewall/{id}": {
      "get": {
        "consumes": [
          "application/json"
        ],
        "operationId": "findFirewall",
        "parameters": [
          {
            "description": "identifier of the firewall",
            "in": "path",
            "name": "id",
            "required": true,
            "type": "string"
          }
        ],
        "produces": [
          "application/json"
        ],
        "responses": {
          "200": {
            "description": "OK",
            "schema": {
              "$ref": "#/definitions/v1.FirewallResponse"
            }
          },
          "default": {
            "description": "Error",
            "schema": {
              "$ref": "#/definitions/httperrors.HTTPErrorResponse"
            }
          }
        },
        "summary": "get firewall by id",
        "tags": [
          "firewall"
        ]
      }
    },
    "/v1/health": {
      "get": {
        "consumes": [
          "application/json"
        ],
        "operationId": "health",
        "produces": [
          "application/json"
        ],
        "responses": {
          "200": {
            "description": "OK",
            "schema": {
              "$ref": "#/definitions/rest.status"
            }
          },
          "500": {
            "description": "Unhealthy",
            "schema": {
              "$ref": "#/definitions/rest.status"
            }
          }
        },
        "summary": "perform a healthcheck",
        "tags": [
          "health"
        ]
      }
    },
    "/v1/image": {
      "get": {
        "consumes": [
          "application/json"
        ],
        "operationId": "listImages",
        "produces": [
          "application/json"
        ],
        "responses": {
          "200": {
            "description": "OK",
            "schema": {
              "items": {
                "$ref": "#/definitions/v1.ImageResponse"
              },
              "type": "array"
            }
          },
          "default": {
            "description": "Error",
            "schema": {
              "$ref": "#/definitions/httperrors.HTTPErrorResponse"
            }
          }
        },
        "summary": "get all images",
        "tags": [
          "image"
        ]
      },
      "post": {
        "consumes": [
          "application/json"
        ],
        "operationId": "updateImage",
        "parameters": [
          {
            "in": "body",
            "name": "body",
            "required": true,
            "schema": {
              "$ref": "#/definitions/v1.ImageUpdateRequest"
            }
          }
        ],
        "produces": [
          "application/json"
        ],
        "responses": {
          "200": {
            "description": "OK",
            "schema": {
              "$ref": "#/definitions/v1.ImageResponse"
            }
          },
          "409": {
            "description": "Conflict",
            "schema": {
              "$ref": "#/definitions/httperrors.HTTPErrorResponse"
            }
          },
          "default": {
            "description": "Error",
            "schema": {
              "$ref": "#/definitions/httperrors.HTTPErrorResponse"
            }
          }
        },
        "summary": "updates an image. if the image was changed since this one was read, a conflict is returned",
        "tags": [
          "image"
        ]
      },
      "put": {
        "consumes": [
          "application/json"
        ],
        "operationId": "createImage",
        "parameters": [
          {
            "in": "body",
            "name": "body",
            "required": true,
            "schema": {
              "$ref": "#/definitions/v1.ImageCreateRequest"
            }
          }
        ],
        "produces": [
          "application/json"
        ],
        "responses": {
          "201": {
            "description": "Created",
            "schema": {
              "$ref": "#/definitions/v1.ImageResponse"
            }
          },
          "409": {
            "description": "Conflict",
            "schema": {
              "$ref": "#/definitions/httperrors.HTTPErrorResponse"
            }
          },
          "default": {
            "description": "Error",
            "schema": {
              "$ref": "#/definitions/httperrors.HTTPErrorResponse"
            }
          }
        },
        "summary": "create an image. if the given ID already exists a conflict is returned",
        "tags": [
          "image"
        ]
      }
    },
    "/v1/image/{id}": {
      "delete": {
        "consumes": [
          "application/json"
        ],
        "operationId": "deleteImage",
        "parameters": [
          {
            "description": "identifier of the image",
            "in": "path",
            "name": "id",
            "required": true,
            "type": "string"
          }
        ],
        "produces": [
          "application/json"
        ],
        "responses": {
          "200": {
            "description": "OK",
            "schema": {
              "$ref": "#/definitions/v1.ImageResponse"
            }
          },
          "default": {
            "description": "Error",
            "schema": {
              "$ref": "#/definitions/httperrors.HTTPErrorResponse"
            }
          }
        },
        "summary": "deletes an image and returns the deleted entity",
        "tags": [
          "image"
        ]
      },
      "get": {
        "consumes": [
          "application/json"
        ],
        "operationId": "findImage",
        "parameters": [
          {
            "description": "identifier of the image",
            "in": "path",
            "name": "id",
            "required": true,
            "type": "string"
          }
        ],
        "produces": [
          "application/json"
        ],
        "responses": {
          "200": {
            "description": "OK",
            "schema": {
              "$ref": "#/definitions/v1.ImageResponse"
            }
          },
          "default": {
            "description": "Error",
            "schema": {
              "$ref": "#/definitions/httperrors.HTTPErrorResponse"
            }
          }
        },
        "summary": "get image by id",
        "tags": [
          "image"
        ]
      }
    },
    "/v1/ip": {
      "get": {
        "consumes": [
          "application/json"
        ],
        "operationId": "listIPs",
        "produces": [
          "application/json"
        ],
        "responses": {
          "200": {
            "description": "OK",
            "schema": {
              "items": {
                "$ref": "#/definitions/v1.IPResponse"
              },
              "type": "array"
            }
          },
          "default": {
            "description": "Error",
            "schema": {
              "$ref": "#/definitions/httperrors.HTTPErrorResponse"
            }
          }
        },
        "summary": "get all ips",
        "tags": [
          "ip"
        ]
      },
      "post": {
        "consumes": [
          "application/json"
        ],
        "operationId": "updateIP",
        "parameters": [
          {
            "in": "body",
            "name": "body",
            "required": true,
            "schema": {
              "$ref": "#/definitions/v1.IPUpdateRequest"
            }
          }
        ],
        "produces": [
          "application/json"
        ],
        "responses": {
          "200": {
            "description": "OK",
            "schema": {
              "$ref": "#/definitions/v1.IPResponse"
            }
          },
          "409": {
            "description": "Conflict",
            "schema": {
              "$ref": "#/definitions/httperrors.HTTPErrorResponse"
            }
          },
          "default": {
            "description": "Error",
            "schema": {
              "$ref": "#/definitions/httperrors.HTTPErrorResponse"
            }
          }
        },
        "summary": "updates an ip. if the ip was changed since this one was read, a conflict is returned",
        "tags": [
          "ip"
        ]
      }
    },
    "/v1/ip/allocate": {
      "post": {
        "consumes": [
          "application/json"
        ],
        "operationId": "allocateIP",
        "parameters": [
          {
            "in": "body",
            "name": "body",
            "required": true,
            "schema": {
              "$ref": "#/definitions/v1.IPAllocateRequest"
            }
          }
        ],
        "produces": [
          "application/json"
        ],
        "responses": {
          "201": {
            "description": "Created",
            "schema": {
              "$ref": "#/definitions/v1.IPResponse"
            }
          },
          "default": {
            "description": "Error",
            "schema": {
              "$ref": "#/definitions/httperrors.HTTPErrorResponse"
            }
          }
        },
        "summary": "allocate an ip in the given network.",
        "tags": [
          "ip"
        ]
      }
    },
    "/v1/ip/allocate/{ip}": {
      "post": {
        "consumes": [
          "application/json"
        ],
        "operationId": "allocateSpecificIP",
        "parameters": [
          {
            "description": "ip to try to allocate",
            "in": "path",
            "name": "ip",
            "required": true,
            "type": "string"
          },
          {
            "in": "body",
            "name": "body",
            "required": true,
            "schema": {
              "$ref": "#/definitions/v1.IPAllocateRequest"
            }
          }
        ],
        "produces": [
          "application/json"
        ],
        "responses": {
          "201": {
            "description": "Created",
            "schema": {
              "$ref": "#/definitions/v1.IPResponse"
            }
          },
          "default": {
            "description": "Error",
            "schema": {
              "$ref": "#/definitions/httperrors.HTTPErrorResponse"
            }
          }
        },
        "summary": "allocate a specific ip in the given network.",
        "tags": [
          "ip"
        ]
      }
    },
    "/v1/ip/find": {
      "post": {
        "consumes": [
          "application/json"
        ],
        "operationId": "findIPs",
        "parameters": [
          {
            "in": "body",
            "name": "body",
            "required": true,
            "schema": {
              "$ref": "#/definitions/v1.IPFindRequest"
            }
          }
        ],
        "produces": [
          "application/json"
        ],
        "responses": {
          "200": {
            "description": "OK",
            "schema": {
              "items": {
                "$ref": "#/definitions/v1.IPResponse"
              },
              "type": "array"
            }
          },
          "default": {
            "description": "Error",
            "schema": {
              "$ref": "#/definitions/httperrors.HTTPErrorResponse"
            }
          }
        },
        "summary": "get all ips that match given properties",
        "tags": [
          "ip"
        ]
      }
    },
    "/v1/ip/free/{id}": {
      "post": {
        "consumes": [
          "application/json"
        ],
        "operationId": "freeIP",
        "parameters": [
          {
            "description": "identifier of the ip",
            "in": "path",
            "name": "id",
            "required": true,
            "type": "string"
          }
        ],
        "produces": [
          "application/json"
        ],
        "responses": {
          "200": {
            "description": "OK",
            "schema": {
              "$ref": "#/definitions/v1.IPResponse"
            }
          },
          "default": {
            "description": "Error",
            "schema": {
              "$ref": "#/definitions/httperrors.HTTPErrorResponse"
            }
          }
        },
        "summary": "frees an ip",
        "tags": [
          "ip"
        ]
      }
    },
    "/v1/ip/{id}": {
      "get": {
        "consumes": [
          "application/json"
        ],
        "operationId": "findIP",
        "parameters": [
          {
            "description": "identifier of the ip",
            "in": "path",
            "name": "id",
            "required": true,
            "type": "string"
          }
        ],
        "produces": [
          "application/json"
        ],
        "responses": {
          "200": {
            "description": "OK",
            "schema": {
              "$ref": "#/definitions/v1.IPResponse"
            }
          },
          "default": {
            "description": "Error",
            "schema": {
              "$ref": "#/definitions/httperrors.HTTPErrorResponse"
            }
          }
        },
        "summary": "get ip by id",
        "tags": [
          "ip"
        ]
      }
    },
    "/v1/machine": {
      "get": {
        "consumes": [
          "application/json"
        ],
        "operationId": "listMachines",
        "produces": [
          "application/json"
        ],
        "responses": {
          "200": {
            "description": "OK",
            "schema": {
              "items": {
                "$ref": "#/definitions/v1.MachineResponse"
              },
              "type": "array"
            }
          },
          "default": {
            "description": "Error",
            "schema": {
              "$ref": "#/definitions/httperrors.HTTPErrorResponse"
            }
          }
        },
        "summary": "get all known machines",
        "tags": [
          "machine"
        ]
      }
    },
    "/v1/machine/allocate": {
      "post": {
        "consumes": [
          "application/json"
        ],
        "operationId": "allocateMachine",
        "parameters": [
          {
            "in": "body",
            "name": "body",
            "required": true,
            "schema": {
              "$ref": "#/definitions/v1.MachineAllocateRequest"
            }
          }
        ],
        "produces": [
          "application/json"
        ],
        "responses": {
          "200": {
            "description": "OK",
            "schema": {
              "$ref": "#/definitions/v1.MachineResponse"
            }
          },
          "default": {
            "description": "Error",
            "schema": {
              "$ref": "#/definitions/httperrors.HTTPErrorResponse"
            }
          }
        },
        "summary": "allocate a machine",
        "tags": [
          "machine"
        ]
      }
    },
    "/v1/machine/find": {
      "post": {
        "consumes": [
          "application/json"
        ],
        "operationId": "findMachines",
        "parameters": [
          {
            "in": "body",
            "name": "body",
            "required": true,
            "schema": {
              "$ref": "#/definitions/v1.MachineFindRequest"
            }
          }
        ],
        "produces": [
          "application/json"
        ],
        "responses": {
          "200": {
            "description": "OK",
            "schema": {
              "items": {
                "$ref": "#/definitions/v1.MachineResponse"
              },
              "type": "array"
            }
          },
          "default": {
            "description": "Error",
            "schema": {
              "$ref": "#/definitions/httperrors.HTTPErrorResponse"
            }
          }
        },
        "summary": "find machines by multiple criteria",
        "tags": [
          "machine"
        ]
      }
    },
    "/v1/machine/ipmi": {
      "post": {
        "consumes": [
          "application/json"
        ],
        "operationId": "ipmiReport",
        "parameters": [
          {
            "in": "body",
            "name": "body",
            "required": true,
            "schema": {
              "$ref": "#/definitions/v1.MachineIpmiReport"
            }
          }
        ],
        "produces": [
          "application/json"
        ],
        "responses": {
          "200": {
            "description": "OK",
            "schema": {
              "$ref": "#/definitions/v1.MachineIpmiReportResponse"
            }
          },
          "default": {
            "description": "Error",
            "schema": {
              "$ref": "#/definitions/httperrors.HTTPErrorResponse"
            }
          }
        },
        "summary": "reports IPMI ip addresses leased by a management server for machines",
        "tags": [
          "machine"
        ]
      }
    },
    "/v1/machine/ipmi/find": {
      "post": {
        "consumes": [
          "application/json"
        ],
        "operationId": "findIPMIMachines",
        "parameters": [
          {
            "in": "body",
            "name": "body",
            "required": true,
            "schema": {
              "$ref": "#/definitions/v1.MachineFindRequest"
            }
          }
        ],
        "produces": [
          "application/json"
        ],
        "responses": {
          "200": {
            "description": "OK",
            "schema": {
              "items": {
                "$ref": "#/definitions/v1.MachineIPMIResponse"
              },
              "type": "array"
            }
          },
          "default": {
            "description": "Error",
            "schema": {
              "$ref": "#/definitions/httperrors.HTTPErrorResponse"
            }
          }
        },
        "summary": "returns machines including the ipmi connection data",
        "tags": [
          "machine"
        ]
      }
    },
    "/v1/machine/liveliness": {
      "post": {
        "consumes": [
          "application/json"
        ],
        "operationId": "checkMachineLiveliness",
        "parameters": [
          {
            "in": "body",
            "name": "body",
            "required": true,
            "schema": {
              "$ref": "#/definitions/v1.EmptyBody"
            }
          }
        ],
        "produces": [
          "application/json"
        ],
        "responses": {
          "200": {
            "description": "OK",
            "schema": {
              "$ref": "#/definitions/v1.MachineLivelinessReport"
            }
          },
          "default": {
            "description": "Error",
            "schema": {
              "$ref": "#/definitions/httperrors.HTTPErrorResponse"
            }
          }
        },
        "summary": "external trigger for evaluating machine liveliness",
        "tags": [
          "machine"
        ]
      }
    },
    "/v1/machine/register": {
      "post": {
        "consumes": [
          "application/json"
        ],
        "operationId": "registerMachine",
        "parameters": [
          {
            "in": "body",
            "name": "body",
            "required": true,
            "schema": {
              "$ref": "#/definitions/v1.MachineRegisterRequest"
            }
          }
        ],
        "produces": [
          "application/json"
        ],
        "responses": {
          "200": {
            "description": "OK",
            "schema": {
              "$ref": "#/definitions/v1.MachineResponse"
            }
          },
          "201": {
            "description": "Created",
            "schema": {
              "$ref": "#/definitions/v1.MachineResponse"
            }
          },
          "default": {
            "description": "Error",
            "schema": {
              "$ref": "#/definitions/httperrors.HTTPErrorResponse"
            }
          }
        },
        "summary": "register a machine",
        "tags": [
          "machine"
        ]
      }
    },
    "/v1/machine/{id}": {
      "get": {
        "consumes": [
          "application/json"
        ],
        "operationId": "findMachine",
        "parameters": [
          {
            "description": "identifier of the machine",
            "in": "path",
            "name": "id",
            "required": true,
            "type": "string"
          }
        ],
        "produces": [
          "application/json"
        ],
        "responses": {
          "200": {
            "description": "OK",
            "schema": {
              "$ref": "#/definitions/v1.MachineResponse"
            }
          },
          "default": {
            "description": "Error",
            "schema": {
              "$ref": "#/definitions/httperrors.HTTPErrorResponse"
            }
          }
        },
        "summary": "get machine by id",
        "tags": [
          "machine"
        ]
      }
    },
    "/v1/machine/{id}/chassis-identify-led-state": {
      "post": {
        "consumes": [
          "application/json"
        ],
        "operationId": "setChassisIdentifyLEDState",
        "parameters": [
          {
            "description": "identifier of the machine",
            "in": "path",
            "name": "id",
            "required": true,
            "type": "string"
          },
          {
            "in": "body",
            "name": "body",
            "required": true,
            "schema": {
              "$ref": "#/definitions/v1.ChassisIdentifyLEDState"
            }
          }
        ],
        "produces": [
          "application/json"
        ],
        "responses": {
          "200": {
            "description": "OK",
            "schema": {
              "$ref": "#/definitions/v1.MachineResponse"
            }
          },
          "default": {
            "description": "Error",
            "schema": {
              "$ref": "#/definitions/httperrors.HTTPErrorResponse"
            }
          }
        },
        "summary": "set the state of a chassis identify LED",
        "tags": [
          "machine"
        ]
      }
    },
    "/v1/machine/{id}/event": {
      "get": {
        "consumes": [
          "application/json"
        ],
        "operationId": "getProvisioningEventContainer",
        "parameters": [
          {
            "description": "identifier of the machine",
            "in": "path",
            "name": "id",
            "required": true,
            "type": "string"
          }
        ],
        "produces": [
          "application/json"
        ],
        "responses": {
          "200": {
            "description": "OK",
            "schema": {
              "$ref": "#/definitions/v1.MachineRecentProvisioningEvents"
            }
          },
          "default": {
            "description": "Error",
            "schema": {
              "$ref": "#/definitions/httperrors.HTTPErrorResponse"
            }
          }
        },
        "summary": "get the current machine provisioning event container",
        "tags": [
          "machine"
        ]
      },
      "post": {
        "consumes": [
          "application/json"
        ],
        "operationId": "addProvisioningEvent",
        "parameters": [
          {
            "description": "identifier of the machine",
            "in": "path",
            "name": "id",
            "required": true,
            "type": "string"
          },
          {
            "in": "body",
            "name": "body",
            "required": true,
            "schema": {
              "$ref": "#/definitions/v1.MachineProvisioningEvent"
            }
          }
        ],
        "produces": [
          "application/json"
        ],
        "responses": {
          "200": {
            "description": "OK",
            "schema": {
              "$ref": "#/definitions/v1.MachineRecentProvisioningEvents"
            }
          },
          "default": {
            "description": "Error",
            "schema": {
              "$ref": "#/definitions/httperrors.HTTPErrorResponse"
            }
          }
        },
        "summary": "adds a machine provisioning event",
        "tags": [
          "machine"
        ]
      }
    },
    "/v1/machine/{id}/finalize-allocation": {
      "post": {
        "consumes": [
          "application/json"
        ],
        "operationId": "finalizeAllocation",
        "parameters": [
          {
            "description": "identifier of the machine",
            "in": "path",
            "name": "id",
            "required": true,
            "type": "string"
          },
          {
            "in": "body",
            "name": "body",
            "required": true,
            "schema": {
              "$ref": "#/definitions/v1.MachineFinalizeAllocationRequest"
            }
          }
        ],
        "produces": [
          "application/json"
        ],
        "responses": {
          "200": {
            "description": "OK",
            "schema": {
              "$ref": "#/definitions/v1.MachineResponse"
            }
          },
          "default": {
            "description": "Error",
            "schema": {
              "$ref": "#/definitions/httperrors.HTTPErrorResponse"
            }
          }
        },
        "summary": "finalize the allocation of the machine by reconfiguring the switch, sent on successful image installation",
        "tags": [
          "machine"
        ]
      }
    },
    "/v1/machine/{id}/free": {
      "delete": {
        "consumes": [
          "application/json"
        ],
        "operationId": "freeMachine",
        "parameters": [
          {
            "description": "identifier of the machine",
            "in": "path",
            "name": "id",
            "required": true,
            "type": "string"
          }
        ],
        "produces": [
          "application/json"
        ],
        "responses": {
          "200": {
            "description": "OK",
            "schema": {
              "$ref": "#/definitions/v1.MachineResponse"
            }
          },
          "default": {
            "description": "Error",
            "schema": {
              "$ref": "#/definitions/httperrors.HTTPErrorResponse"
            }
          }
        },
        "summary": "free a machine",
        "tags": [
          "machine"
        ]
      }
    },
    "/v1/machine/{id}/ipmi": {
      "get": {
        "consumes": [
          "application/json"
        ],
        "operationId": "findIPMIMachine",
        "parameters": [
          {
            "description": "identifier of the machine",
            "in": "path",
            "name": "id",
            "required": true,
            "type": "string"
          }
        ],
        "produces": [
          "application/json"
        ],
        "responses": {
          "200": {
            "description": "OK",
            "schema": {
              "$ref": "#/definitions/v1.MachineIPMIResponse"
            }
          },
          "default": {
            "description": "Error",
            "schema": {
              "$ref": "#/definitions/httperrors.HTTPErrorResponse"
            }
          }
        },
        "summary": "returns a machine including the ipmi connection data",
        "tags": [
          "machine"
        ]
      }
    },
    "/v1/machine/{id}/power/bios": {
      "post": {
        "consumes": [
          "application/json"
        ],
        "operationId": "machineBios",
        "parameters": [
          {
            "description": "identifier of the machine",
            "in": "path",
            "name": "id",
            "required": true,
            "type": "string"
          },
          {
            "in": "body",
            "name": "body",
            "required": true,
            "schema": {
              "$ref": "#/definitions/v1.EmptyBody"
            }
          }
        ],
        "produces": [
          "application/json"
        ],
        "responses": {
          "200": {
            "description": "OK",
            "schema": {
              "$ref": "#/definitions/v1.MachineResponse"
            }
          },
          "default": {
            "description": "Error",
            "schema": {
              "$ref": "#/definitions/httperrors.HTTPErrorResponse"
            }
          }
        },
        "summary": "boots machine into BIOS on next reboot",
        "tags": [
          "machine"
        ]
      }
    },
    "/v1/machine/{id}/power/chassis-identify-led-off/{description}": {
      "post": {
        "consumes": [
          "application/json"
        ],
        "operationId": "chassisIdentifyLEDOff",
        "parameters": [
          {
            "description": "identifier of the machine",
            "in": "path",
            "name": "id",
            "required": true,
            "type": "string"
          },
          {
            "description": "reason why the chassis identify LED has been turned off",
            "in": "path",
            "name": "description",
            "required": true,
            "type": "string"
          },
          {
            "in": "body",
            "name": "body",
            "required": true,
            "schema": {
              "$ref": "#/definitions/v1.EmptyBody"
            }
          }
        ],
        "produces": [
          "application/json"
        ],
        "responses": {
          "200": {
            "description": "OK",
            "schema": {
              "$ref": "#/definitions/v1.MachineResponse"
            }
          },
          "default": {
            "description": "Error",
            "schema": {
              "$ref": "#/definitions/httperrors.HTTPErrorResponse"
            }
          }
        },
        "summary": "sends a power-off to the chassis identify LED",
        "tags": [
          "machine"
        ]
      }
    },
    "/v1/machine/{id}/power/chassis-identify-led-on": {
      "post": {
        "consumes": [
          "application/json"
        ],
        "operationId": "chassisIdentifyLEDOn",
        "parameters": [
          {
            "description": "identifier of the machine",
            "in": "path",
            "name": "id",
            "required": true,
            "type": "string"
          },
          {
            "in": "body",
            "name": "body",
            "required": true,
            "schema": {
              "$ref": "#/definitions/v1.EmptyBody"
            }
          }
        ],
        "produces": [
          "application/json"
        ],
        "responses": {
          "200": {
            "description": "OK",
            "schema": {
              "$ref": "#/definitions/v1.MachineResponse"
            }
          },
          "default": {
            "description": "Error",
            "schema": {
              "$ref": "#/definitions/httperrors.HTTPErrorResponse"
            }
          }
        },
        "summary": "sends a power-on to the chassis identify LED",
        "tags": [
          "machine"
        ]
      }
    },
    "/v1/machine/{id}/power/chassis-identify-led-on/{description}": {
      "post": {
        "consumes": [
          "application/json"
        ],
        "operationId": "chassisIdentifyLEDOn",
        "parameters": [
          {
            "description": "identifier of the machine",
            "in": "path",
            "name": "id",
            "required": true,
            "type": "string"
          },
          {
            "description": "reason why the chassis identify LED has been turned on",
            "in": "path",
            "name": "description",
            "required": true,
            "type": "string"
          },
          {
            "in": "body",
            "name": "body",
            "required": true,
            "schema": {
              "$ref": "#/definitions/v1.EmptyBody"
            }
          }
        ],
        "produces": [
          "application/json"
        ],
        "responses": {
          "200": {
            "description": "OK",
            "schema": {
              "$ref": "#/definitions/v1.MachineResponse"
            }
          },
          "default": {
            "description": "Error",
            "schema": {
              "$ref": "#/definitions/httperrors.HTTPErrorResponse"
            }
          }
        },
        "summary": "sends a power-on to the chassis identify LED",
        "tags": [
          "machine"
        ]
      }
    },
    "/v1/machine/{id}/power/off": {
      "post": {
        "consumes": [
          "application/json"
        ],
        "operationId": "machineOff",
        "parameters": [
          {
            "description": "identifier of the machine",
            "in": "path",
            "name": "id",
            "required": true,
            "type": "string"
          },
          {
            "in": "body",
            "name": "body",
            "required": true,
            "schema": {
              "$ref": "#/definitions/v1.EmptyBody"
            }
          }
        ],
        "produces": [
          "application/json"
        ],
        "responses": {
          "200": {
            "description": "OK",
            "schema": {
              "$ref": "#/definitions/v1.MachineResponse"
            }
          },
          "default": {
            "description": "Error",
            "schema": {
              "$ref": "#/definitions/httperrors.HTTPErrorResponse"
            }
          }
        },
        "summary": "sends a power-off to the machine",
        "tags": [
          "machine"
        ]
      }
    },
    "/v1/machine/{id}/power/on": {
      "post": {
        "consumes": [
          "application/json"
        ],
        "operationId": "machineOn",
        "parameters": [
          {
            "description": "identifier of the machine",
            "in": "path",
            "name": "id",
            "required": true,
            "type": "string"
          },
          {
            "in": "body",
            "name": "body",
            "required": true,
            "schema": {
              "$ref": "#/definitions/v1.EmptyBody"
            }
          }
        ],
        "produces": [
          "application/json"
        ],
        "responses": {
          "200": {
            "description": "OK",
            "schema": {
              "$ref": "#/definitions/v1.MachineResponse"
            }
          },
          "default": {
            "description": "Error",
            "schema": {
              "$ref": "#/definitions/httperrors.HTTPErrorResponse"
            }
          }
        },
        "summary": "sends a power-on to the machine",
        "tags": [
          "machine"
        ]
      }
    },
    "/v1/machine/{id}/power/reset": {
      "post": {
        "consumes": [
          "application/json"
        ],
        "operationId": "machineReset",
        "parameters": [
          {
            "description": "identifier of the machine",
            "in": "path",
            "name": "id",
            "required": true,
            "type": "string"
          },
          {
            "in": "body",
            "name": "body",
            "required": true,
            "schema": {
              "$ref": "#/definitions/v1.EmptyBody"
            }
          }
        ],
        "produces": [
          "application/json"
        ],
        "responses": {
          "200": {
            "description": "OK",
            "schema": {
              "$ref": "#/definitions/v1.MachineResponse"
            }
          },
          "default": {
            "description": "Error",
            "schema": {
              "$ref": "#/definitions/httperrors.HTTPErrorResponse"
            }
          }
        },
        "summary": "sends a reset to the machine",
        "tags": [
          "machine"
        ]
      }
    },
    "/v1/machine/{id}/reinstall": {
      "post": {
        "consumes": [
          "application/json"
        ],
        "operationId": "reinstallMachine",
        "parameters": [
          {
            "description": "identifier of the machine",
            "in": "path",
            "name": "id",
            "required": true,
            "type": "string"
          },
          {
            "in": "body",
            "name": "body",
            "required": true,
            "schema": {
              "$ref": "#/definitions/v1.MachineReinstallRequest"
            }
          }
        ],
        "produces": [
          "application/json"
        ],
        "responses": {
          "200": {
            "description": "OK",
            "schema": {
              "$ref": "#/definitions/v1.MachineResponse"
            }
          },
          "504": {
            "description": "Timeout",
            "schema": {
              "$ref": "#/definitions/httperrors.HTTPErrorResponse"
            }
          },
          "default": {
            "description": "Error",
            "schema": {
              "$ref": "#/definitions/httperrors.HTTPErrorResponse"
            }
          }
        },
        "summary": "reinstall this machine",
        "tags": [
          "machine"
        ]
      }
    },
    "/v1/machine/{id}/state": {
      "post": {
        "consumes": [
          "application/json"
        ],
        "operationId": "setMachineState",
        "parameters": [
          {
            "description": "identifier of the machine",
            "in": "path",
            "name": "id",
            "required": true,
            "type": "string"
          },
          {
            "in": "body",
            "name": "body",
            "required": true,
            "schema": {
              "$ref": "#/definitions/v1.MachineState"
            }
          }
        ],
        "produces": [
          "application/json"
        ],
        "responses": {
          "200": {
            "description": "OK",
            "schema": {
              "$ref": "#/definitions/v1.MachineResponse"
            }
          },
          "default": {
            "description": "Error",
            "schema": {
              "$ref": "#/definitions/httperrors.HTTPErrorResponse"
            }
          }
        },
        "summary": "set the state of a machine",
        "tags": [
          "machine"
        ]
      }
    },
    "/v1/machine/{id}/wait": {
      "get": {
        "consumes": [
          "application/json"
        ],
        "operationId": "waitForAllocation",
        "parameters": [
          {
            "description": "identifier of the machine",
            "in": "path",
            "name": "id",
            "required": true,
            "type": "string"
          }
        ],
        "produces": [
          "application/json"
        ],
        "responses": {
          "200": {
            "description": "OK",
            "schema": {
              "$ref": "#/definitions/v1.MachineResponse"
            }
          },
          "504": {
            "description": "Timeout",
            "schema": {
              "$ref": "#/definitions/httperrors.HTTPErrorResponse"
            }
          },
          "default": {
            "description": "Error",
            "schema": {
              "$ref": "#/definitions/httperrors.HTTPErrorResponse"
            }
          }
        },
        "summary": "wait for an allocation of this machine",
        "tags": [
          "machine"
        ]
      }
    },
    "/v1/network": {
      "get": {
        "consumes": [
          "application/json"
        ],
        "operationId": "listNetworks",
        "produces": [
          "application/json"
        ],
        "responses": {
          "200": {
            "description": "OK",
            "schema": {
              "items": {
                "$ref": "#/definitions/v1.NetworkResponse"
              },
              "type": "array"
            }
          },
          "default": {
            "description": "Error",
            "schema": {
              "$ref": "#/definitions/httperrors.HTTPErrorResponse"
            }
          }
        },
        "summary": "get all networks",
        "tags": [
          "network"
        ]
      },
      "post": {
        "consumes": [
          "application/json"
        ],
        "operationId": "updateNetwork",
        "parameters": [
          {
            "in": "body",
            "name": "body",
            "required": true,
            "schema": {
              "$ref": "#/definitions/v1.NetworkUpdateRequest"
            }
          }
        ],
        "produces": [
          "application/json"
        ],
        "responses": {
          "200": {
            "description": "OK",
            "schema": {
              "$ref": "#/definitions/v1.NetworkResponse"
            }
          },
          "409": {
            "description": "Conflict",
            "schema": {
              "$ref": "#/definitions/httperrors.HTTPErrorResponse"
            }
          },
          "default": {
            "description": "Error",
            "schema": {
              "$ref": "#/definitions/httperrors.HTTPErrorResponse"
            }
          }
        },
        "summary": "updates a network. if the network was changed since this one was read, a conflict is returned",
        "tags": [
          "network"
        ]
      },
      "put": {
        "consumes": [
          "application/json"
        ],
        "operationId": "createNetwork",
        "parameters": [
          {
            "in": "body",
            "name": "body",
            "required": true,
            "schema": {
              "$ref": "#/definitions/v1.NetworkCreateRequest"
            }
          }
        ],
        "produces": [
          "application/json"
        ],
        "responses": {
          "201": {
            "description": "Created",
            "schema": {
              "$ref": "#/definitions/v1.NetworkResponse"
            }
          },
          "409": {
            "description": "Conflict",
            "schema": {
              "$ref": "#/definitions/httperrors.HTTPErrorResponse"
            }
          },
          "default": {
            "description": "Error",
            "schema": {
              "$ref": "#/definitions/httperrors.HTTPErrorResponse"
            }
          }
        },
        "summary": "create a network. if the given ID already exists a conflict is returned",
        "tags": [
          "network"
        ]
      }
    },
    "/v1/network/allocate": {
      "post": {
        "consumes": [
          "application/json"
        ],
        "operationId": "allocateNetwork",
        "parameters": [
          {
            "in": "body",
            "name": "body",
            "required": true,
            "schema": {
              "$ref": "#/definitions/v1.NetworkAllocateRequest"
            }
          }
        ],
        "produces": [
          "application/json"
        ],
        "responses": {
          "201": {
            "description": "Created",
            "schema": {
              "$ref": "#/definitions/v1.NetworkResponse"
            }
          },
          "409": {
            "description": "Conflict",
            "schema": {
              "$ref": "#/definitions/httperrors.HTTPErrorResponse"
            }
          },
          "default": {
            "description": "Error",
            "schema": {
              "$ref": "#/definitions/httperrors.HTTPErrorResponse"
            }
          }
        },
        "summary": "allocates a child network from a partition's private super network",
        "tags": [
          "network"
        ]
      }
    },
    "/v1/network/find": {
      "post": {
        "consumes": [
          "application/json"
        ],
        "operationId": "findNetworks",
        "parameters": [
          {
            "in": "body",
            "name": "body",
            "required": true,
            "schema": {
              "$ref": "#/definitions/v1.NetworkFindRequest"
            }
          }
        ],
        "produces": [
          "application/json"
        ],
        "responses": {
          "200": {
            "description": "OK",
            "schema": {
              "items": {
                "$ref": "#/definitions/v1.NetworkResponse"
              },
              "type": "array"
            }
          },
          "default": {
            "description": "Error",
            "schema": {
              "$ref": "#/definitions/httperrors.HTTPErrorResponse"
            }
          }
        },
        "summary": "get all networks that match given properties",
        "tags": [
          "network"
        ]
      }
    },
    "/v1/network/free/{id}": {
      "post": {
        "consumes": [
          "application/json"
        ],
        "operationId": "freeNetwork",
        "parameters": [
          {
            "description": "identifier of the network",
            "in": "path",
            "name": "id",
            "required": true,
            "type": "string"
          }
        ],
        "produces": [
          "application/json"
        ],
        "responses": {
          "200": {
            "description": "OK",
            "schema": {
              "$ref": "#/definitions/v1.NetworkResponse"
            }
          },
          "409": {
            "description": "Conflict",
            "schema": {
              "$ref": "#/definitions/httperrors.HTTPErrorResponse"
            }
          },
          "default": {
            "description": "Error",
            "schema": {
              "$ref": "#/definitions/httperrors.HTTPErrorResponse"
            }
          }
        },
        "summary": "free a network",
        "tags": [
          "network"
        ]
      }
    },
    "/v1/network/{id}": {
      "delete": {
        "consumes": [
          "application/json"
        ],
        "operationId": "deleteNetwork",
        "parameters": [
          {
            "description": "identifier of the network",
            "in": "path",
            "name": "id",
            "required": true,
            "type": "string"
          }
        ],
        "produces": [
          "application/json"
        ],
        "responses": {
          "200": {
            "description": "OK",
            "schema": {
              "$ref": "#/definitions/v1.NetworkResponse"
            }
          },
          "default": {
            "description": "Error",
            "schema": {
              "$ref": "#/definitions/httperrors.HTTPErrorResponse"
            }
          }
        },
        "summary": "deletes a network and returns the deleted entity",
        "tags": [
          "network"
        ]
      },
      "get": {
        "consumes": [
          "application/json"
        ],
        "operationId": "findNetwork",
        "parameters": [
          {
            "description": "identifier of the network",
            "in": "path",
            "name": "id",
            "required": true,
            "type": "string"
          }
        ],
        "produces": [
          "application/json"
        ],
        "responses": {
          "200": {
            "description": "OK",
            "schema": {
              "$ref": "#/definitions/v1.NetworkResponse"
            }
          },
          "default": {
            "description": "Error",
            "schema": {
              "$ref": "#/definitions/httperrors.HTTPErrorResponse"
            }
          }
        },
        "summary": "get network by id",
        "tags": [
          "network"
        ]
      }
    },
    "/v1/partition": {
      "get": {
        "consumes": [
          "application/json"
        ],
        "operationId": "listPartitions",
        "produces": [
          "application/json"
        ],
        "responses": {
          "200": {
            "description": "OK",
            "schema": {
              "items": {
                "$ref": "#/definitions/v1.PartitionResponse"
              },
              "type": "array"
            }
          },
          "default": {
            "description": "Error",
            "schema": {
              "$ref": "#/definitions/httperrors.HTTPErrorResponse"
            }
          }
        },
        "summary": "get all Partitions",
        "tags": [
          "Partition"
        ]
      },
      "post": {
        "consumes": [
          "application/json"
        ],
        "operationId": "updatePartition",
        "parameters": [
          {
            "in": "body",
            "name": "body",
            "required": true,
            "schema": {
              "$ref": "#/definitions/v1.PartitionUpdateRequest"
            }
          }
        ],
        "produces": [
          "application/json"
        ],
        "responses": {
          "200": {
            "description": "OK",
            "schema": {
              "$ref": "#/definitions/v1.PartitionResponse"
            }
          },
          "409": {
            "description": "Conflict",
            "schema": {
              "$ref": "#/definitions/httperrors.HTTPErrorResponse"
            }
          },
          "default": {
            "description": "Error",
            "schema": {
              "$ref": "#/definitions/httperrors.HTTPErrorResponse"
            }
          }
        },
        "summary": "updates a Partition. if the Partition was changed since this one was read, a conflict is returned",
        "tags": [
          "Partition"
        ]
      },
      "put": {
        "consumes": [
          "application/json"
        ],
        "operationId": "createPartition",
        "parameters": [
          {
            "in": "body",
            "name": "body",
            "required": true,
            "schema": {
              "$ref": "#/definitions/v1.PartitionCreateRequest"
            }
          }
        ],
        "produces": [
          "application/json"
        ],
        "responses": {
          "201": {
            "description": "Created",
            "schema": {
              "$ref": "#/definitions/v1.PartitionResponse"
            }
          },
          "409": {
            "description": "Conflict",
            "schema": {
              "$ref": "#/definitions/httperrors.HTTPErrorResponse"
            }
          },
          "default": {
            "description": "Error",
            "schema": {
              "$ref": "#/definitions/httperrors.HTTPErrorResponse"
            }
          }
        },
        "summary": "create a Partition. if the given ID already exists a conflict is returned",
        "tags": [
          "Partition"
        ]
      }
    },
    "/v1/partition/capacity": {
      "get": {
        "consumes": [
          "application/json"
        ],
        "operationId": "partitionCapacity",
        "produces": [
          "application/json"
        ],
        "responses": {
          "200": {
            "description": "OK",
            "schema": {
              "items": {
                "$ref": "#/definitions/v1.PartitionCapacity"
              },
              "type": "array"
            }
          },
          "default": {
            "description": "Error",
            "schema": {
              "$ref": "#/definitions/httperrors.HTTPErrorResponse"
            }
          }
        },
        "summary": "get Partition capacity",
        "tags": [
          "Partition"
        ]
      }
    },
    "/v1/partition/{id}": {
      "delete": {
        "consumes": [
          "application/json"
        ],
        "operationId": "deletePartition",
        "parameters": [
          {
            "description": "identifier of the Partition",
            "in": "path",
            "name": "id",
            "required": true,
            "type": "string"
          }
        ],
        "produces": [
          "application/json"
        ],
        "responses": {
          "200": {
            "description": "OK",
            "schema": {
              "$ref": "#/definitions/v1.PartitionResponse"
            }
          },
          "default": {
            "description": "Error",
            "schema": {
              "$ref": "#/definitions/httperrors.HTTPErrorResponse"
            }
          }
        },
        "summary": "deletes a Partition and returns the deleted entity",
        "tags": [
          "Partition"
        ]
      },
      "get": {
        "consumes": [
          "application/json"
        ],
        "operationId": "findPartition",
        "parameters": [
          {
            "description": "identifier of the Partition",
            "in": "path",
            "name": "id",
            "required": true,
            "type": "string"
          }
        ],
        "produces": [
          "application/json"
        ],
        "responses": {
          "200": {
            "description": "OK",
            "schema": {
              "$ref": "#/definitions/v1.PartitionResponse"
            }
          },
          "default": {
            "description": "Error",
            "schema": {
              "$ref": "#/definitions/httperrors.HTTPErrorResponse"
            }
          }
        },
        "summary": "get Partition by id",
        "tags": [
          "Partition"
        ]
      }
    },
    "/v1/project": {
      "get": {
        "consumes": [
          "application/json"
        ],
        "operationId": "listProjects",
        "produces": [
          "application/json"
        ],
        "responses": {
          "200": {
            "description": "OK",
            "schema": {
              "items": {
                "$ref": "#/definitions/v1.ProjectResponse"
              },
              "type": "array"
            }
          },
          "default": {
            "description": "Error",
            "schema": {
              "$ref": "#/definitions/httperrors.HTTPErrorResponse"
            }
          }
        },
        "summary": "get all projects",
        "tags": [
          "project"
        ]
      }
    },
    "/v1/project/find": {
      "post": {
        "consumes": [
          "application/json"
        ],
        "operationId": "findProjects",
        "parameters": [
          {
            "in": "body",
            "name": "body",
            "required": true,
            "schema": {
              "$ref": "#/definitions/v1.ProjectFindRequest"
            }
          }
        ],
        "produces": [
          "application/json"
        ],
        "responses": {
          "200": {
            "description": "OK",
            "schema": {
              "items": {
                "$ref": "#/definitions/v1.ProjectResponse"
              },
              "type": "array"
            }
          },
          "default": {
            "description": "Error",
            "schema": {
              "$ref": "#/definitions/httperrors.HTTPErrorResponse"
            }
          }
        },
        "summary": "get all projects that match given properties",
        "tags": [
          "project"
        ]
      }
    },
    "/v1/project/{id}": {
      "get": {
        "consumes": [
          "application/json"
        ],
        "operationId": "findProject",
        "parameters": [
          {
            "description": "identifier of the project",
            "in": "path",
            "name": "id",
            "required": true,
            "type": "string"
          }
        ],
        "produces": [
          "application/json"
        ],
        "responses": {
          "200": {
            "description": "OK",
            "schema": {
              "$ref": "#/definitions/v1.ProjectResponse"
            }
          },
          "default": {
            "description": "Error",
            "schema": {
              "$ref": "#/definitions/httperrors.HTTPErrorResponse"
            }
          }
        },
        "summary": "get project by id",
        "tags": [
          "project"
        ]
      }
    },
    "/v1/size": {
      "get": {
        "consumes": [
          "application/json"
        ],
        "operationId": "listSizes",
        "produces": [
          "application/json"
        ],
        "responses": {
          "200": {
            "description": "OK",
            "schema": {
              "items": {
                "$ref": "#/definitions/v1.SizeResponse"
              },
              "type": "array"
            }
          },
          "default": {
            "description": "Error",
            "schema": {
              "$ref": "#/definitions/httperrors.HTTPErrorResponse"
            }
          }
        },
        "summary": "get all sizes",
        "tags": [
          "size"
        ]
      },
      "post": {
        "consumes": [
          "application/json"
        ],
        "operationId": "updateSize",
        "parameters": [
          {
            "in": "body",
            "name": "body",
            "required": true,
            "schema": {
              "$ref": "#/definitions/v1.SizeUpdateRequest"
            }
          }
        ],
        "produces": [
          "application/json"
        ],
        "responses": {
          "200": {
            "description": "OK",
            "schema": {
              "$ref": "#/definitions/v1.SizeResponse"
            }
          },
          "409": {
            "description": "Conflict",
            "schema": {
              "$ref": "#/definitions/httperrors.HTTPErrorResponse"
            }
          },
          "default": {
            "description": "Error",
            "schema": {
              "$ref": "#/definitions/httperrors.HTTPErrorResponse"
            }
          }
        },
        "summary": "updates a size. if the size was changed since this one was read, a conflict is returned",
        "tags": [
          "size"
        ]
      },
      "put": {
        "consumes": [
          "application/json"
        ],
        "operationId": "createSize",
        "parameters": [
          {
            "in": "body",
            "name": "body",
            "required": true,
            "schema": {
              "$ref": "#/definitions/v1.SizeCreateRequest"
            }
          }
        ],
        "produces": [
          "application/json"
        ],
        "responses": {
          "201": {
            "description": "Created",
            "schema": {
              "$ref": "#/definitions/v1.SizeResponse"
            }
          },
          "409": {
            "description": "Conflict",
            "schema": {
              "$ref": "#/definitions/httperrors.HTTPErrorResponse"
            }
          },
          "default": {
            "description": "Error",
            "schema": {
              "$ref": "#/definitions/httperrors.HTTPErrorResponse"
            }
          }
        },
        "summary": "create a size. if the given ID already exists a conflict is returned",
        "tags": [
          "size"
        ]
      }
    },
    "/v1/size/from-hardware": {
      "post": {
        "consumes": [
          "application/json"
        ],
        "operationId": "fromHardware",
        "parameters": [
          {
            "in": "body",
            "name": "body",
            "required": true,
            "schema": {
              "$ref": "#/definitions/v1.MachineHardwareExtended"
            }
          }
        ],
        "produces": [
          "application/json"
        ],
        "responses": {
          "200": {
            "description": "OK",
            "schema": {
              "$ref": "#/definitions/v1.SizeMatchingLog"
            }
          },
          "default": {
            "description": "Error",
            "schema": {
              "$ref": "#/definitions/httperrors.HTTPErrorResponse"
            }
          }
        },
        "summary": "Searches all sizes for one to match the given hardwarespecs. If nothing is found, a list of entries is returned which describe the constraint which did not match",
        "tags": [
          "size"
        ]
      }
    },
    "/v1/size/{id}": {
      "delete": {
        "consumes": [
          "application/json"
        ],
        "operationId": "deleteSize",
        "parameters": [
          {
            "description": "identifier of the size",
            "in": "path",
            "name": "id",
            "required": true,
            "type": "string"
          }
        ],
        "produces": [
          "application/json"
        ],
        "responses": {
          "200": {
            "description": "OK",
            "schema": {
              "$ref": "#/definitions/v1.SizeResponse"
            }
          },
          "default": {
            "description": "Error",
            "schema": {
              "$ref": "#/definitions/httperrors.HTTPErrorResponse"
            }
          }
        },
        "summary": "deletes an size and returns the deleted entity",
        "tags": [
          "size"
        ]
      },
      "get": {
        "consumes": [
          "application/json"
        ],
        "operationId": "findSize",
        "parameters": [
          {
            "description": "identifier of the size",
            "in": "path",
            "name": "id",
            "required": true,
            "type": "string"
          }
        ],
        "produces": [
          "application/json"
        ],
        "responses": {
          "200": {
            "description": "OK",
            "schema": {
              "$ref": "#/definitions/v1.SizeResponse"
            }
          },
          "default": {
            "description": "Error",
            "schema": {
              "$ref": "#/definitions/httperrors.HTTPErrorResponse"
            }
          }
        },
        "summary": "get size by id",
        "tags": [
          "size"
        ]
      }
    },
    "/v1/switch": {
      "get": {
        "consumes": [
          "application/json"
        ],
        "operationId": "listSwitches",
        "produces": [
          "application/json"
        ],
        "responses": {
          "200": {
            "description": "OK",
            "schema": {
              "items": {
                "$ref": "#/definitions/v1.SwitchResponse"
              },
              "type": "array"
            }
          },
          "default": {
            "description": "Error",
            "schema": {
              "$ref": "#/definitions/httperrors.HTTPErrorResponse"
            }
          }
        },
        "summary": "get all switches",
        "tags": [
          "switch"
        ]
      }
    },
    "/v1/switch/register": {
      "post": {
        "consumes": [
          "application/json"
        ],
        "operationId": "registerSwitch",
        "parameters": [
          {
            "in": "body",
            "name": "body",
            "required": true,
            "schema": {
              "$ref": "#/definitions/v1.SwitchRegisterRequest"
            }
          }
        ],
        "produces": [
          "application/json"
        ],
        "responses": {
          "200": {
            "description": "OK",
            "schema": {
              "$ref": "#/definitions/v1.SwitchResponse"
            }
          },
          "201": {
            "description": "Created",
            "schema": {
              "$ref": "#/definitions/v1.SwitchResponse"
            }
          },
          "default": {
            "description": "Error",
            "schema": {
              "$ref": "#/definitions/httperrors.HTTPErrorResponse"
            }
          }
        },
        "summary": "register a switch",
        "tags": [
          "switch"
        ]
      }
    },
    "/v1/switch/{id}": {
      "delete": {
        "consumes": [
          "application/json"
        ],
        "operationId": "deleteSwitch",
        "parameters": [
          {
            "description": "identifier of the switch",
            "in": "path",
            "name": "id",
            "required": true,
            "type": "string"
          }
        ],
        "produces": [
          "application/json"
        ],
        "responses": {
          "200": {
            "description": "OK",
            "schema": {
              "$ref": "#/definitions/v1.SwitchResponse"
            }
          },
          "default": {
            "description": "Error",
            "schema": {
              "$ref": "#/definitions/httperrors.HTTPErrorResponse"
            }
          }
        },
        "summary": "deletes an switch and returns the deleted entity",
        "tags": [
          "switch"
        ]
      },
      "get": {
        "consumes": [
          "application/json"
        ],
        "operationId": "findSwitch",
        "parameters": [
          {
            "description": "identifier of the switch",
            "in": "path",
            "name": "id",
            "required": true,
            "type": "string"
          }
        ],
        "produces": [
          "application/json"
        ],
        "responses": {
          "200": {
            "description": "OK",
            "schema": {
              "$ref": "#/definitions/v1.SwitchResponse"
            }
          },
          "default": {
            "description": "Error",
            "schema": {
              "$ref": "#/definitions/httperrors.HTTPErrorResponse"
            }
          }
        },
        "summary": "get switch by id",
        "tags": [
          "switch"
        ]
      }
    },
    "/v1/version": {
      "get": {
        "consumes": [
          "application/json"
        ],
        "operationId": "info",
        "produces": [
          "application/json"
        ],
        "responses": {
          "200": {
            "description": "OK",
            "schema": {
              "$ref": "#/definitions/rest.version"
            }
          }
        },
        "summary": "returns the current version information of this module",
        "tags": [
          "version"
        ]
      }
    }
  },
  "security": [
    {
      "Authorization": [
        "HMAC",
        "jwt"
      ]
    }
  ],
  "securityDefinitions": {
    "HMAC": {
      "description": "Generate a 'Authorization: Metal xxxx' header where 'xxxx' is a HMAC generated by the Request-Date, the Request-Method and the Body",
      "in": "header",
      "name": "Authorization",
      "type": "apiKey"
    },
    "jwt": {
      "description": "Add a 'Authorization: Bearer ....' header to the request",
      "in": "header",
      "name": "Authorization",
      "type": "apiKey"
    }
  },
  "swagger": "2.0",
  "tags": [
    {
      "description": "Managing image entities",
      "name": "image"
    },
    {
      "description": "Managing network entities",
      "name": "network"
    },
    {
      "description": "Managing ip entities",
      "name": "ip"
    },
    {
      "description": "Managing size entities",
      "name": "size"
    },
    {
      "description": "Managing machine entities",
      "name": "machine"
    },
    {
      "description": "Managing partition entities",
      "name": "partition"
    },
    {
      "description": "Managing project entities",
      "name": "project"
    },
    {
      "description": "Managing switch entities",
      "name": "switch"
    }
  ]
}<|MERGE_RESOLUTION|>--- conflicted
+++ resolved
@@ -1,5 +1,4 @@
 {
-<<<<<<< HEAD
   "basePath": "/",
   "definitions": {
     "httperrors.HTTPErrorResponse": {
@@ -12,2759 +11,6 @@
           "description": "http status code",
           "format": "int32",
           "type": "integer"
-=======
-    "basePath": "/",
-    "definitions": {
-        "httperrors.HTTPErrorResponse": {
-            "properties": {
-                "message": {
-                    "description": "error message",
-                    "type": "string"
-                },
-                "statuscode": {
-                    "description": "http status code",
-                    "format": "int32",
-                    "type": "integer"
-                }
-            },
-            "required": [
-                "message",
-                "statuscode"
-            ]
-        },
-        "rest.status": {
-            "properties": {
-                "message": {
-                    "type": "string"
-                },
-                "status": {
-                    "type": "string"
-                }
-            },
-            "required": [
-                "message",
-                "status"
-            ]
-        },
-        "rest.version": {
-            "properties": {
-                "builddate": {
-                    "type": "string"
-                },
-                "gitsha1": {
-                    "type": "string"
-                },
-                "name": {
-                    "type": "string"
-                },
-                "revision": {
-                    "type": "string"
-                },
-                "version": {
-                    "type": "string"
-                }
-            },
-            "required": [
-                "builddate",
-                "gitsha1",
-                "name",
-                "revision",
-                "version"
-            ]
-        },
-        "timestamp.Timestamp": {
-            "properties": {
-                "nanos": {
-                    "format": "int32",
-                    "type": "integer"
-                },
-                "seconds": {
-                    "format": "int64",
-                    "type": "integer"
-                }
-            }
-        },
-        "v1.BGPFilter": {
-            "properties": {
-                "cidrs": {
-                    "description": "the cidr addresses that are allowed to be announced at this switch port",
-                    "items": {
-                        "type": "string"
-                    },
-                    "type": "array"
-                },
-                "vnis": {
-                    "description": "the virtual networks that are exposed at this switch port",
-                    "items": {
-                        "type": "string"
-                    },
-                    "type": "array"
-                }
-            },
-            "required": [
-                "cidrs"
-            ]
-        },
-        "v1.ChassisIdentifyLEDState": {
-            "properties": {
-                "description": {
-                    "description": "a description why this chassis identify LED is in the given state",
-                    "type": "string"
-                },
-                "value": {
-                    "description": "the state of this chassis identify LED. empty means LED-OFF",
-                    "type": "string"
-                }
-            },
-            "required": [
-                "description",
-                "value"
-            ]
-        },
-        "v1.EmptyBody": {},
-        "v1.FirewallCreateRequest": {
-            "properties": {
-                "description": {
-                    "description": "a description for this entity",
-                    "type": "string"
-                },
-                "ha": {
-                    "description": "if set to true, this firewall is set up in a High Available manner",
-                    "type": "boolean"
-                },
-                "hostname": {
-                    "description": "the hostname for the allocated machine (defaults to metal)",
-                    "type": "string"
-                },
-                "imageid": {
-                    "description": "the image id to assign this machine to",
-                    "type": "string"
-                },
-                "ips": {
-                    "description": "the ips to attach to this machine additionally",
-                    "items": {
-                        "type": "string"
-                    },
-                    "type": "array"
-                },
-                "name": {
-                    "description": "a readable name for this entity",
-                    "type": "string"
-                },
-                "networks": {
-                    "description": "the networks that this machine will be placed in.",
-                    "items": {
-                        "$ref": "#/definitions/v1.MachineAllocationNetwork"
-                    },
-                    "type": "array"
-                },
-                "partitionid": {
-                    "description": "the partition id to assign this machine to",
-                    "type": "string"
-                },
-                "projectid": {
-                    "description": "the project id to assign this machine to",
-                    "type": "string"
-                },
-                "sizeid": {
-                    "description": "the size id to assign this machine to",
-                    "type": "string"
-                },
-                "ssh_pub_keys": {
-                    "description": "the public ssh keys to access the machine with",
-                    "items": {
-                        "type": "string"
-                    },
-                    "type": "array"
-                },
-                "tags": {
-                    "description": "tags for this machine",
-                    "items": {
-                        "type": "string"
-                    },
-                    "type": "array"
-                },
-                "user_data": {
-                    "description": "cloud-init.io compatible userdata must be base64 encoded",
-                    "type": "string"
-                },
-                "uuid": {
-                    "description": "if this field is set, this specific machine will be allocated if it is not in available state and not currently allocated. this field overrules size and partition",
-                    "type": "string"
-                }
-            },
-            "required": [
-                "imageid",
-                "partitionid",
-                "projectid",
-                "sizeid",
-                "ssh_pub_keys"
-            ]
-        },
-        "v1.FirewallFindRequest": {
-            "properties": {
-                "allocation_hostname": {
-                    "type": "string"
-                },
-                "allocation_image_id": {
-                    "type": "string"
-                },
-                "allocation_name": {
-                    "type": "string"
-                },
-                "allocation_project": {
-                    "type": "string"
-                },
-                "allocation_succeeded": {
-                    "type": "boolean"
-                },
-                "disk_names": {
-                    "items": {
-                        "type": "string"
-                    },
-                    "type": "array"
-                },
-                "disk_sizes": {
-                    "items": {
-                        "type": "integer"
-                    },
-                    "type": "array"
-                },
-                "fru_board_mfg": {
-                    "type": "string"
-                },
-                "fru_board_mfg_serial": {
-                    "type": "string"
-                },
-                "fru_board_part_number": {
-                    "type": "string"
-                },
-                "fru_chassis_part_number": {
-                    "type": "string"
-                },
-                "fru_chassis_part_serial": {
-                    "type": "string"
-                },
-                "fru_product_manufacturer": {
-                    "type": "string"
-                },
-                "fru_product_part_number": {
-                    "type": "string"
-                },
-                "fru_product_serial": {
-                    "type": "string"
-                },
-                "hardware_cpu_cores": {
-                    "format": "int64",
-                    "type": "integer"
-                },
-                "hardware_memory": {
-                    "format": "int64",
-                    "type": "integer"
-                },
-                "id": {
-                    "type": "string"
-                },
-                "ipmi_address": {
-                    "type": "string"
-                },
-                "ipmi_interface": {
-                    "type": "string"
-                },
-                "ipmi_mac_address": {
-                    "type": "string"
-                },
-                "ipmi_user": {
-                    "type": "string"
-                },
-                "liveliness": {
-                    "type": "string"
-                },
-                "name": {
-                    "type": "string"
-                },
-                "network_asns": {
-                    "items": {
-                        "type": "integer"
-                    },
-                    "type": "array"
-                },
-                "network_destination_prefixes": {
-                    "items": {
-                        "type": "string"
-                    },
-                    "type": "array"
-                },
-                "network_ids": {
-                    "items": {
-                        "type": "string"
-                    },
-                    "type": "array"
-                },
-                "network_ips": {
-                    "items": {
-                        "type": "string"
-                    },
-                    "type": "array"
-                },
-                "network_nat": {
-                    "type": "boolean"
-                },
-                "network_prefixes": {
-                    "items": {
-                        "type": "string"
-                    },
-                    "type": "array"
-                },
-                "network_private": {
-                    "type": "boolean"
-                },
-                "network_underlay": {
-                    "type": "boolean"
-                },
-                "network_vrfs": {
-                    "items": {
-                        "type": "integer"
-                    },
-                    "type": "array"
-                },
-                "nics_mac_addresses": {
-                    "items": {
-                        "type": "string"
-                    },
-                    "type": "array"
-                },
-                "nics_names": {
-                    "items": {
-                        "type": "string"
-                    },
-                    "type": "array"
-                },
-                "nics_neighbor_mac_addresses": {
-                    "items": {
-                        "type": "string"
-                    },
-                    "type": "array"
-                },
-                "nics_neighbor_names": {
-                    "items": {
-                        "type": "string"
-                    },
-                    "type": "array"
-                },
-                "nics_neighbor_vrfs": {
-                    "items": {
-                        "type": "string"
-                    },
-                    "type": "array"
-                },
-                "nics_vrfs": {
-                    "items": {
-                        "type": "string"
-                    },
-                    "type": "array"
-                },
-                "partition_id": {
-                    "type": "string"
-                },
-                "rackid": {
-                    "type": "string"
-                },
-                "sizeid": {
-                    "type": "string"
-                },
-                "state_value": {
-                    "type": "string"
-                },
-                "tags": {
-                    "items": {
-                        "type": "string"
-                    },
-                    "type": "array"
-                }
-            },
-            "required": [
-                "allocation_hostname",
-                "allocation_image_id",
-                "allocation_name",
-                "allocation_project",
-                "allocation_succeeded",
-                "disk_names",
-                "disk_sizes",
-                "fru_board_mfg",
-                "fru_board_mfg_serial",
-                "fru_board_part_number",
-                "fru_chassis_part_number",
-                "fru_chassis_part_serial",
-                "fru_product_manufacturer",
-                "fru_product_part_number",
-                "fru_product_serial",
-                "hardware_cpu_cores",
-                "hardware_memory",
-                "id",
-                "ipmi_address",
-                "ipmi_interface",
-                "ipmi_mac_address",
-                "ipmi_user",
-                "liveliness",
-                "name",
-                "network_asns",
-                "network_destination_prefixes",
-                "network_ids",
-                "network_ips",
-                "network_nat",
-                "network_prefixes",
-                "network_private",
-                "network_underlay",
-                "network_vrfs",
-                "nics_mac_addresses",
-                "nics_names",
-                "nics_neighbor_mac_addresses",
-                "nics_neighbor_names",
-                "nics_neighbor_vrfs",
-                "nics_vrfs",
-                "partition_id",
-                "rackid",
-                "sizeid",
-                "state_value",
-                "tags"
-            ]
-        },
-        "v1.FirewallResponse": {
-            "properties": {
-                "allocation": {
-                    "$ref": "#/definitions/v1.MachineAllocation",
-                    "description": "the allocation data of an allocated machine"
-                },
-                "bios": {
-                    "$ref": "#/definitions/v1.MachineBIOS",
-                    "description": "bios information of this machine"
-                },
-                "changed": {
-                    "description": "the last changed timestamp of this entity",
-                    "format": "date-time",
-                    "readOnly": true,
-                    "type": "string"
-                },
-                "created": {
-                    "description": "the creation time of this entity",
-                    "format": "date-time",
-                    "readOnly": true,
-                    "type": "string"
-                },
-                "description": {
-                    "description": "a description for this entity",
-                    "type": "string"
-                },
-                "events": {
-                    "$ref": "#/definitions/v1.MachineRecentProvisioningEvents",
-                    "description": "recent events of this machine during provisioning"
-                },
-                "hardware": {
-                    "$ref": "#/definitions/v1.MachineHardware",
-                    "description": "the hardware of this machine"
-                },
-                "id": {
-                    "description": "the unique ID of this entity",
-                    "type": "string",
-                    "uniqueItems": true
-                },
-                "ledstate": {
-                    "$ref": "#/definitions/v1.ChassisIdentifyLEDState",
-                    "description": "the state of this chassis identify LED"
-                },
-                "liveliness": {
-                    "description": "the liveliness of this machine",
-                    "type": "string"
-                },
-                "name": {
-                    "description": "a readable name for this entity",
-                    "type": "string"
-                },
-                "partition": {
-                    "$ref": "#/definitions/v1.PartitionResponse",
-                    "description": "the partition assigned to this machine",
-                    "readOnly": true
-                },
-                "rackid": {
-                    "description": "the rack assigned to this machine",
-                    "readOnly": true,
-                    "type": "string"
-                },
-                "size": {
-                    "$ref": "#/definitions/v1.SizeResponse",
-                    "description": "the size of this machine",
-                    "readOnly": true
-                },
-                "state": {
-                    "$ref": "#/definitions/v1.MachineState",
-                    "description": "the state of this machine"
-                },
-                "tags": {
-                    "description": "tags for this machine",
-                    "items": {
-                        "type": "string"
-                    },
-                    "type": "array"
-                }
-            },
-            "required": [
-                "allocation",
-                "bios",
-                "changed",
-                "created",
-                "events",
-                "hardware",
-                "id",
-                "ledstate",
-                "liveliness",
-                "partition",
-                "rackid",
-                "size",
-                "state",
-                "tags"
-            ]
-        },
-        "v1.IPAllocateRequest": {
-            "properties": {
-                "description": {
-                    "description": "a description for this entity",
-                    "type": "string"
-                },
-                "machineid": {
-                    "description": "the machine id this ip should be associated with",
-                    "type": "string"
-                },
-                "name": {
-                    "description": "a readable name for this entity",
-                    "type": "string"
-                },
-                "networkid": {
-                    "description": "the network this ip allocate request address belongs to",
-                    "type": "string"
-                },
-                "projectid": {
-                    "description": "the project this ip address belongs to",
-                    "type": "string"
-                },
-                "tags": {
-                    "description": "free tags that you associate with this ip.",
-                    "items": {
-                        "type": "string"
-                    },
-                    "type": "array"
-                },
-                "type": {
-                    "default": "static",
-                    "description": "the ip type, ephemeral leads to automatic cleanup of the ip address, static will enable re-use of the ip at a later point in time",
-                    "enum": [
-                        "ephemeral",
-                        "static"
-                    ],
-                    "type": "string"
-                }
-            },
-            "required": [
-                "machineid",
-                "networkid",
-                "projectid",
-                "tags",
-                "type"
-            ]
-        },
-        "v1.IPFindRequest": {
-            "properties": {
-                "ipaddress": {
-                    "description": "the address (ipv4 or ipv6) of this ip",
-                    "type": "string"
-                },
-                "machineid": {
-                    "description": "the machine an ip address is associated to",
-                    "type": "string"
-                },
-                "networkid": {
-                    "description": "the network this ip allocate request address belongs to",
-                    "type": "string"
-                },
-                "networkprefix": {
-                    "description": "the prefix of the network this ip address belongs to",
-                    "type": "string"
-                },
-                "projectid": {
-                    "description": "the project this ip address belongs to, empty if not strong coupled",
-                    "type": "string"
-                },
-                "tags": {
-                    "description": "the tags that are assigned to this ip address",
-                    "items": {
-                        "type": "string"
-                    },
-                    "type": "array"
-                },
-                "type": {
-                    "description": "the type of the ip address, ephemeral or static",
-                    "type": "string"
-                }
-            },
-            "required": [
-                "ipaddress",
-                "machineid",
-                "networkid",
-                "networkprefix",
-                "projectid",
-                "tags",
-                "type"
-            ]
-        },
-        "v1.IPResponse": {
-            "properties": {
-                "changed": {
-                    "description": "the last changed timestamp of this entity",
-                    "format": "date-time",
-                    "readOnly": true,
-                    "type": "string"
-                },
-                "created": {
-                    "description": "the creation time of this entity",
-                    "format": "date-time",
-                    "readOnly": true,
-                    "type": "string"
-                },
-                "description": {
-                    "description": "a description for this entity",
-                    "type": "string"
-                },
-                "ipaddress": {
-                    "description": "the address (ipv4 or ipv6) of this ip",
-                    "type": "string",
-                    "uniqueItems": true
-                },
-                "name": {
-                    "description": "a readable name for this entity",
-                    "type": "string"
-                },
-                "networkid": {
-                    "description": "the network this ip allocate request address belongs to",
-                    "type": "string"
-                },
-                "projectid": {
-                    "description": "the project this ip address belongs to",
-                    "type": "string"
-                },
-                "tags": {
-                    "description": "free tags that you associate with this ip.",
-                    "items": {
-                        "type": "string"
-                    },
-                    "type": "array"
-                },
-                "type": {
-                    "default": "static",
-                    "description": "the ip type, ephemeral leads to automatic cleanup of the ip address, static will enable re-use of the ip at a later point in time",
-                    "enum": [
-                        "ephemeral",
-                        "static"
-                    ],
-                    "type": "string"
-                }
-            },
-            "required": [
-                "changed",
-                "created",
-                "ipaddress",
-                "networkid",
-                "projectid",
-                "tags",
-                "type"
-            ]
-        },
-        "v1.IPUpdateRequest": {
-            "properties": {
-                "description": {
-                    "description": "a description for this entity",
-                    "type": "string"
-                },
-                "ipaddress": {
-                    "description": "the address (ipv4 or ipv6) of this ip",
-                    "type": "string",
-                    "uniqueItems": true
-                },
-                "name": {
-                    "description": "a readable name for this entity",
-                    "type": "string"
-                },
-                "tags": {
-                    "description": "free tags that you associate with this ip.",
-                    "items": {
-                        "type": "string"
-                    },
-                    "type": "array"
-                },
-                "type": {
-                    "description": "the ip type, ephemeral leads to automatic cleanup of the ip address, static will enable re-use of the ip at a later point in time",
-                    "enum": [
-                        "ephemeral",
-                        "static"
-                    ],
-                    "type": "string"
-                }
-            },
-            "required": [
-                "ipaddress",
-                "tags",
-                "type"
-            ]
-        },
-        "v1.ImageCreateRequest": {
-            "properties": {
-                "description": {
-                    "description": "a description for this entity",
-                    "type": "string"
-                },
-                "features": {
-                    "description": "features of this image",
-                    "items": {
-                        "type": "string"
-                    },
-                    "type": "array"
-                },
-                "id": {
-                    "description": "the unique ID of this entity",
-                    "type": "string",
-                    "uniqueItems": true
-                },
-                "name": {
-                    "description": "a readable name for this entity",
-                    "type": "string"
-                },
-                "url": {
-                    "description": "the url of this image",
-                    "type": "string"
-                }
-            },
-            "required": [
-                "id",
-                "url"
-            ]
-        },
-        "v1.ImageResponse": {
-            "properties": {
-                "changed": {
-                    "description": "the last changed timestamp of this entity",
-                    "format": "date-time",
-                    "readOnly": true,
-                    "type": "string"
-                },
-                "created": {
-                    "description": "the creation time of this entity",
-                    "format": "date-time",
-                    "readOnly": true,
-                    "type": "string"
-                },
-                "description": {
-                    "description": "a description for this entity",
-                    "type": "string"
-                },
-                "features": {
-                    "description": "features of this image",
-                    "items": {
-                        "type": "string"
-                    },
-                    "type": "array"
-                },
-                "id": {
-                    "description": "the unique ID of this entity",
-                    "type": "string",
-                    "uniqueItems": true
-                },
-                "name": {
-                    "description": "a readable name for this entity",
-                    "type": "string"
-                },
-                "url": {
-                    "description": "the url of this image",
-                    "type": "string"
-                }
-            },
-            "required": [
-                "changed",
-                "created",
-                "id"
-            ]
-        },
-        "v1.ImageUpdateRequest": {
-            "properties": {
-                "description": {
-                    "description": "a description for this entity",
-                    "type": "string"
-                },
-                "features": {
-                    "description": "features of this image",
-                    "items": {
-                        "type": "string"
-                    },
-                    "type": "array"
-                },
-                "id": {
-                    "description": "the unique ID of this entity",
-                    "type": "string",
-                    "uniqueItems": true
-                },
-                "name": {
-                    "description": "a readable name for this entity",
-                    "type": "string"
-                },
-                "url": {
-                    "description": "the url of this image",
-                    "type": "string"
-                }
-            },
-            "required": [
-                "id"
-            ]
-        },
-        "v1.MachineAllocateRequest": {
-            "properties": {
-                "description": {
-                    "description": "a description for this entity",
-                    "type": "string"
-                },
-                "hostname": {
-                    "description": "the hostname for the allocated machine (defaults to metal)",
-                    "type": "string"
-                },
-                "imageid": {
-                    "description": "the image id to assign this machine to",
-                    "type": "string"
-                },
-                "ips": {
-                    "description": "the ips to attach to this machine additionally",
-                    "items": {
-                        "type": "string"
-                    },
-                    "type": "array"
-                },
-                "name": {
-                    "description": "a readable name for this entity",
-                    "type": "string"
-                },
-                "networks": {
-                    "description": "the networks that this machine will be placed in.",
-                    "items": {
-                        "$ref": "#/definitions/v1.MachineAllocationNetwork"
-                    },
-                    "type": "array"
-                },
-                "partitionid": {
-                    "description": "the partition id to assign this machine to",
-                    "type": "string"
-                },
-                "projectid": {
-                    "description": "the project id to assign this machine to",
-                    "type": "string"
-                },
-                "sizeid": {
-                    "description": "the size id to assign this machine to",
-                    "type": "string"
-                },
-                "ssh_pub_keys": {
-                    "description": "the public ssh keys to access the machine with",
-                    "items": {
-                        "type": "string"
-                    },
-                    "type": "array"
-                },
-                "tags": {
-                    "description": "tags for this machine",
-                    "items": {
-                        "type": "string"
-                    },
-                    "type": "array"
-                },
-                "user_data": {
-                    "description": "cloud-init.io compatible userdata must be base64 encoded",
-                    "type": "string"
-                },
-                "uuid": {
-                    "description": "if this field is set, this specific machine will be allocated if it is not in available state and not currently allocated. this field overrules size and partition",
-                    "type": "string"
-                }
-            },
-            "required": [
-                "imageid",
-                "partitionid",
-                "projectid",
-                "sizeid",
-                "ssh_pub_keys"
-            ]
-        },
-        "v1.MachineAllocation": {
-            "properties": {
-                "console_password": {
-                    "description": "the console password which was generated while provisioning",
-                    "type": "string"
-                },
-                "created": {
-                    "description": "the time when the machine was created",
-                    "format": "date-time",
-                    "type": "string"
-                },
-                "description": {
-                    "description": "a description for this machine",
-                    "type": "string"
-                },
-                "hostname": {
-                    "description": "the hostname which will be used when creating the machine",
-                    "type": "string"
-                },
-                "image": {
-                    "$ref": "#/definitions/v1.ImageResponse",
-                    "description": "the image assigned to this machine",
-                    "readOnly": true
-                },
-                "name": {
-                    "description": "the name of the machine",
-                    "type": "string"
-                },
-                "networks": {
-                    "description": "the networks of this machine",
-                    "items": {
-                        "$ref": "#/definitions/v1.MachineNetwork"
-                    },
-                    "type": "array"
-                },
-                "project": {
-                    "description": "the project id that this machine is assigned to",
-                    "type": "string"
-                },
-                "ssh_pub_keys": {
-                    "description": "the public ssh keys to access the machine with",
-                    "items": {
-                        "type": "string"
-                    },
-                    "type": "array"
-                },
-                "succeeded": {
-                    "description": "if the allocation of the machine was successful, this is set to true",
-                    "type": "boolean"
-                },
-                "user_data": {
-                    "description": "userdata to execute post installation tasks",
-                    "type": "string"
-                }
-            },
-            "required": [
-                "created",
-                "hostname",
-                "name",
-                "networks",
-                "project",
-                "ssh_pub_keys",
-                "succeeded"
-            ]
-        },
-        "v1.MachineAllocationNetwork": {
-            "properties": {
-                "autoacquire": {
-                    "description": "will automatically acquire an ip in this network if set to true, default is true",
-                    "type": "boolean"
-                },
-                "networkid": {
-                    "description": "the id of the network that this machine will be placed in",
-                    "type": "string"
-                }
-            },
-            "required": [
-                "autoacquire",
-                "networkid"
-            ]
-        },
-        "v1.MachineBIOS": {
-            "description": "The bios version",
-            "properties": {
-                "date": {
-                    "description": "the bios date",
-                    "type": "string"
-                },
-                "vendor": {
-                    "description": "the bios vendor",
-                    "type": "string"
-                },
-                "version": {
-                    "description": "the bios version",
-                    "type": "string"
-                }
-            },
-            "required": [
-                "date",
-                "vendor",
-                "version"
-            ]
-        },
-        "v1.MachineBlockDevice": {
-            "properties": {
-                "name": {
-                    "description": "the name of this block device",
-                    "type": "string"
-                },
-                "size": {
-                    "description": "the size of this block device",
-                    "type": "integer"
-                }
-            },
-            "required": [
-                "name",
-                "size"
-            ]
-        },
-        "v1.MachineFinalizeAllocationRequest": {
-            "properties": {
-                "console_password": {
-                    "description": "the console password which was generated while provisioning",
-                    "type": "string"
-                }
-            },
-            "required": [
-                "console_password"
-            ]
-        },
-        "v1.MachineFindRequest": {
-            "properties": {
-                "allocation_hostname": {
-                    "type": "string"
-                },
-                "allocation_image_id": {
-                    "type": "string"
-                },
-                "allocation_name": {
-                    "type": "string"
-                },
-                "allocation_project": {
-                    "type": "string"
-                },
-                "allocation_succeeded": {
-                    "type": "boolean"
-                },
-                "disk_names": {
-                    "items": {
-                        "type": "string"
-                    },
-                    "type": "array"
-                },
-                "disk_sizes": {
-                    "items": {
-                        "type": "integer"
-                    },
-                    "type": "array"
-                },
-                "fru_board_mfg": {
-                    "type": "string"
-                },
-                "fru_board_mfg_serial": {
-                    "type": "string"
-                },
-                "fru_board_part_number": {
-                    "type": "string"
-                },
-                "fru_chassis_part_number": {
-                    "type": "string"
-                },
-                "fru_chassis_part_serial": {
-                    "type": "string"
-                },
-                "fru_product_manufacturer": {
-                    "type": "string"
-                },
-                "fru_product_part_number": {
-                    "type": "string"
-                },
-                "fru_product_serial": {
-                    "type": "string"
-                },
-                "hardware_cpu_cores": {
-                    "format": "int64",
-                    "type": "integer"
-                },
-                "hardware_memory": {
-                    "format": "int64",
-                    "type": "integer"
-                },
-                "id": {
-                    "type": "string"
-                },
-                "ipmi_address": {
-                    "type": "string"
-                },
-                "ipmi_interface": {
-                    "type": "string"
-                },
-                "ipmi_mac_address": {
-                    "type": "string"
-                },
-                "ipmi_user": {
-                    "type": "string"
-                },
-                "liveliness": {
-                    "type": "string"
-                },
-                "name": {
-                    "type": "string"
-                },
-                "network_asns": {
-                    "items": {
-                        "type": "integer"
-                    },
-                    "type": "array"
-                },
-                "network_destination_prefixes": {
-                    "items": {
-                        "type": "string"
-                    },
-                    "type": "array"
-                },
-                "network_ids": {
-                    "items": {
-                        "type": "string"
-                    },
-                    "type": "array"
-                },
-                "network_ips": {
-                    "items": {
-                        "type": "string"
-                    },
-                    "type": "array"
-                },
-                "network_nat": {
-                    "type": "boolean"
-                },
-                "network_prefixes": {
-                    "items": {
-                        "type": "string"
-                    },
-                    "type": "array"
-                },
-                "network_private": {
-                    "type": "boolean"
-                },
-                "network_underlay": {
-                    "type": "boolean"
-                },
-                "network_vrfs": {
-                    "items": {
-                        "type": "integer"
-                    },
-                    "type": "array"
-                },
-                "nics_mac_addresses": {
-                    "items": {
-                        "type": "string"
-                    },
-                    "type": "array"
-                },
-                "nics_names": {
-                    "items": {
-                        "type": "string"
-                    },
-                    "type": "array"
-                },
-                "nics_neighbor_mac_addresses": {
-                    "items": {
-                        "type": "string"
-                    },
-                    "type": "array"
-                },
-                "nics_neighbor_names": {
-                    "items": {
-                        "type": "string"
-                    },
-                    "type": "array"
-                },
-                "nics_neighbor_vrfs": {
-                    "items": {
-                        "type": "string"
-                    },
-                    "type": "array"
-                },
-                "nics_vrfs": {
-                    "items": {
-                        "type": "string"
-                    },
-                    "type": "array"
-                },
-                "partition_id": {
-                    "type": "string"
-                },
-                "rackid": {
-                    "type": "string"
-                },
-                "sizeid": {
-                    "type": "string"
-                },
-                "state_value": {
-                    "type": "string"
-                },
-                "tags": {
-                    "items": {
-                        "type": "string"
-                    },
-                    "type": "array"
-                }
-            },
-            "required": [
-                "allocation_hostname",
-                "allocation_image_id",
-                "allocation_name",
-                "allocation_project",
-                "allocation_succeeded",
-                "disk_names",
-                "disk_sizes",
-                "fru_board_mfg",
-                "fru_board_mfg_serial",
-                "fru_board_part_number",
-                "fru_chassis_part_number",
-                "fru_chassis_part_serial",
-                "fru_product_manufacturer",
-                "fru_product_part_number",
-                "fru_product_serial",
-                "hardware_cpu_cores",
-                "hardware_memory",
-                "id",
-                "ipmi_address",
-                "ipmi_interface",
-                "ipmi_mac_address",
-                "ipmi_user",
-                "liveliness",
-                "name",
-                "network_asns",
-                "network_destination_prefixes",
-                "network_ids",
-                "network_ips",
-                "network_nat",
-                "network_prefixes",
-                "network_private",
-                "network_underlay",
-                "network_vrfs",
-                "nics_mac_addresses",
-                "nics_names",
-                "nics_neighbor_mac_addresses",
-                "nics_neighbor_names",
-                "nics_neighbor_vrfs",
-                "nics_vrfs",
-                "partition_id",
-                "rackid",
-                "sizeid",
-                "state_value",
-                "tags"
-            ]
-        },
-        "v1.MachineFru": {
-            "description": "The Field Replaceable Unit data",
-            "properties": {
-                "board_mfg": {
-                    "description": "the board mfg",
-                    "type": "string"
-                },
-                "board_mfg_serial": {
-                    "description": "the board mfg serial",
-                    "type": "string"
-                },
-                "board_part_number": {
-                    "description": "the board part number",
-                    "type": "string"
-                },
-                "chassis_part_number": {
-                    "description": "the chassis part number",
-                    "type": "string"
-                },
-                "chassis_part_serial": {
-                    "description": "the chassis part serial",
-                    "type": "string"
-                },
-                "product_manufacturer": {
-                    "description": "the product manufacturer",
-                    "type": "string"
-                },
-                "product_part_number": {
-                    "description": "the product part number",
-                    "type": "string"
-                },
-                "product_serial": {
-                    "description": "the product serial",
-                    "type": "string"
-                }
-            }
-        },
-        "v1.MachineHardware": {
-            "properties": {
-                "cpu_cores": {
-                    "description": "the number of cpu cores",
-                    "format": "int32",
-                    "type": "integer"
-                },
-                "disks": {
-                    "description": "the list of block devices of this machine",
-                    "items": {
-                        "$ref": "#/definitions/v1.MachineBlockDevice"
-                    },
-                    "type": "array"
-                },
-                "memory": {
-                    "description": "the total memory of the machine",
-                    "type": "integer"
-                },
-                "nics": {
-                    "description": "the list of network interfaces of this machine",
-                    "items": {
-                        "$ref": "#/definitions/v1.MachineNic"
-                    },
-                    "type": "array"
-                }
-            },
-            "required": [
-                "cpu_cores",
-                "disks",
-                "memory",
-                "nics"
-            ]
-        },
-        "v1.MachineHardwareExtended": {
-            "properties": {
-                "cpu_cores": {
-                    "description": "the number of cpu cores",
-                    "format": "int32",
-                    "type": "integer"
-                },
-                "disks": {
-                    "description": "the list of block devices of this machine",
-                    "items": {
-                        "$ref": "#/definitions/v1.MachineBlockDevice"
-                    },
-                    "type": "array"
-                },
-                "memory": {
-                    "description": "the total memory of the machine",
-                    "type": "integer"
-                },
-                "nics": {
-                    "description": "the list of network interfaces of this machine with extended information",
-                    "items": {
-                        "$ref": "#/definitions/v1.MachineNicExtended"
-                    },
-                    "type": "array"
-                }
-            },
-            "required": [
-                "cpu_cores",
-                "disks",
-                "memory",
-                "nics"
-            ]
-        },
-        "v1.MachineIPMI": {
-            "description": "The IPMI connection data",
-            "properties": {
-                "address": {
-                    "type": "string"
-                },
-                "bmcversion": {
-                    "type": "string"
-                },
-                "fru": {
-                    "$ref": "#/definitions/v1.MachineFru"
-                },
-                "interface": {
-                    "type": "string"
-                },
-                "mac": {
-                    "type": "string"
-                },
-                "password": {
-                    "type": "string"
-                },
-                "user": {
-                    "type": "string"
-                }
-            },
-            "required": [
-                "address",
-                "bmcversion",
-                "fru",
-                "interface",
-                "mac",
-                "password",
-                "user"
-            ]
-        },
-        "v1.MachineIPMIResponse": {
-            "properties": {
-                "allocation": {
-                    "$ref": "#/definitions/v1.MachineAllocation",
-                    "description": "the allocation data of an allocated machine"
-                },
-                "bios": {
-                    "$ref": "#/definitions/v1.MachineBIOS",
-                    "description": "bios information of this machine"
-                },
-                "changed": {
-                    "description": "the last changed timestamp of this entity",
-                    "format": "date-time",
-                    "readOnly": true,
-                    "type": "string"
-                },
-                "created": {
-                    "description": "the creation time of this entity",
-                    "format": "date-time",
-                    "readOnly": true,
-                    "type": "string"
-                },
-                "description": {
-                    "description": "a description for this entity",
-                    "type": "string"
-                },
-                "events": {
-                    "$ref": "#/definitions/v1.MachineRecentProvisioningEvents",
-                    "description": "recent events of this machine during provisioning"
-                },
-                "hardware": {
-                    "$ref": "#/definitions/v1.MachineHardware",
-                    "description": "the hardware of this machine"
-                },
-                "id": {
-                    "description": "the unique ID of this entity",
-                    "type": "string",
-                    "uniqueItems": true
-                },
-                "ipmi": {
-                    "$ref": "#/definitions/v1.MachineIPMI",
-                    "description": "ipmi information of this machine"
-                },
-                "ledstate": {
-                    "$ref": "#/definitions/v1.ChassisIdentifyLEDState",
-                    "description": "the state of this chassis identify LED"
-                },
-                "liveliness": {
-                    "description": "the liveliness of this machine",
-                    "type": "string"
-                },
-                "name": {
-                    "description": "a readable name for this entity",
-                    "type": "string"
-                },
-                "partition": {
-                    "$ref": "#/definitions/v1.PartitionResponse",
-                    "description": "the partition assigned to this machine",
-                    "readOnly": true
-                },
-                "rackid": {
-                    "description": "the rack assigned to this machine",
-                    "readOnly": true,
-                    "type": "string"
-                },
-                "size": {
-                    "$ref": "#/definitions/v1.SizeResponse",
-                    "description": "the size of this machine",
-                    "readOnly": true
-                },
-                "state": {
-                    "$ref": "#/definitions/v1.MachineState",
-                    "description": "the state of this machine"
-                },
-                "tags": {
-                    "description": "tags for this machine",
-                    "items": {
-                        "type": "string"
-                    },
-                    "type": "array"
-                }
-            },
-            "required": [
-                "allocation",
-                "bios",
-                "changed",
-                "created",
-                "events",
-                "hardware",
-                "id",
-                "ipmi",
-                "ledstate",
-                "liveliness",
-                "partition",
-                "rackid",
-                "size",
-                "state",
-                "tags"
-            ]
-        },
-        "v1.MachineIpmiReport": {
-            "properties": {
-                "leases": {
-                    "additionalProperties": {
-                        "type": "string"
-                    },
-                    "description": "the active leases to be reported by a management server",
-                    "type": "object"
-                },
-                "partitionid": {
-                    "description": "the partition id for the ipmi report",
-                    "type": "string"
-                }
-            },
-            "required": [
-                "leases",
-                "partitionid"
-            ]
-        },
-        "v1.MachineIpmiReportResponse": {
-            "properties": {
-                "created": {
-                    "additionalProperties": {
-                        "type": "string"
-                    },
-                    "description": "the leases that triggered a creation of a machine entity",
-                    "type": "object"
-                },
-                "updated": {
-                    "additionalProperties": {
-                        "type": "string"
-                    },
-                    "description": "the leases that triggered an update of ipmi data",
-                    "type": "object"
-                }
-            },
-            "required": [
-                "created",
-                "updated"
-            ]
-        },
-        "v1.MachineNetwork": {
-            "description": "prefixes that are reachable within this network",
-            "properties": {
-                "asn": {
-                    "description": "ASN number for this network in the bgp configuration",
-                    "format": "int64",
-                    "type": "integer"
-                },
-                "destinationprefixes": {
-                    "description": "the destination prefixes of this network",
-                    "items": {
-                        "type": "string"
-                    },
-                    "type": "array"
-                },
-                "ips": {
-                    "description": "the ip addresses of the allocated machine in this vrf",
-                    "items": {
-                        "type": "string"
-                    },
-                    "type": "array"
-                },
-                "nat": {
-                    "description": "if set to true, packets leaving this network get masqueraded behind interface ip",
-                    "type": "boolean"
-                },
-                "networkid": {
-                    "description": "the networkID of the allocated machine in this vrf",
-                    "type": "string"
-                },
-                "prefixes": {
-                    "description": "the prefixes of this network",
-                    "items": {
-                        "type": "string"
-                    },
-                    "type": "array"
-                },
-                "private": {
-                    "description": "indicates whether this network is the private network of this machine",
-                    "type": "boolean"
-                },
-                "underlay": {
-                    "description": "if set to true, this network can be used for underlay communication",
-                    "type": "boolean"
-                },
-                "vrf": {
-                    "description": "the vrf of the allocated machine",
-                    "format": "integer",
-                    "type": "integer"
-                }
-            },
-            "required": [
-                "asn",
-                "destinationprefixes",
-                "ips",
-                "nat",
-                "networkid",
-                "prefixes",
-                "private",
-                "underlay",
-                "vrf"
-            ]
-        },
-        "v1.MachineNic": {
-            "properties": {
-                "mac": {
-                    "description": "the mac address of this network interface",
-                    "type": "string"
-                },
-                "name": {
-                    "description": "the name of this network interface",
-                    "type": "string"
-                }
-            },
-            "required": [
-                "mac",
-                "name"
-            ]
-        },
-        "v1.MachineNicExtended": {
-            "properties": {
-                "mac": {
-                    "description": "the mac address of this network interface",
-                    "type": "string"
-                },
-                "name": {
-                    "description": "the name of this network interface",
-                    "type": "string"
-                },
-                "neighbors": {
-                    "description": "the neighbors visible to this network interface",
-                    "items": {
-                        "$ref": "#/definitions/v1.MachineNicExtended"
-                    },
-                    "type": "array"
-                }
-            },
-            "required": [
-                "mac",
-                "name",
-                "neighbors"
-            ]
-        },
-        "v1.MachineProvisioningEvent": {
-            "properties": {
-                "event": {
-                    "description": "the event emitted by the machine",
-                    "type": "string"
-                },
-                "message": {
-                    "description": "an additional message to add to the event",
-                    "type": "string"
-                },
-                "time": {
-                    "description": "the time that this event was received",
-                    "format": "date-time",
-                    "readOnly": true,
-                    "type": "string"
-                }
-            },
-            "required": [
-                "event"
-            ]
-        },
-        "v1.MachineRecentProvisioningEvents": {
-            "properties": {
-                "incomplete_provisioning_cycles": {
-                    "description": "the amount of incomplete provisioning cycles in the event container",
-                    "type": "string"
-                },
-                "last_event_time": {
-                    "description": "the time where the last event was received",
-                    "format": "date-time",
-                    "type": "string"
-                },
-                "log": {
-                    "description": "the log of recent machine provisioning events",
-                    "items": {
-                        "$ref": "#/definitions/v1.MachineProvisioningEvent"
-                    },
-                    "type": "array"
-                }
-            },
-            "required": [
-                "incomplete_provisioning_cycles",
-                "last_event_time",
-                "log"
-            ]
-        },
-        "v1.MachineRegisterRequest": {
-            "properties": {
-                "bios": {
-                    "$ref": "#/definitions/v1.MachineBIOS",
-                    "description": "bios information of this machine"
-                },
-                "hardware": {
-                    "$ref": "#/definitions/v1.MachineHardwareExtended",
-                    "description": "the hardware of this machine"
-                },
-                "ipmi": {
-                    "$ref": "#/definitions/v1.MachineIPMI",
-                    "description": "the ipmi access infos"
-                },
-                "partitionid": {
-                    "description": "the partition id to register this machine with",
-                    "type": "string"
-                },
-                "rackid": {
-                    "description": "the rack id where this machine is connected to",
-                    "type": "string"
-                },
-                "tags": {
-                    "description": "tags for this machine",
-                    "items": {
-                        "type": "string"
-                    },
-                    "type": "array"
-                },
-                "uuid": {
-                    "description": "the product uuid of the machine to register",
-                    "type": "string"
-                }
-            },
-            "required": [
-                "bios",
-                "hardware",
-                "ipmi",
-                "partitionid",
-                "rackid",
-                "tags",
-                "uuid"
-            ]
-        },
-        "v1.MachineResponse": {
-            "properties": {
-                "allocation": {
-                    "$ref": "#/definitions/v1.MachineAllocation",
-                    "description": "the allocation data of an allocated machine"
-                },
-                "bios": {
-                    "$ref": "#/definitions/v1.MachineBIOS",
-                    "description": "bios information of this machine"
-                },
-                "changed": {
-                    "description": "the last changed timestamp of this entity",
-                    "format": "date-time",
-                    "readOnly": true,
-                    "type": "string"
-                },
-                "created": {
-                    "description": "the creation time of this entity",
-                    "format": "date-time",
-                    "readOnly": true,
-                    "type": "string"
-                },
-                "description": {
-                    "description": "a description for this entity",
-                    "type": "string"
-                },
-                "events": {
-                    "$ref": "#/definitions/v1.MachineRecentProvisioningEvents",
-                    "description": "recent events of this machine during provisioning"
-                },
-                "hardware": {
-                    "$ref": "#/definitions/v1.MachineHardware",
-                    "description": "the hardware of this machine"
-                },
-                "id": {
-                    "description": "the unique ID of this entity",
-                    "type": "string",
-                    "uniqueItems": true
-                },
-                "ledstate": {
-                    "$ref": "#/definitions/v1.ChassisIdentifyLEDState",
-                    "description": "the state of this chassis identify LED"
-                },
-                "liveliness": {
-                    "description": "the liveliness of this machine",
-                    "type": "string"
-                },
-                "name": {
-                    "description": "a readable name for this entity",
-                    "type": "string"
-                },
-                "partition": {
-                    "$ref": "#/definitions/v1.PartitionResponse",
-                    "description": "the partition assigned to this machine",
-                    "readOnly": true
-                },
-                "rackid": {
-                    "description": "the rack assigned to this machine",
-                    "readOnly": true,
-                    "type": "string"
-                },
-                "size": {
-                    "$ref": "#/definitions/v1.SizeResponse",
-                    "description": "the size of this machine",
-                    "readOnly": true
-                },
-                "state": {
-                    "$ref": "#/definitions/v1.MachineState",
-                    "description": "the state of this machine"
-                },
-                "tags": {
-                    "description": "tags for this machine",
-                    "items": {
-                        "type": "string"
-                    },
-                    "type": "array"
-                }
-            },
-            "required": [
-                "allocation",
-                "bios",
-                "changed",
-                "created",
-                "events",
-                "hardware",
-                "id",
-                "ledstate",
-                "liveliness",
-                "partition",
-                "rackid",
-                "size",
-                "state",
-                "tags"
-            ]
-        },
-        "v1.MachineState": {
-            "properties": {
-                "description": {
-                    "description": "a description why this machine is in the given state",
-                    "type": "string"
-                },
-                "value": {
-                    "description": "the state of this machine. empty means available for all",
-                    "type": "string"
-                }
-            },
-            "required": [
-                "description",
-                "value"
-            ]
-        },
-        "v1.Meta": {
-            "properties": {
-                "apiversion": {
-                    "type": "string"
-                },
-                "created_time": {
-                    "$ref": "#/definitions/timestamp.Timestamp"
-                },
-                "id": {
-                    "type": "string"
-                },
-                "kind": {
-                    "type": "string"
-                },
-                "updated_time": {
-                    "$ref": "#/definitions/timestamp.Timestamp"
-                },
-                "version": {
-                    "format": "int64",
-                    "type": "integer"
-                }
-            }
-        },
-        "v1.NetworkAllocateRequest": {
-            "properties": {
-                "description": {
-                    "description": "a description for this entity",
-                    "type": "string"
-                },
-                "labels": {
-                    "additionalProperties": {
-                        "type": "string"
-                    },
-                    "description": "free labels that you associate with this network.",
-                    "type": "object"
-                },
-                "name": {
-                    "description": "a readable name for this entity",
-                    "type": "string"
-                },
-                "partitionid": {
-                    "description": "the partition this network belongs to",
-                    "type": "string"
-                },
-                "projectid": {
-                    "description": "the project id this network belongs to, can be empty if globally available",
-                    "type": "string"
-                }
-            },
-            "required": [
-                "labels"
-            ]
-        },
-        "v1.NetworkCreateRequest": {
-            "properties": {
-                "description": {
-                    "description": "a description for this entity",
-                    "type": "string"
-                },
-                "destinationprefixes": {
-                    "description": "the destination prefixes of this network",
-                    "items": {
-                        "type": "string"
-                    },
-                    "type": "array"
-                },
-                "id": {
-                    "description": "the unique ID of this entity, auto-generated if left empty",
-                    "type": "string",
-                    "uniqueItems": true
-                },
-                "labels": {
-                    "additionalProperties": {
-                        "type": "string"
-                    },
-                    "description": "free labels that you associate with this network.",
-                    "type": "object"
-                },
-                "name": {
-                    "description": "a readable name for this entity",
-                    "type": "string"
-                },
-                "nat": {
-                    "description": "if set to true, packets leaving this network get masqueraded behind interface ip",
-                    "type": "boolean"
-                },
-                "parentnetworkid": {
-                    "description": "the id of the parent network",
-                    "type": "string"
-                },
-                "partitionid": {
-                    "description": "the partition this network belongs to",
-                    "type": "string"
-                },
-                "prefixes": {
-                    "description": "the prefixes of this network",
-                    "items": {
-                        "type": "string"
-                    },
-                    "type": "array"
-                },
-                "privatesuper": {
-                    "description": "if set to true, this network will serve as a partition's super network for the internal machine networks,there can only be one privatesuper network per partition",
-                    "type": "boolean"
-                },
-                "projectid": {
-                    "description": "the project id this network belongs to, can be empty if globally available",
-                    "type": "string"
-                },
-                "underlay": {
-                    "description": "if set to true, this network can be used for underlay communication",
-                    "type": "boolean"
-                },
-                "vrf": {
-                    "description": "the vrf this network is associated with",
-                    "format": "integer",
-                    "type": "integer"
-                },
-                "vrfshared": {
-                    "description": "if set to true, given vrf can be used by multiple networks, which is sometimes useful for network partioning (default: false)",
-                    "type": "boolean"
-                }
-            },
-            "required": [
-                "destinationprefixes",
-                "id",
-                "labels",
-                "nat",
-                "parentnetworkid",
-                "prefixes",
-                "privatesuper",
-                "underlay"
-            ]
-        },
-        "v1.NetworkFindRequest": {
-            "properties": {
-                "destinationprefixes": {
-                    "items": {
-                        "type": "string"
-                    },
-                    "type": "array"
-                },
-                "id": {
-                    "type": "string"
-                },
-                "labels": {
-                    "additionalProperties": {
-                        "type": "string"
-                    },
-                    "type": "object"
-                },
-                "name": {
-                    "type": "string"
-                },
-                "nat": {
-                    "type": "boolean"
-                },
-                "parentnetworkid": {
-                    "type": "string"
-                },
-                "partitionid": {
-                    "type": "string"
-                },
-                "prefixes": {
-                    "items": {
-                        "type": "string"
-                    },
-                    "type": "array"
-                },
-                "privatesuper": {
-                    "type": "boolean"
-                },
-                "projectid": {
-                    "type": "string"
-                },
-                "underlay": {
-                    "type": "boolean"
-                },
-                "vrf": {
-                    "format": "int64",
-                    "type": "integer"
-                }
-            },
-            "required": [
-                "destinationprefixes",
-                "id",
-                "labels",
-                "name",
-                "nat",
-                "parentnetworkid",
-                "partitionid",
-                "prefixes",
-                "privatesuper",
-                "projectid",
-                "underlay",
-                "vrf"
-            ]
-        },
-        "v1.NetworkResponse": {
-            "properties": {
-                "changed": {
-                    "description": "the last changed timestamp of this entity",
-                    "format": "date-time",
-                    "readOnly": true,
-                    "type": "string"
-                },
-                "created": {
-                    "description": "the creation time of this entity",
-                    "format": "date-time",
-                    "readOnly": true,
-                    "type": "string"
-                },
-                "description": {
-                    "description": "a description for this entity",
-                    "type": "string"
-                },
-                "destinationprefixes": {
-                    "description": "the destination prefixes of this network",
-                    "items": {
-                        "type": "string"
-                    },
-                    "type": "array"
-                },
-                "id": {
-                    "description": "the unique ID of this entity",
-                    "type": "string",
-                    "uniqueItems": true
-                },
-                "labels": {
-                    "additionalProperties": {
-                        "type": "string"
-                    },
-                    "description": "free labels that you associate with this network.",
-                    "type": "object"
-                },
-                "name": {
-                    "description": "a readable name for this entity",
-                    "type": "string"
-                },
-                "nat": {
-                    "description": "if set to true, packets leaving this network get masqueraded behind interface ip",
-                    "type": "boolean"
-                },
-                "parentnetworkid": {
-                    "description": "the id of the parent network",
-                    "type": "string"
-                },
-                "partitionid": {
-                    "description": "the partition this network belongs to",
-                    "type": "string"
-                },
-                "prefixes": {
-                    "description": "the prefixes of this network",
-                    "items": {
-                        "type": "string"
-                    },
-                    "type": "array"
-                },
-                "privatesuper": {
-                    "description": "if set to true, this network will serve as a partition's super network for the internal machine networks,there can only be one privatesuper network per partition",
-                    "type": "boolean"
-                },
-                "projectid": {
-                    "description": "the project id this network belongs to, can be empty if globally available",
-                    "type": "string"
-                },
-                "underlay": {
-                    "description": "if set to true, this network can be used for underlay communication",
-                    "type": "boolean"
-                },
-                "usage": {
-                    "$ref": "#/definitions/v1.NetworkUsage",
-                    "description": "usage of ips and prefixes in this network"
-                },
-                "vrf": {
-                    "description": "the vrf this network is associated with",
-                    "format": "integer",
-                    "type": "integer"
-                },
-                "vrfshared": {
-                    "description": "if set to true, given vrf can be used by multiple networks, which is sometimes useful for network partioning (default: false)",
-                    "type": "boolean"
-                }
-            },
-            "required": [
-                "changed",
-                "created",
-                "destinationprefixes",
-                "id",
-                "labels",
-                "nat",
-                "parentnetworkid",
-                "prefixes",
-                "privatesuper",
-                "underlay",
-                "usage"
-            ]
-        },
-        "v1.NetworkUpdateRequest": {
-            "properties": {
-                "description": {
-                    "description": "a description for this entity",
-                    "type": "string"
-                },
-                "id": {
-                    "description": "the unique ID of this entity",
-                    "type": "string",
-                    "uniqueItems": true
-                },
-                "name": {
-                    "description": "a readable name for this entity",
-                    "type": "string"
-                },
-                "prefixes": {
-                    "description": "the prefixes of this network",
-                    "items": {
-                        "type": "string"
-                    },
-                    "type": "array"
-                }
-            },
-            "required": [
-                "id"
-            ]
-        },
-        "v1.NetworkUsage": {
-            "properties": {
-                "available_ips": {
-                    "description": "the total available IPs",
-                    "type": "integer"
-                },
-                "available_prefixes": {
-                    "description": "the total available Prefixes",
-                    "type": "integer"
-                },
-                "used_ips": {
-                    "description": "the total used IPs",
-                    "type": "integer"
-                },
-                "used_prefixes": {
-                    "description": "the total used Prefixes",
-                    "type": "integer"
-                }
-            },
-            "required": [
-                "available_ips",
-                "available_prefixes",
-                "used_ips",
-                "used_prefixes"
-            ]
-        },
-        "v1.PartitionBootConfiguration": {
-            "description": "a partition has a distinct location in a data center, individual entities belong to a partition",
-            "properties": {
-                "commandline": {
-                    "description": "the cmdline to the kernel for the boot image",
-                    "type": "string"
-                },
-                "imageurl": {
-                    "description": "the url to download the initrd for the boot image",
-                    "type": "string"
-                },
-                "kernelurl": {
-                    "description": "the url to download the kernel for the boot image",
-                    "type": "string"
-                }
-            }
-        },
-        "v1.PartitionCapacity": {
-            "properties": {
-                "description": {
-                    "description": "a description for this entity",
-                    "type": "string"
-                },
-                "id": {
-                    "description": "the unique ID of this entity",
-                    "type": "string",
-                    "uniqueItems": true
-                },
-                "name": {
-                    "description": "a readable name for this entity",
-                    "type": "string"
-                },
-                "servers": {
-                    "description": "servers available in this partition",
-                    "items": {
-                        "$ref": "#/definitions/v1.ServerCapacity"
-                    },
-                    "type": "array"
-                }
-            },
-            "required": [
-                "id",
-                "servers"
-            ]
-        },
-        "v1.PartitionCreateRequest": {
-            "properties": {
-                "bootconfig": {
-                    "$ref": "#/definitions/v1.PartitionBootConfiguration",
-                    "description": "the boot configuration of this partition"
-                },
-                "description": {
-                    "description": "a description for this entity",
-                    "type": "string"
-                },
-                "id": {
-                    "description": "the unique ID of this entity",
-                    "type": "string",
-                    "uniqueItems": true
-                },
-                "mgmtserviceaddress": {
-                    "description": "the address to the management service of this partition",
-                    "type": "string"
-                },
-                "name": {
-                    "description": "a readable name for this entity",
-                    "type": "string"
-                },
-                "privatenetworkprefixlength": {
-                    "description": "the length of private networks for the machine's child networks in this partition, default 22",
-                    "format": "int32",
-                    "maximum": 30,
-                    "minimum": 16,
-                    "type": "integer"
-                }
-            },
-            "required": [
-                "bootconfig",
-                "id"
-            ]
-        },
-        "v1.PartitionResponse": {
-            "properties": {
-                "bootconfig": {
-                    "$ref": "#/definitions/v1.PartitionBootConfiguration",
-                    "description": "the boot configuration of this partition"
-                },
-                "changed": {
-                    "description": "the last changed timestamp of this entity",
-                    "format": "date-time",
-                    "readOnly": true,
-                    "type": "string"
-                },
-                "created": {
-                    "description": "the creation time of this entity",
-                    "format": "date-time",
-                    "readOnly": true,
-                    "type": "string"
-                },
-                "description": {
-                    "description": "a description for this entity",
-                    "type": "string"
-                },
-                "id": {
-                    "description": "the unique ID of this entity",
-                    "type": "string",
-                    "uniqueItems": true
-                },
-                "mgmtserviceaddress": {
-                    "description": "the address to the management service of this partition",
-                    "type": "string"
-                },
-                "name": {
-                    "description": "a readable name for this entity",
-                    "type": "string"
-                },
-                "privatenetworkprefixlength": {
-                    "description": "the length of private networks for the machine's child networks in this partition, default 22",
-                    "format": "int32",
-                    "maximum": 30,
-                    "minimum": 16,
-                    "type": "integer"
-                }
-            },
-            "required": [
-                "bootconfig",
-                "changed",
-                "created",
-                "id"
-            ]
-        },
-        "v1.PartitionUpdateRequest": {
-            "properties": {
-                "bootconfig": {
-                    "$ref": "#/definitions/v1.PartitionBootConfiguration",
-                    "description": "the boot configuration of this partition"
-                },
-                "description": {
-                    "description": "a description for this entity",
-                    "type": "string"
-                },
-                "id": {
-                    "description": "the unique ID of this entity",
-                    "type": "string",
-                    "uniqueItems": true
-                },
-                "mgmtserviceaddress": {
-                    "description": "the address to the management service of this partition",
-                    "type": "string"
-                },
-                "name": {
-                    "description": "a readable name for this entity",
-                    "type": "string"
-                }
-            },
-            "required": [
-                "id"
-            ]
-        },
-        "v1.ProjectFindRequest": {
-            "properties": {
-                "description": {
-                    "$ref": "#/definitions/wrappers.StringValue"
-                },
-                "id": {
-                    "$ref": "#/definitions/wrappers.StringValue"
-                },
-                "name": {
-                    "$ref": "#/definitions/wrappers.StringValue"
-                },
-                "tenant_id": {
-                    "$ref": "#/definitions/wrappers.StringValue"
-                }
-            }
-        },
-        "v1.ProjectResponse": {
-            "properties": {
-                "description": {
-                    "type": "string"
-                },
-                "meta": {
-                    "$ref": "#/definitions/v1.Meta"
-                },
-                "name": {
-                    "type": "string"
-                },
-                "quotas": {
-                    "$ref": "#/definitions/v1.QuotaSet"
-                },
-                "tenant_id": {
-                    "type": "string"
-                }
-            }
-        },
-        "v1.Quota": {
-            "properties": {
-                "quota": {
-                    "$ref": "#/definitions/wrappers.Int32Value"
-                }
-            }
-        },
-        "v1.QuotaSet": {
-            "properties": {
-                "cluster": {
-                    "$ref": "#/definitions/v1.Quota"
-                },
-                "ip": {
-                    "$ref": "#/definitions/v1.Quota"
-                },
-                "machine": {
-                    "$ref": "#/definitions/v1.Quota"
-                },
-                "project": {
-                    "$ref": "#/definitions/v1.Quota"
-                }
-            }
-        },
-        "v1.ServerCapacity": {
-            "properties": {
-                "allocated": {
-                    "description": "allocated servers with this size",
-                    "format": "int32",
-                    "type": "integer"
-                },
-                "faulty": {
-                    "description": "servers with issues with this size",
-                    "format": "int32",
-                    "type": "integer"
-                },
-                "free": {
-                    "description": "free servers with this size",
-                    "format": "int32",
-                    "type": "integer"
-                },
-                "size": {
-                    "description": "the size of the server",
-                    "type": "string"
-                },
-                "total": {
-                    "description": "total amount of servers with this size",
-                    "format": "int32",
-                    "type": "integer"
-                }
-            },
-            "required": [
-                "allocated",
-                "faulty",
-                "free",
-                "size",
-                "total"
-            ]
-        },
-        "v1.SizeConstraint": {
-            "description": "a machine matches to a size in order to make them easier to categorize",
-            "properties": {
-                "max": {
-                    "description": "the maximum value of the constraint",
-                    "type": "integer"
-                },
-                "min": {
-                    "description": "the minimum value of the constraint",
-                    "type": "integer"
-                },
-                "type": {
-                    "description": "the type of the constraint",
-                    "enum": [
-                        "cores",
-                        "memory",
-                        "storage"
-                    ],
-                    "type": "string"
-                }
-            },
-            "required": [
-                "max",
-                "min",
-                "type"
-            ]
-        },
-        "v1.SizeConstraintMatchingLog": {
-            "properties": {
-                "constraint": {
-                    "$ref": "#/definitions/v1.SizeConstraint",
-                    "description": "the size constraint to which this log relates to"
-                },
-                "log": {
-                    "description": "a string represention of the matching condition",
-                    "type": "string"
-                },
-                "match": {
-                    "description": "indicates whether the constraint matched or not",
-                    "type": "boolean"
-                }
-            },
-            "required": [
-                "constraint",
-                "log",
-                "match"
-            ]
-        },
-        "v1.SizeCreateRequest": {
-            "properties": {
-                "constraints": {
-                    "description": "a list of constraints that defines this size",
-                    "items": {
-                        "$ref": "#/definitions/v1.SizeConstraint"
-                    },
-                    "type": "array"
-                },
-                "description": {
-                    "description": "a description for this entity",
-                    "type": "string"
-                },
-                "id": {
-                    "description": "the unique ID of this entity",
-                    "type": "string",
-                    "uniqueItems": true
-                },
-                "name": {
-                    "description": "a readable name for this entity",
-                    "type": "string"
-                }
-            },
-            "required": [
-                "constraints",
-                "id"
-            ]
-        },
-        "v1.SizeMatchingLog": {
-            "properties": {
-                "constraints": {
-                    "items": {
-                        "$ref": "#/definitions/v1.SizeConstraintMatchingLog"
-                    },
-                    "type": "array"
-                },
-                "log": {
-                    "type": "string"
-                },
-                "match": {
-                    "type": "boolean"
-                },
-                "name": {
-                    "type": "string"
-                }
-            },
-            "required": [
-                "constraints",
-                "log",
-                "match",
-                "name"
-            ]
-        },
-        "v1.SizeResponse": {
-            "properties": {
-                "changed": {
-                    "description": "the last changed timestamp of this entity",
-                    "format": "date-time",
-                    "readOnly": true,
-                    "type": "string"
-                },
-                "constraints": {
-                    "description": "a list of constraints that defines this size",
-                    "items": {
-                        "$ref": "#/definitions/v1.SizeConstraint"
-                    },
-                    "type": "array"
-                },
-                "created": {
-                    "description": "the creation time of this entity",
-                    "format": "date-time",
-                    "readOnly": true,
-                    "type": "string"
-                },
-                "description": {
-                    "description": "a description for this entity",
-                    "type": "string"
-                },
-                "id": {
-                    "description": "the unique ID of this entity",
-                    "type": "string",
-                    "uniqueItems": true
-                },
-                "name": {
-                    "description": "a readable name for this entity",
-                    "type": "string"
-                }
-            },
-            "required": [
-                "changed",
-                "constraints",
-                "created",
-                "id"
-            ]
-        },
-        "v1.SizeUpdateRequest": {
-            "properties": {
-                "constraints": {
-                    "description": "a list of constraints that defines this size",
-                    "items": {
-                        "$ref": "#/definitions/v1.SizeConstraint"
-                    },
-                    "type": "array"
-                },
-                "description": {
-                    "description": "a description for this entity",
-                    "type": "string"
-                },
-                "id": {
-                    "description": "the unique ID of this entity",
-                    "type": "string",
-                    "uniqueItems": true
-                },
-                "name": {
-                    "description": "a readable name for this entity",
-                    "type": "string"
-                }
-            },
-            "required": [
-                "id"
-            ]
-        },
-        "v1.SwitchConnection": {
-            "properties": {
-                "machine_id": {
-                    "description": "the machine id of the machine connected to the nic",
-                    "type": "string"
-                },
-                "nic": {
-                    "$ref": "#/definitions/v1.SwitchNic",
-                    "description": "a network interface on the switch"
-                }
-            },
-            "required": [
-                "nic"
-            ]
-        },
-        "v1.SwitchNic": {
-            "properties": {
-                "filter": {
-                    "$ref": "#/definitions/v1.BGPFilter",
-                    "description": "configures the bgp filter applied at the switch port"
-                },
-                "mac": {
-                    "description": "the mac address of this network interface",
-                    "type": "string"
-                },
-                "name": {
-                    "description": "the name of this network interface",
-                    "type": "string"
-                },
-                "vrf": {
-                    "description": "the vrf this network interface is part of",
-                    "type": "string"
-                }
-            },
-            "required": [
-                "mac",
-                "name"
-            ]
-        },
-        "v1.SwitchRegisterRequest": {
-            "properties": {
-                "description": {
-                    "description": "a description for this entity",
-                    "type": "string"
-                },
-                "id": {
-                    "description": "the unique ID of this entity",
-                    "type": "string",
-                    "uniqueItems": true
-                },
-                "name": {
-                    "description": "a readable name for this entity",
-                    "type": "string"
-                },
-                "nics": {
-                    "description": "the list of network interfaces on the switch",
-                    "items": {
-                        "$ref": "#/definitions/v1.SwitchNic"
-                    },
-                    "type": "array"
-                },
-                "partition_id": {
-                    "description": "the partition in which this switch is located",
-                    "type": "string"
-                },
-                "rack_id": {
-                    "description": "the id of the rack in which this switch is located",
-                    "type": "string"
-                }
-            },
-            "required": [
-                "id",
-                "nics",
-                "partition_id",
-                "rack_id"
-            ]
-        },
-        "v1.SwitchResponse": {
-            "properties": {
-                "changed": {
-                    "description": "the last changed timestamp of this entity",
-                    "format": "date-time",
-                    "readOnly": true,
-                    "type": "string"
-                },
-                "connections": {
-                    "description": "a connection between a switch port and a machine",
-                    "items": {
-                        "$ref": "#/definitions/v1.SwitchConnection"
-                    },
-                    "type": "array"
-                },
-                "created": {
-                    "description": "the creation time of this entity",
-                    "format": "date-time",
-                    "readOnly": true,
-                    "type": "string"
-                },
-                "description": {
-                    "description": "a description for this entity",
-                    "type": "string"
-                },
-                "id": {
-                    "description": "the unique ID of this entity",
-                    "type": "string",
-                    "uniqueItems": true
-                },
-                "name": {
-                    "description": "a readable name for this entity",
-                    "type": "string"
-                },
-                "nics": {
-                    "description": "the list of network interfaces on the switch",
-                    "items": {
-                        "$ref": "#/definitions/v1.SwitchNic"
-                    },
-                    "type": "array"
-                },
-                "partition": {
-                    "$ref": "#/definitions/v1.PartitionResponse",
-                    "description": "the partition in which this switch is located"
-                },
-                "rack_id": {
-                    "description": "the id of the rack in which this switch is located",
-                    "type": "string"
-                }
-            },
-            "required": [
-                "changed",
-                "connections",
-                "created",
-                "id",
-                "nics",
-                "partition",
-                "rack_id"
-            ]
-        },
-        "wrappers.Int32Value": {
-            "properties": {
-                "value": {
-                    "format": "int32",
-                    "type": "integer"
-                }
-            }
-        },
-        "wrappers.StringValue": {
-            "properties": {
-                "value": {
-                    "type": "string"
-                }
-            }
->>>>>>> b8c08954
         }
       },
       "required": [
@@ -2772,7 +18,6 @@
         "statuscode"
       ]
     },
-<<<<<<< HEAD
     "rest.status": {
       "properties": {
         "message": {
@@ -4149,2688 +1394,6 @@
         "product_serial": {
           "description": "the product serial",
           "type": "string"
-=======
-    "info": {
-        "contact": {
-            "name": "Metal Stack",
-            "url": "https://metal-stack.io"
-        },
-        "description": "Resource for managing pure metal",
-        "license": {
-            "name": "MIT",
-            "url": "http://mit.org"
-        },
-        "title": "metal-api",
-        "version": "1.0.0"
-    },
-    "paths": {
-        "/v1/firewall": {
-            "get": {
-                "consumes": [
-                    "application/json"
-                ],
-                "operationId": "listFirewalls",
-                "produces": [
-                    "application/json"
-                ],
-                "responses": {
-                    "200": {
-                        "description": "OK",
-                        "schema": {
-                            "items": {
-                                "$ref": "#/definitions/v1.FirewallResponse"
-                            },
-                            "type": "array"
-                        }
-                    },
-                    "default": {
-                        "description": "Error",
-                        "schema": {
-                            "$ref": "#/definitions/httperrors.HTTPErrorResponse"
-                        }
-                    }
-                },
-                "summary": "get all known firewalls",
-                "tags": [
-                    "firewall"
-                ]
-            }
-        },
-        "/v1/firewall/allocate": {
-            "post": {
-                "consumes": [
-                    "application/json"
-                ],
-                "operationId": "allocateFirewall",
-                "parameters": [
-                    {
-                        "in": "body",
-                        "name": "body",
-                        "required": true,
-                        "schema": {
-                            "$ref": "#/definitions/v1.FirewallCreateRequest"
-                        }
-                    }
-                ],
-                "produces": [
-                    "application/json"
-                ],
-                "responses": {
-                    "200": {
-                        "description": "OK",
-                        "schema": {
-                            "$ref": "#/definitions/v1.FirewallResponse"
-                        }
-                    },
-                    "default": {
-                        "description": "Error",
-                        "schema": {
-                            "$ref": "#/definitions/httperrors.HTTPErrorResponse"
-                        }
-                    }
-                },
-                "summary": "allocate a firewall",
-                "tags": [
-                    "firewall"
-                ]
-            }
-        },
-        "/v1/firewall/find": {
-            "get": {
-                "consumes": [
-                    "application/json"
-                ],
-                "operationId": "findFirewalls",
-                "parameters": [
-                    {
-                        "in": "body",
-                        "name": "body",
-                        "required": true,
-                        "schema": {
-                            "$ref": "#/definitions/v1.FirewallFindRequest"
-                        }
-                    }
-                ],
-                "produces": [
-                    "application/json"
-                ],
-                "responses": {
-                    "200": {
-                        "description": "OK",
-                        "schema": {
-                            "items": {
-                                "$ref": "#/definitions/v1.FirewallResponse"
-                            },
-                            "type": "array"
-                        }
-                    },
-                    "default": {
-                        "description": "Error",
-                        "schema": {
-                            "$ref": "#/definitions/httperrors.HTTPErrorResponse"
-                        }
-                    }
-                },
-                "summary": "find firewalls by multiple criteria",
-                "tags": [
-                    "firewall"
-                ]
-            }
-        },
-        "/v1/firewall/{id}": {
-            "get": {
-                "consumes": [
-                    "application/json"
-                ],
-                "operationId": "findFirewall",
-                "parameters": [
-                    {
-                        "description": "identifier of the firewall",
-                        "in": "path",
-                        "name": "id",
-                        "required": true,
-                        "type": "string"
-                    }
-                ],
-                "produces": [
-                    "application/json"
-                ],
-                "responses": {
-                    "200": {
-                        "description": "OK",
-                        "schema": {
-                            "$ref": "#/definitions/v1.FirewallResponse"
-                        }
-                    },
-                    "default": {
-                        "description": "Error",
-                        "schema": {
-                            "$ref": "#/definitions/httperrors.HTTPErrorResponse"
-                        }
-                    }
-                },
-                "summary": "get firewall by id",
-                "tags": [
-                    "firewall"
-                ]
-            }
-        },
-        "/v1/health": {
-            "get": {
-                "consumes": [
-                    "application/json"
-                ],
-                "operationId": "health",
-                "produces": [
-                    "application/json"
-                ],
-                "responses": {
-                    "200": {
-                        "description": "OK",
-                        "schema": {
-                            "$ref": "#/definitions/rest.status"
-                        }
-                    },
-                    "500": {
-                        "description": "Unhealthy",
-                        "schema": {
-                            "$ref": "#/definitions/rest.status"
-                        }
-                    }
-                },
-                "summary": "perform a healthcheck",
-                "tags": [
-                    "health"
-                ]
-            }
-        },
-        "/v1/image": {
-            "get": {
-                "consumes": [
-                    "application/json"
-                ],
-                "operationId": "listImages",
-                "produces": [
-                    "application/json"
-                ],
-                "responses": {
-                    "200": {
-                        "description": "OK",
-                        "schema": {
-                            "items": {
-                                "$ref": "#/definitions/v1.ImageResponse"
-                            },
-                            "type": "array"
-                        }
-                    },
-                    "default": {
-                        "description": "Error",
-                        "schema": {
-                            "$ref": "#/definitions/httperrors.HTTPErrorResponse"
-                        }
-                    }
-                },
-                "summary": "get all images",
-                "tags": [
-                    "image"
-                ]
-            },
-            "post": {
-                "consumes": [
-                    "application/json"
-                ],
-                "operationId": "updateImage",
-                "parameters": [
-                    {
-                        "in": "body",
-                        "name": "body",
-                        "required": true,
-                        "schema": {
-                            "$ref": "#/definitions/v1.ImageUpdateRequest"
-                        }
-                    }
-                ],
-                "produces": [
-                    "application/json"
-                ],
-                "responses": {
-                    "200": {
-                        "description": "OK",
-                        "schema": {
-                            "$ref": "#/definitions/v1.ImageResponse"
-                        }
-                    },
-                    "409": {
-                        "description": "Conflict",
-                        "schema": {
-                            "$ref": "#/definitions/httperrors.HTTPErrorResponse"
-                        }
-                    },
-                    "default": {
-                        "description": "Error",
-                        "schema": {
-                            "$ref": "#/definitions/httperrors.HTTPErrorResponse"
-                        }
-                    }
-                },
-                "summary": "updates an image. if the image was changed since this one was read, a conflict is returned",
-                "tags": [
-                    "image"
-                ]
-            },
-            "put": {
-                "consumes": [
-                    "application/json"
-                ],
-                "operationId": "createImage",
-                "parameters": [
-                    {
-                        "in": "body",
-                        "name": "body",
-                        "required": true,
-                        "schema": {
-                            "$ref": "#/definitions/v1.ImageCreateRequest"
-                        }
-                    }
-                ],
-                "produces": [
-                    "application/json"
-                ],
-                "responses": {
-                    "201": {
-                        "description": "Created",
-                        "schema": {
-                            "$ref": "#/definitions/v1.ImageResponse"
-                        }
-                    },
-                    "409": {
-                        "description": "Conflict",
-                        "schema": {
-                            "$ref": "#/definitions/httperrors.HTTPErrorResponse"
-                        }
-                    },
-                    "default": {
-                        "description": "Error",
-                        "schema": {
-                            "$ref": "#/definitions/httperrors.HTTPErrorResponse"
-                        }
-                    }
-                },
-                "summary": "create an image. if the given ID already exists a conflict is returned",
-                "tags": [
-                    "image"
-                ]
-            }
-        },
-        "/v1/image/{id}": {
-            "delete": {
-                "consumes": [
-                    "application/json"
-                ],
-                "operationId": "deleteImage",
-                "parameters": [
-                    {
-                        "description": "identifier of the image",
-                        "in": "path",
-                        "name": "id",
-                        "required": true,
-                        "type": "string"
-                    }
-                ],
-                "produces": [
-                    "application/json"
-                ],
-                "responses": {
-                    "200": {
-                        "description": "OK",
-                        "schema": {
-                            "$ref": "#/definitions/v1.ImageResponse"
-                        }
-                    },
-                    "default": {
-                        "description": "Error",
-                        "schema": {
-                            "$ref": "#/definitions/httperrors.HTTPErrorResponse"
-                        }
-                    }
-                },
-                "summary": "deletes an image and returns the deleted entity",
-                "tags": [
-                    "image"
-                ]
-            },
-            "get": {
-                "consumes": [
-                    "application/json"
-                ],
-                "operationId": "findImage",
-                "parameters": [
-                    {
-                        "description": "identifier of the image",
-                        "in": "path",
-                        "name": "id",
-                        "required": true,
-                        "type": "string"
-                    }
-                ],
-                "produces": [
-                    "application/json"
-                ],
-                "responses": {
-                    "200": {
-                        "description": "OK",
-                        "schema": {
-                            "$ref": "#/definitions/v1.ImageResponse"
-                        }
-                    },
-                    "default": {
-                        "description": "Error",
-                        "schema": {
-                            "$ref": "#/definitions/httperrors.HTTPErrorResponse"
-                        }
-                    }
-                },
-                "summary": "get image by id",
-                "tags": [
-                    "image"
-                ]
-            }
-        },
-        "/v1/ip": {
-            "get": {
-                "consumes": [
-                    "application/json"
-                ],
-                "operationId": "listIPs",
-                "produces": [
-                    "application/json"
-                ],
-                "responses": {
-                    "200": {
-                        "description": "OK",
-                        "schema": {
-                            "items": {
-                                "$ref": "#/definitions/v1.IPResponse"
-                            },
-                            "type": "array"
-                        }
-                    },
-                    "default": {
-                        "description": "Error",
-                        "schema": {
-                            "$ref": "#/definitions/httperrors.HTTPErrorResponse"
-                        }
-                    }
-                },
-                "summary": "get all ips",
-                "tags": [
-                    "ip"
-                ]
-            },
-            "post": {
-                "consumes": [
-                    "application/json"
-                ],
-                "operationId": "updateIP",
-                "parameters": [
-                    {
-                        "in": "body",
-                        "name": "body",
-                        "required": true,
-                        "schema": {
-                            "$ref": "#/definitions/v1.IPUpdateRequest"
-                        }
-                    }
-                ],
-                "produces": [
-                    "application/json"
-                ],
-                "responses": {
-                    "200": {
-                        "description": "OK",
-                        "schema": {
-                            "$ref": "#/definitions/v1.IPResponse"
-                        }
-                    },
-                    "409": {
-                        "description": "Conflict",
-                        "schema": {
-                            "$ref": "#/definitions/httperrors.HTTPErrorResponse"
-                        }
-                    },
-                    "default": {
-                        "description": "Error",
-                        "schema": {
-                            "$ref": "#/definitions/httperrors.HTTPErrorResponse"
-                        }
-                    }
-                },
-                "summary": "updates an ip. if the ip was changed since this one was read, a conflict is returned",
-                "tags": [
-                    "ip"
-                ]
-            }
-        },
-        "/v1/ip/allocate": {
-            "post": {
-                "consumes": [
-                    "application/json"
-                ],
-                "operationId": "allocateIP",
-                "parameters": [
-                    {
-                        "in": "body",
-                        "name": "body",
-                        "required": true,
-                        "schema": {
-                            "$ref": "#/definitions/v1.IPAllocateRequest"
-                        }
-                    }
-                ],
-                "produces": [
-                    "application/json"
-                ],
-                "responses": {
-                    "201": {
-                        "description": "Created",
-                        "schema": {
-                            "$ref": "#/definitions/v1.IPResponse"
-                        }
-                    },
-                    "default": {
-                        "description": "Error",
-                        "schema": {
-                            "$ref": "#/definitions/httperrors.HTTPErrorResponse"
-                        }
-                    }
-                },
-                "summary": "allocate an ip in the given network.",
-                "tags": [
-                    "ip"
-                ]
-            }
-        },
-        "/v1/ip/allocate/{ip}": {
-            "post": {
-                "consumes": [
-                    "application/json"
-                ],
-                "operationId": "allocateSpecificIP",
-                "parameters": [
-                    {
-                        "description": "ip to try to allocate",
-                        "in": "path",
-                        "name": "ip",
-                        "required": true,
-                        "type": "string"
-                    },
-                    {
-                        "in": "body",
-                        "name": "body",
-                        "required": true,
-                        "schema": {
-                            "$ref": "#/definitions/v1.IPAllocateRequest"
-                        }
-                    }
-                ],
-                "produces": [
-                    "application/json"
-                ],
-                "responses": {
-                    "201": {
-                        "description": "Created",
-                        "schema": {
-                            "$ref": "#/definitions/v1.IPResponse"
-                        }
-                    },
-                    "default": {
-                        "description": "Error",
-                        "schema": {
-                            "$ref": "#/definitions/httperrors.HTTPErrorResponse"
-                        }
-                    }
-                },
-                "summary": "allocate a specific ip in the given network.",
-                "tags": [
-                    "ip"
-                ]
-            }
-        },
-        "/v1/ip/find": {
-            "post": {
-                "consumes": [
-                    "application/json"
-                ],
-                "operationId": "findIPs",
-                "parameters": [
-                    {
-                        "in": "body",
-                        "name": "body",
-                        "required": true,
-                        "schema": {
-                            "$ref": "#/definitions/v1.IPFindRequest"
-                        }
-                    }
-                ],
-                "produces": [
-                    "application/json"
-                ],
-                "responses": {
-                    "200": {
-                        "description": "OK",
-                        "schema": {
-                            "items": {
-                                "$ref": "#/definitions/v1.IPResponse"
-                            },
-                            "type": "array"
-                        }
-                    },
-                    "default": {
-                        "description": "Error",
-                        "schema": {
-                            "$ref": "#/definitions/httperrors.HTTPErrorResponse"
-                        }
-                    }
-                },
-                "summary": "get all ips that match given properties",
-                "tags": [
-                    "ip"
-                ]
-            }
-        },
-        "/v1/ip/free/{id}": {
-            "post": {
-                "consumes": [
-                    "application/json"
-                ],
-                "operationId": "freeIP",
-                "parameters": [
-                    {
-                        "description": "identifier of the ip",
-                        "in": "path",
-                        "name": "id",
-                        "required": true,
-                        "type": "string"
-                    }
-                ],
-                "produces": [
-                    "application/json"
-                ],
-                "responses": {
-                    "200": {
-                        "description": "OK",
-                        "schema": {
-                            "$ref": "#/definitions/v1.IPResponse"
-                        }
-                    },
-                    "default": {
-                        "description": "Error",
-                        "schema": {
-                            "$ref": "#/definitions/httperrors.HTTPErrorResponse"
-                        }
-                    }
-                },
-                "summary": "frees an ip",
-                "tags": [
-                    "ip"
-                ]
-            }
-        },
-        "/v1/ip/{id}": {
-            "get": {
-                "consumes": [
-                    "application/json"
-                ],
-                "operationId": "findIP",
-                "parameters": [
-                    {
-                        "description": "identifier of the ip",
-                        "in": "path",
-                        "name": "id",
-                        "required": true,
-                        "type": "string"
-                    }
-                ],
-                "produces": [
-                    "application/json"
-                ],
-                "responses": {
-                    "200": {
-                        "description": "OK",
-                        "schema": {
-                            "$ref": "#/definitions/v1.IPResponse"
-                        }
-                    },
-                    "default": {
-                        "description": "Error",
-                        "schema": {
-                            "$ref": "#/definitions/httperrors.HTTPErrorResponse"
-                        }
-                    }
-                },
-                "summary": "get ip by id",
-                "tags": [
-                    "ip"
-                ]
-            }
-        },
-        "/v1/machine": {
-            "get": {
-                "consumes": [
-                    "application/json"
-                ],
-                "operationId": "listMachines",
-                "produces": [
-                    "application/json"
-                ],
-                "responses": {
-                    "200": {
-                        "description": "OK",
-                        "schema": {
-                            "items": {
-                                "$ref": "#/definitions/v1.MachineResponse"
-                            },
-                            "type": "array"
-                        }
-                    },
-                    "default": {
-                        "description": "Error",
-                        "schema": {
-                            "$ref": "#/definitions/httperrors.HTTPErrorResponse"
-                        }
-                    }
-                },
-                "summary": "get all known machines",
-                "tags": [
-                    "machine"
-                ]
-            }
-        },
-        "/v1/machine/allocate": {
-            "post": {
-                "consumes": [
-                    "application/json"
-                ],
-                "operationId": "allocateMachine",
-                "parameters": [
-                    {
-                        "in": "body",
-                        "name": "body",
-                        "required": true,
-                        "schema": {
-                            "$ref": "#/definitions/v1.MachineAllocateRequest"
-                        }
-                    }
-                ],
-                "produces": [
-                    "application/json"
-                ],
-                "responses": {
-                    "200": {
-                        "description": "OK",
-                        "schema": {
-                            "$ref": "#/definitions/v1.MachineResponse"
-                        }
-                    },
-                    "default": {
-                        "description": "Error",
-                        "schema": {
-                            "$ref": "#/definitions/httperrors.HTTPErrorResponse"
-                        }
-                    }
-                },
-                "summary": "allocate a machine",
-                "tags": [
-                    "machine"
-                ]
-            }
-        },
-        "/v1/machine/find": {
-            "post": {
-                "consumes": [
-                    "application/json"
-                ],
-                "operationId": "findMachines",
-                "parameters": [
-                    {
-                        "in": "body",
-                        "name": "body",
-                        "required": true,
-                        "schema": {
-                            "$ref": "#/definitions/v1.MachineFindRequest"
-                        }
-                    }
-                ],
-                "produces": [
-                    "application/json"
-                ],
-                "responses": {
-                    "200": {
-                        "description": "OK",
-                        "schema": {
-                            "items": {
-                                "$ref": "#/definitions/v1.MachineResponse"
-                            },
-                            "type": "array"
-                        }
-                    },
-                    "default": {
-                        "description": "Error",
-                        "schema": {
-                            "$ref": "#/definitions/httperrors.HTTPErrorResponse"
-                        }
-                    }
-                },
-                "summary": "find machines by multiple criteria",
-                "tags": [
-                    "machine"
-                ]
-            }
-        },
-        "/v1/machine/ipmi": {
-            "post": {
-                "consumes": [
-                    "application/json"
-                ],
-                "operationId": "ipmiReport",
-                "parameters": [
-                    {
-                        "in": "body",
-                        "name": "body",
-                        "required": true,
-                        "schema": {
-                            "$ref": "#/definitions/v1.MachineIpmiReport"
-                        }
-                    }
-                ],
-                "produces": [
-                    "application/json"
-                ],
-                "responses": {
-                    "200": {
-                        "description": "OK",
-                        "schema": {
-                            "$ref": "#/definitions/v1.MachineIpmiReportResponse"
-                        }
-                    },
-                    "default": {
-                        "description": "Error",
-                        "schema": {
-                            "$ref": "#/definitions/httperrors.HTTPErrorResponse"
-                        }
-                    }
-                },
-                "summary": "reports IPMI ip addresses leased by a management server for machines",
-                "tags": [
-                    "machine"
-                ]
-            }
-        },
-        "/v1/machine/ipmi/find": {
-            "post": {
-                "consumes": [
-                    "application/json"
-                ],
-                "operationId": "findIPMIMachines",
-                "parameters": [
-                    {
-                        "in": "body",
-                        "name": "body",
-                        "required": true,
-                        "schema": {
-                            "$ref": "#/definitions/v1.MachineFindRequest"
-                        }
-                    }
-                ],
-                "produces": [
-                    "application/json"
-                ],
-                "responses": {
-                    "200": {
-                        "description": "OK",
-                        "schema": {
-                            "items": {
-                                "$ref": "#/definitions/v1.MachineIPMIResponse"
-                            },
-                            "type": "array"
-                        }
-                    },
-                    "default": {
-                        "description": "Error",
-                        "schema": {
-                            "$ref": "#/definitions/httperrors.HTTPErrorResponse"
-                        }
-                    }
-                },
-                "summary": "returns machines including the ipmi connection data",
-                "tags": [
-                    "machine"
-                ]
-            }
-        },
-        "/v1/machine/register": {
-            "post": {
-                "consumes": [
-                    "application/json"
-                ],
-                "operationId": "registerMachine",
-                "parameters": [
-                    {
-                        "in": "body",
-                        "name": "body",
-                        "required": true,
-                        "schema": {
-                            "$ref": "#/definitions/v1.MachineRegisterRequest"
-                        }
-                    }
-                ],
-                "produces": [
-                    "application/json"
-                ],
-                "responses": {
-                    "200": {
-                        "description": "OK",
-                        "schema": {
-                            "$ref": "#/definitions/v1.MachineResponse"
-                        }
-                    },
-                    "201": {
-                        "description": "Created",
-                        "schema": {
-                            "$ref": "#/definitions/v1.MachineResponse"
-                        }
-                    },
-                    "default": {
-                        "description": "Error",
-                        "schema": {
-                            "$ref": "#/definitions/httperrors.HTTPErrorResponse"
-                        }
-                    }
-                },
-                "summary": "register a machine",
-                "tags": [
-                    "machine"
-                ]
-            }
-        },
-        "/v1/machine/{id}": {
-            "get": {
-                "consumes": [
-                    "application/json"
-                ],
-                "operationId": "findMachine",
-                "parameters": [
-                    {
-                        "description": "identifier of the machine",
-                        "in": "path",
-                        "name": "id",
-                        "required": true,
-                        "type": "string"
-                    }
-                ],
-                "produces": [
-                    "application/json"
-                ],
-                "responses": {
-                    "200": {
-                        "description": "OK",
-                        "schema": {
-                            "$ref": "#/definitions/v1.MachineResponse"
-                        }
-                    },
-                    "default": {
-                        "description": "Error",
-                        "schema": {
-                            "$ref": "#/definitions/httperrors.HTTPErrorResponse"
-                        }
-                    }
-                },
-                "summary": "get machine by id",
-                "tags": [
-                    "machine"
-                ]
-            }
-        },
-        "/v1/machine/{id}/chassis-identify-led-state": {
-            "post": {
-                "consumes": [
-                    "application/json"
-                ],
-                "operationId": "setChassisIdentifyLEDState",
-                "parameters": [
-                    {
-                        "description": "identifier of the machine",
-                        "in": "path",
-                        "name": "id",
-                        "required": true,
-                        "type": "string"
-                    },
-                    {
-                        "in": "body",
-                        "name": "body",
-                        "required": true,
-                        "schema": {
-                            "$ref": "#/definitions/v1.ChassisIdentifyLEDState"
-                        }
-                    }
-                ],
-                "produces": [
-                    "application/json"
-                ],
-                "responses": {
-                    "200": {
-                        "description": "OK",
-                        "schema": {
-                            "$ref": "#/definitions/v1.MachineResponse"
-                        }
-                    },
-                    "default": {
-                        "description": "Error",
-                        "schema": {
-                            "$ref": "#/definitions/httperrors.HTTPErrorResponse"
-                        }
-                    }
-                },
-                "summary": "set the state of a chassis identify LED",
-                "tags": [
-                    "machine"
-                ]
-            }
-        },
-        "/v1/machine/{id}/event": {
-            "get": {
-                "consumes": [
-                    "application/json"
-                ],
-                "operationId": "getProvisioningEventContainer",
-                "parameters": [
-                    {
-                        "description": "identifier of the machine",
-                        "in": "path",
-                        "name": "id",
-                        "required": true,
-                        "type": "string"
-                    }
-                ],
-                "produces": [
-                    "application/json"
-                ],
-                "responses": {
-                    "200": {
-                        "description": "OK",
-                        "schema": {
-                            "$ref": "#/definitions/v1.MachineRecentProvisioningEvents"
-                        }
-                    },
-                    "default": {
-                        "description": "Error",
-                        "schema": {
-                            "$ref": "#/definitions/httperrors.HTTPErrorResponse"
-                        }
-                    }
-                },
-                "summary": "get the current machine provisioning event container",
-                "tags": [
-                    "machine"
-                ]
-            },
-            "post": {
-                "consumes": [
-                    "application/json"
-                ],
-                "operationId": "addProvisioningEvent",
-                "parameters": [
-                    {
-                        "description": "identifier of the machine",
-                        "in": "path",
-                        "name": "id",
-                        "required": true,
-                        "type": "string"
-                    },
-                    {
-                        "in": "body",
-                        "name": "body",
-                        "required": true,
-                        "schema": {
-                            "$ref": "#/definitions/v1.MachineProvisioningEvent"
-                        }
-                    }
-                ],
-                "produces": [
-                    "application/json"
-                ],
-                "responses": {
-                    "200": {
-                        "description": "OK",
-                        "schema": {
-                            "$ref": "#/definitions/v1.MachineRecentProvisioningEvents"
-                        }
-                    },
-                    "default": {
-                        "description": "Error",
-                        "schema": {
-                            "$ref": "#/definitions/httperrors.HTTPErrorResponse"
-                        }
-                    }
-                },
-                "summary": "adds a machine provisioning event",
-                "tags": [
-                    "machine"
-                ]
-            }
-        },
-        "/v1/machine/{id}/finalize-allocation": {
-            "post": {
-                "consumes": [
-                    "application/json"
-                ],
-                "operationId": "finalizeAllocation",
-                "parameters": [
-                    {
-                        "description": "identifier of the machine",
-                        "in": "path",
-                        "name": "id",
-                        "required": true,
-                        "type": "string"
-                    },
-                    {
-                        "in": "body",
-                        "name": "body",
-                        "required": true,
-                        "schema": {
-                            "$ref": "#/definitions/v1.MachineFinalizeAllocationRequest"
-                        }
-                    }
-                ],
-                "produces": [
-                    "application/json"
-                ],
-                "responses": {
-                    "200": {
-                        "description": "OK",
-                        "schema": {
-                            "$ref": "#/definitions/v1.MachineResponse"
-                        }
-                    },
-                    "default": {
-                        "description": "Error",
-                        "schema": {
-                            "$ref": "#/definitions/httperrors.HTTPErrorResponse"
-                        }
-                    }
-                },
-                "summary": "finalize the allocation of the machine by reconfiguring the switch, sent on successful image installation",
-                "tags": [
-                    "machine"
-                ]
-            }
-        },
-        "/v1/machine/{id}/free": {
-            "delete": {
-                "consumes": [
-                    "application/json"
-                ],
-                "operationId": "freeMachine",
-                "parameters": [
-                    {
-                        "description": "identifier of the machine",
-                        "in": "path",
-                        "name": "id",
-                        "required": true,
-                        "type": "string"
-                    }
-                ],
-                "produces": [
-                    "application/json"
-                ],
-                "responses": {
-                    "200": {
-                        "description": "OK",
-                        "schema": {
-                            "$ref": "#/definitions/v1.MachineResponse"
-                        }
-                    },
-                    "default": {
-                        "description": "Error",
-                        "schema": {
-                            "$ref": "#/definitions/httperrors.HTTPErrorResponse"
-                        }
-                    }
-                },
-                "summary": "free a machine",
-                "tags": [
-                    "machine"
-                ]
-            }
-        },
-        "/v1/machine/{id}/ipmi": {
-            "get": {
-                "consumes": [
-                    "application/json"
-                ],
-                "operationId": "findIPMIMachine",
-                "parameters": [
-                    {
-                        "description": "identifier of the machine",
-                        "in": "path",
-                        "name": "id",
-                        "required": true,
-                        "type": "string"
-                    }
-                ],
-                "produces": [
-                    "application/json"
-                ],
-                "responses": {
-                    "200": {
-                        "description": "OK",
-                        "schema": {
-                            "$ref": "#/definitions/v1.MachineIPMIResponse"
-                        }
-                    },
-                    "default": {
-                        "description": "Error",
-                        "schema": {
-                            "$ref": "#/definitions/httperrors.HTTPErrorResponse"
-                        }
-                    }
-                },
-                "summary": "returns a machine including the ipmi connection data",
-                "tags": [
-                    "machine"
-                ]
-            }
-        },
-        "/v1/machine/{id}/power/bios": {
-            "post": {
-                "consumes": [
-                    "application/json"
-                ],
-                "operationId": "machineBios",
-                "parameters": [
-                    {
-                        "description": "identifier of the machine",
-                        "in": "path",
-                        "name": "id",
-                        "required": true,
-                        "type": "string"
-                    },
-                    {
-                        "in": "body",
-                        "name": "body",
-                        "required": true,
-                        "schema": {
-                            "$ref": "#/definitions/v1.EmptyBody"
-                        }
-                    }
-                ],
-                "produces": [
-                    "application/json"
-                ],
-                "responses": {
-                    "200": {
-                        "description": "OK",
-                        "schema": {
-                            "$ref": "#/definitions/v1.MachineResponse"
-                        }
-                    },
-                    "default": {
-                        "description": "Error",
-                        "schema": {
-                            "$ref": "#/definitions/httperrors.HTTPErrorResponse"
-                        }
-                    }
-                },
-                "summary": "boots machine into BIOS on next reboot",
-                "tags": [
-                    "machine"
-                ]
-            }
-        },
-        "/v1/machine/{id}/power/chassis-identify-led-off/{description}": {
-            "post": {
-                "consumes": [
-                    "application/json"
-                ],
-                "operationId": "chassisIdentifyLEDOff",
-                "parameters": [
-                    {
-                        "description": "identifier of the machine",
-                        "in": "path",
-                        "name": "id",
-                        "required": true,
-                        "type": "string"
-                    },
-                    {
-                        "description": "reason why the chassis identify LED has been turned off",
-                        "in": "path",
-                        "name": "description",
-                        "required": true,
-                        "type": "string"
-                    },
-                    {
-                        "in": "body",
-                        "name": "body",
-                        "required": true,
-                        "schema": {
-                            "$ref": "#/definitions/v1.EmptyBody"
-                        }
-                    }
-                ],
-                "produces": [
-                    "application/json"
-                ],
-                "responses": {
-                    "200": {
-                        "description": "OK",
-                        "schema": {
-                            "$ref": "#/definitions/v1.MachineResponse"
-                        }
-                    },
-                    "default": {
-                        "description": "Error",
-                        "schema": {
-                            "$ref": "#/definitions/httperrors.HTTPErrorResponse"
-                        }
-                    }
-                },
-                "summary": "sends a power-off to the chassis identify LED",
-                "tags": [
-                    "machine"
-                ]
-            }
-        },
-        "/v1/machine/{id}/power/chassis-identify-led-on": {
-            "post": {
-                "consumes": [
-                    "application/json"
-                ],
-                "operationId": "chassisIdentifyLEDOn",
-                "parameters": [
-                    {
-                        "description": "identifier of the machine",
-                        "in": "path",
-                        "name": "id",
-                        "required": true,
-                        "type": "string"
-                    },
-                    {
-                        "in": "body",
-                        "name": "body",
-                        "required": true,
-                        "schema": {
-                            "$ref": "#/definitions/v1.EmptyBody"
-                        }
-                    }
-                ],
-                "produces": [
-                    "application/json"
-                ],
-                "responses": {
-                    "200": {
-                        "description": "OK",
-                        "schema": {
-                            "$ref": "#/definitions/v1.MachineResponse"
-                        }
-                    },
-                    "default": {
-                        "description": "Error",
-                        "schema": {
-                            "$ref": "#/definitions/httperrors.HTTPErrorResponse"
-                        }
-                    }
-                },
-                "summary": "sends a power-on to the chassis identify LED",
-                "tags": [
-                    "machine"
-                ]
-            }
-        },
-        "/v1/machine/{id}/power/chassis-identify-led-on/{description}": {
-            "post": {
-                "consumes": [
-                    "application/json"
-                ],
-                "operationId": "chassisIdentifyLEDOn",
-                "parameters": [
-                    {
-                        "description": "identifier of the machine",
-                        "in": "path",
-                        "name": "id",
-                        "required": true,
-                        "type": "string"
-                    },
-                    {
-                        "description": "reason why the chassis identify LED has been turned on",
-                        "in": "path",
-                        "name": "description",
-                        "required": true,
-                        "type": "string"
-                    },
-                    {
-                        "in": "body",
-                        "name": "body",
-                        "required": true,
-                        "schema": {
-                            "$ref": "#/definitions/v1.EmptyBody"
-                        }
-                    }
-                ],
-                "produces": [
-                    "application/json"
-                ],
-                "responses": {
-                    "200": {
-                        "description": "OK",
-                        "schema": {
-                            "$ref": "#/definitions/v1.MachineResponse"
-                        }
-                    },
-                    "default": {
-                        "description": "Error",
-                        "schema": {
-                            "$ref": "#/definitions/httperrors.HTTPErrorResponse"
-                        }
-                    }
-                },
-                "summary": "sends a power-on to the chassis identify LED",
-                "tags": [
-                    "machine"
-                ]
-            }
-        },
-        "/v1/machine/{id}/power/off": {
-            "post": {
-                "consumes": [
-                    "application/json"
-                ],
-                "operationId": "machineOff",
-                "parameters": [
-                    {
-                        "description": "identifier of the machine",
-                        "in": "path",
-                        "name": "id",
-                        "required": true,
-                        "type": "string"
-                    },
-                    {
-                        "in": "body",
-                        "name": "body",
-                        "required": true,
-                        "schema": {
-                            "$ref": "#/definitions/v1.EmptyBody"
-                        }
-                    }
-                ],
-                "produces": [
-                    "application/json"
-                ],
-                "responses": {
-                    "200": {
-                        "description": "OK",
-                        "schema": {
-                            "$ref": "#/definitions/v1.MachineResponse"
-                        }
-                    },
-                    "default": {
-                        "description": "Error",
-                        "schema": {
-                            "$ref": "#/definitions/httperrors.HTTPErrorResponse"
-                        }
-                    }
-                },
-                "summary": "sends a power-off to the machine",
-                "tags": [
-                    "machine"
-                ]
-            }
-        },
-        "/v1/machine/{id}/power/on": {
-            "post": {
-                "consumes": [
-                    "application/json"
-                ],
-                "operationId": "machineOn",
-                "parameters": [
-                    {
-                        "description": "identifier of the machine",
-                        "in": "path",
-                        "name": "id",
-                        "required": true,
-                        "type": "string"
-                    },
-                    {
-                        "in": "body",
-                        "name": "body",
-                        "required": true,
-                        "schema": {
-                            "$ref": "#/definitions/v1.EmptyBody"
-                        }
-                    }
-                ],
-                "produces": [
-                    "application/json"
-                ],
-                "responses": {
-                    "200": {
-                        "description": "OK",
-                        "schema": {
-                            "$ref": "#/definitions/v1.MachineResponse"
-                        }
-                    },
-                    "default": {
-                        "description": "Error",
-                        "schema": {
-                            "$ref": "#/definitions/httperrors.HTTPErrorResponse"
-                        }
-                    }
-                },
-                "summary": "sends a power-on to the machine",
-                "tags": [
-                    "machine"
-                ]
-            }
-        },
-        "/v1/machine/{id}/power/reset": {
-            "post": {
-                "consumes": [
-                    "application/json"
-                ],
-                "operationId": "machineReset",
-                "parameters": [
-                    {
-                        "description": "identifier of the machine",
-                        "in": "path",
-                        "name": "id",
-                        "required": true,
-                        "type": "string"
-                    },
-                    {
-                        "in": "body",
-                        "name": "body",
-                        "required": true,
-                        "schema": {
-                            "$ref": "#/definitions/v1.EmptyBody"
-                        }
-                    }
-                ],
-                "produces": [
-                    "application/json"
-                ],
-                "responses": {
-                    "200": {
-                        "description": "OK",
-                        "schema": {
-                            "$ref": "#/definitions/v1.MachineResponse"
-                        }
-                    },
-                    "default": {
-                        "description": "Error",
-                        "schema": {
-                            "$ref": "#/definitions/httperrors.HTTPErrorResponse"
-                        }
-                    }
-                },
-                "summary": "sends a reset to the machine",
-                "tags": [
-                    "machine"
-                ]
-            }
-        },
-        "/v1/machine/{id}/state": {
-            "post": {
-                "consumes": [
-                    "application/json"
-                ],
-                "operationId": "setMachineState",
-                "parameters": [
-                    {
-                        "description": "identifier of the machine",
-                        "in": "path",
-                        "name": "id",
-                        "required": true,
-                        "type": "string"
-                    },
-                    {
-                        "in": "body",
-                        "name": "body",
-                        "required": true,
-                        "schema": {
-                            "$ref": "#/definitions/v1.MachineState"
-                        }
-                    }
-                ],
-                "produces": [
-                    "application/json"
-                ],
-                "responses": {
-                    "200": {
-                        "description": "OK",
-                        "schema": {
-                            "$ref": "#/definitions/v1.MachineResponse"
-                        }
-                    },
-                    "default": {
-                        "description": "Error",
-                        "schema": {
-                            "$ref": "#/definitions/httperrors.HTTPErrorResponse"
-                        }
-                    }
-                },
-                "summary": "set the state of a machine",
-                "tags": [
-                    "machine"
-                ]
-            }
-        },
-        "/v1/machine/{id}/wait": {
-            "get": {
-                "consumes": [
-                    "application/json"
-                ],
-                "operationId": "waitForAllocation",
-                "parameters": [
-                    {
-                        "description": "identifier of the machine",
-                        "in": "path",
-                        "name": "id",
-                        "required": true,
-                        "type": "string"
-                    }
-                ],
-                "produces": [
-                    "application/json"
-                ],
-                "responses": {
-                    "200": {
-                        "description": "OK",
-                        "schema": {
-                            "$ref": "#/definitions/v1.MachineResponse"
-                        }
-                    },
-                    "504": {
-                        "description": "Timeout",
-                        "schema": {
-                            "$ref": "#/definitions/httperrors.HTTPErrorResponse"
-                        }
-                    },
-                    "default": {
-                        "description": "Error",
-                        "schema": {
-                            "$ref": "#/definitions/httperrors.HTTPErrorResponse"
-                        }
-                    }
-                },
-                "summary": "wait for an allocation of this machine",
-                "tags": [
-                    "machine"
-                ]
-            }
-        },
-        "/v1/network": {
-            "get": {
-                "consumes": [
-                    "application/json"
-                ],
-                "operationId": "listNetworks",
-                "produces": [
-                    "application/json"
-                ],
-                "responses": {
-                    "200": {
-                        "description": "OK",
-                        "schema": {
-                            "items": {
-                                "$ref": "#/definitions/v1.NetworkResponse"
-                            },
-                            "type": "array"
-                        }
-                    },
-                    "default": {
-                        "description": "Error",
-                        "schema": {
-                            "$ref": "#/definitions/httperrors.HTTPErrorResponse"
-                        }
-                    }
-                },
-                "summary": "get all networks",
-                "tags": [
-                    "network"
-                ]
-            },
-            "post": {
-                "consumes": [
-                    "application/json"
-                ],
-                "operationId": "updateNetwork",
-                "parameters": [
-                    {
-                        "in": "body",
-                        "name": "body",
-                        "required": true,
-                        "schema": {
-                            "$ref": "#/definitions/v1.NetworkUpdateRequest"
-                        }
-                    }
-                ],
-                "produces": [
-                    "application/json"
-                ],
-                "responses": {
-                    "200": {
-                        "description": "OK",
-                        "schema": {
-                            "$ref": "#/definitions/v1.NetworkResponse"
-                        }
-                    },
-                    "409": {
-                        "description": "Conflict",
-                        "schema": {
-                            "$ref": "#/definitions/httperrors.HTTPErrorResponse"
-                        }
-                    },
-                    "default": {
-                        "description": "Error",
-                        "schema": {
-                            "$ref": "#/definitions/httperrors.HTTPErrorResponse"
-                        }
-                    }
-                },
-                "summary": "updates a network. if the network was changed since this one was read, a conflict is returned",
-                "tags": [
-                    "network"
-                ]
-            },
-            "put": {
-                "consumes": [
-                    "application/json"
-                ],
-                "operationId": "createNetwork",
-                "parameters": [
-                    {
-                        "in": "body",
-                        "name": "body",
-                        "required": true,
-                        "schema": {
-                            "$ref": "#/definitions/v1.NetworkCreateRequest"
-                        }
-                    }
-                ],
-                "produces": [
-                    "application/json"
-                ],
-                "responses": {
-                    "201": {
-                        "description": "Created",
-                        "schema": {
-                            "$ref": "#/definitions/v1.NetworkResponse"
-                        }
-                    },
-                    "409": {
-                        "description": "Conflict",
-                        "schema": {
-                            "$ref": "#/definitions/httperrors.HTTPErrorResponse"
-                        }
-                    },
-                    "default": {
-                        "description": "Error",
-                        "schema": {
-                            "$ref": "#/definitions/httperrors.HTTPErrorResponse"
-                        }
-                    }
-                },
-                "summary": "create a network. if the given ID already exists a conflict is returned",
-                "tags": [
-                    "network"
-                ]
-            }
-        },
-        "/v1/network/allocate": {
-            "post": {
-                "consumes": [
-                    "application/json"
-                ],
-                "operationId": "allocateNetwork",
-                "parameters": [
-                    {
-                        "in": "body",
-                        "name": "body",
-                        "required": true,
-                        "schema": {
-                            "$ref": "#/definitions/v1.NetworkAllocateRequest"
-                        }
-                    }
-                ],
-                "produces": [
-                    "application/json"
-                ],
-                "responses": {
-                    "201": {
-                        "description": "Created",
-                        "schema": {
-                            "$ref": "#/definitions/v1.NetworkResponse"
-                        }
-                    },
-                    "409": {
-                        "description": "Conflict",
-                        "schema": {
-                            "$ref": "#/definitions/httperrors.HTTPErrorResponse"
-                        }
-                    },
-                    "default": {
-                        "description": "Error",
-                        "schema": {
-                            "$ref": "#/definitions/httperrors.HTTPErrorResponse"
-                        }
-                    }
-                },
-                "summary": "allocates a child network from a partition's private super network",
-                "tags": [
-                    "network"
-                ]
-            }
-        },
-        "/v1/network/find": {
-            "post": {
-                "consumes": [
-                    "application/json"
-                ],
-                "operationId": "findNetworks",
-                "parameters": [
-                    {
-                        "in": "body",
-                        "name": "body",
-                        "required": true,
-                        "schema": {
-                            "$ref": "#/definitions/v1.NetworkFindRequest"
-                        }
-                    }
-                ],
-                "produces": [
-                    "application/json"
-                ],
-                "responses": {
-                    "200": {
-                        "description": "OK",
-                        "schema": {
-                            "items": {
-                                "$ref": "#/definitions/v1.NetworkResponse"
-                            },
-                            "type": "array"
-                        }
-                    },
-                    "default": {
-                        "description": "Error",
-                        "schema": {
-                            "$ref": "#/definitions/httperrors.HTTPErrorResponse"
-                        }
-                    }
-                },
-                "summary": "get all networks that match given properties",
-                "tags": [
-                    "network"
-                ]
-            }
-        },
-        "/v1/network/free/{id}": {
-            "post": {
-                "consumes": [
-                    "application/json"
-                ],
-                "operationId": "freeNetwork",
-                "parameters": [
-                    {
-                        "description": "identifier of the network",
-                        "in": "path",
-                        "name": "id",
-                        "required": true,
-                        "type": "string"
-                    }
-                ],
-                "produces": [
-                    "application/json"
-                ],
-                "responses": {
-                    "200": {
-                        "description": "OK",
-                        "schema": {
-                            "$ref": "#/definitions/v1.NetworkResponse"
-                        }
-                    },
-                    "409": {
-                        "description": "Conflict",
-                        "schema": {
-                            "$ref": "#/definitions/httperrors.HTTPErrorResponse"
-                        }
-                    },
-                    "default": {
-                        "description": "Error",
-                        "schema": {
-                            "$ref": "#/definitions/httperrors.HTTPErrorResponse"
-                        }
-                    }
-                },
-                "summary": "free a network",
-                "tags": [
-                    "network"
-                ]
-            }
-        },
-        "/v1/network/{id}": {
-            "delete": {
-                "consumes": [
-                    "application/json"
-                ],
-                "operationId": "deleteNetwork",
-                "parameters": [
-                    {
-                        "description": "identifier of the network",
-                        "in": "path",
-                        "name": "id",
-                        "required": true,
-                        "type": "string"
-                    }
-                ],
-                "produces": [
-                    "application/json"
-                ],
-                "responses": {
-                    "200": {
-                        "description": "OK",
-                        "schema": {
-                            "$ref": "#/definitions/v1.NetworkResponse"
-                        }
-                    },
-                    "default": {
-                        "description": "Error",
-                        "schema": {
-                            "$ref": "#/definitions/httperrors.HTTPErrorResponse"
-                        }
-                    }
-                },
-                "summary": "deletes a network and returns the deleted entity",
-                "tags": [
-                    "network"
-                ]
-            },
-            "get": {
-                "consumes": [
-                    "application/json"
-                ],
-                "operationId": "findNetwork",
-                "parameters": [
-                    {
-                        "description": "identifier of the network",
-                        "in": "path",
-                        "name": "id",
-                        "required": true,
-                        "type": "string"
-                    }
-                ],
-                "produces": [
-                    "application/json"
-                ],
-                "responses": {
-                    "200": {
-                        "description": "OK",
-                        "schema": {
-                            "$ref": "#/definitions/v1.NetworkResponse"
-                        }
-                    },
-                    "default": {
-                        "description": "Error",
-                        "schema": {
-                            "$ref": "#/definitions/httperrors.HTTPErrorResponse"
-                        }
-                    }
-                },
-                "summary": "get network by id",
-                "tags": [
-                    "network"
-                ]
-            }
-        },
-        "/v1/partition": {
-            "get": {
-                "consumes": [
-                    "application/json"
-                ],
-                "operationId": "listPartitions",
-                "produces": [
-                    "application/json"
-                ],
-                "responses": {
-                    "200": {
-                        "description": "OK",
-                        "schema": {
-                            "items": {
-                                "$ref": "#/definitions/v1.PartitionResponse"
-                            },
-                            "type": "array"
-                        }
-                    },
-                    "default": {
-                        "description": "Error",
-                        "schema": {
-                            "$ref": "#/definitions/httperrors.HTTPErrorResponse"
-                        }
-                    }
-                },
-                "summary": "get all Partitions",
-                "tags": [
-                    "Partition"
-                ]
-            },
-            "post": {
-                "consumes": [
-                    "application/json"
-                ],
-                "operationId": "updatePartition",
-                "parameters": [
-                    {
-                        "in": "body",
-                        "name": "body",
-                        "required": true,
-                        "schema": {
-                            "$ref": "#/definitions/v1.PartitionUpdateRequest"
-                        }
-                    }
-                ],
-                "produces": [
-                    "application/json"
-                ],
-                "responses": {
-                    "200": {
-                        "description": "OK",
-                        "schema": {
-                            "$ref": "#/definitions/v1.PartitionResponse"
-                        }
-                    },
-                    "409": {
-                        "description": "Conflict",
-                        "schema": {
-                            "$ref": "#/definitions/httperrors.HTTPErrorResponse"
-                        }
-                    },
-                    "default": {
-                        "description": "Error",
-                        "schema": {
-                            "$ref": "#/definitions/httperrors.HTTPErrorResponse"
-                        }
-                    }
-                },
-                "summary": "updates a Partition. if the Partition was changed since this one was read, a conflict is returned",
-                "tags": [
-                    "Partition"
-                ]
-            },
-            "put": {
-                "consumes": [
-                    "application/json"
-                ],
-                "operationId": "createPartition",
-                "parameters": [
-                    {
-                        "in": "body",
-                        "name": "body",
-                        "required": true,
-                        "schema": {
-                            "$ref": "#/definitions/v1.PartitionCreateRequest"
-                        }
-                    }
-                ],
-                "produces": [
-                    "application/json"
-                ],
-                "responses": {
-                    "201": {
-                        "description": "Created",
-                        "schema": {
-                            "$ref": "#/definitions/v1.PartitionResponse"
-                        }
-                    },
-                    "409": {
-                        "description": "Conflict",
-                        "schema": {
-                            "$ref": "#/definitions/httperrors.HTTPErrorResponse"
-                        }
-                    },
-                    "default": {
-                        "description": "Error",
-                        "schema": {
-                            "$ref": "#/definitions/httperrors.HTTPErrorResponse"
-                        }
-                    }
-                },
-                "summary": "create a Partition. if the given ID already exists a conflict is returned",
-                "tags": [
-                    "Partition"
-                ]
-            }
-        },
-        "/v1/partition/capacity": {
-            "get": {
-                "consumes": [
-                    "application/json"
-                ],
-                "operationId": "partitionCapacity",
-                "produces": [
-                    "application/json"
-                ],
-                "responses": {
-                    "200": {
-                        "description": "OK",
-                        "schema": {
-                            "items": {
-                                "$ref": "#/definitions/v1.PartitionCapacity"
-                            },
-                            "type": "array"
-                        }
-                    },
-                    "default": {
-                        "description": "Error",
-                        "schema": {
-                            "$ref": "#/definitions/httperrors.HTTPErrorResponse"
-                        }
-                    }
-                },
-                "summary": "get Partition capacity",
-                "tags": [
-                    "Partition"
-                ]
-            }
-        },
-        "/v1/partition/{id}": {
-            "delete": {
-                "consumes": [
-                    "application/json"
-                ],
-                "operationId": "deletePartition",
-                "parameters": [
-                    {
-                        "description": "identifier of the Partition",
-                        "in": "path",
-                        "name": "id",
-                        "required": true,
-                        "type": "string"
-                    }
-                ],
-                "produces": [
-                    "application/json"
-                ],
-                "responses": {
-                    "200": {
-                        "description": "OK",
-                        "schema": {
-                            "$ref": "#/definitions/v1.PartitionResponse"
-                        }
-                    },
-                    "default": {
-                        "description": "Error",
-                        "schema": {
-                            "$ref": "#/definitions/httperrors.HTTPErrorResponse"
-                        }
-                    }
-                },
-                "summary": "deletes a Partition and returns the deleted entity",
-                "tags": [
-                    "Partition"
-                ]
-            },
-            "get": {
-                "consumes": [
-                    "application/json"
-                ],
-                "operationId": "findPartition",
-                "parameters": [
-                    {
-                        "description": "identifier of the Partition",
-                        "in": "path",
-                        "name": "id",
-                        "required": true,
-                        "type": "string"
-                    }
-                ],
-                "produces": [
-                    "application/json"
-                ],
-                "responses": {
-                    "200": {
-                        "description": "OK",
-                        "schema": {
-                            "$ref": "#/definitions/v1.PartitionResponse"
-                        }
-                    },
-                    "default": {
-                        "description": "Error",
-                        "schema": {
-                            "$ref": "#/definitions/httperrors.HTTPErrorResponse"
-                        }
-                    }
-                },
-                "summary": "get Partition by id",
-                "tags": [
-                    "Partition"
-                ]
-            }
-        },
-        "/v1/project": {
-            "get": {
-                "consumes": [
-                    "application/json"
-                ],
-                "operationId": "listProjects",
-                "produces": [
-                    "application/json"
-                ],
-                "responses": {
-                    "200": {
-                        "description": "OK",
-                        "schema": {
-                            "items": {
-                                "$ref": "#/definitions/v1.ProjectResponse"
-                            },
-                            "type": "array"
-                        }
-                    },
-                    "default": {
-                        "description": "Error",
-                        "schema": {
-                            "$ref": "#/definitions/httperrors.HTTPErrorResponse"
-                        }
-                    }
-                },
-                "summary": "get all projects",
-                "tags": [
-                    "project"
-                ]
-            }
-        },
-        "/v1/project/find": {
-            "post": {
-                "consumes": [
-                    "application/json"
-                ],
-                "operationId": "findProjects",
-                "parameters": [
-                    {
-                        "in": "body",
-                        "name": "body",
-                        "required": true,
-                        "schema": {
-                            "$ref": "#/definitions/v1.ProjectFindRequest"
-                        }
-                    }
-                ],
-                "produces": [
-                    "application/json"
-                ],
-                "responses": {
-                    "200": {
-                        "description": "OK",
-                        "schema": {
-                            "items": {
-                                "$ref": "#/definitions/v1.ProjectResponse"
-                            },
-                            "type": "array"
-                        }
-                    },
-                    "default": {
-                        "description": "Error",
-                        "schema": {
-                            "$ref": "#/definitions/httperrors.HTTPErrorResponse"
-                        }
-                    }
-                },
-                "summary": "get all projects that match given properties",
-                "tags": [
-                    "project"
-                ]
-            }
-        },
-        "/v1/project/{id}": {
-            "get": {
-                "consumes": [
-                    "application/json"
-                ],
-                "operationId": "findProject",
-                "parameters": [
-                    {
-                        "description": "identifier of the project",
-                        "in": "path",
-                        "name": "id",
-                        "required": true,
-                        "type": "string"
-                    }
-                ],
-                "produces": [
-                    "application/json"
-                ],
-                "responses": {
-                    "200": {
-                        "description": "OK",
-                        "schema": {
-                            "$ref": "#/definitions/v1.ProjectResponse"
-                        }
-                    },
-                    "default": {
-                        "description": "Error",
-                        "schema": {
-                            "$ref": "#/definitions/httperrors.HTTPErrorResponse"
-                        }
-                    }
-                },
-                "summary": "get project by id",
-                "tags": [
-                    "project"
-                ]
-            }
-        },
-        "/v1/size": {
-            "get": {
-                "consumes": [
-                    "application/json"
-                ],
-                "operationId": "listSizes",
-                "produces": [
-                    "application/json"
-                ],
-                "responses": {
-                    "200": {
-                        "description": "OK",
-                        "schema": {
-                            "items": {
-                                "$ref": "#/definitions/v1.SizeResponse"
-                            },
-                            "type": "array"
-                        }
-                    },
-                    "default": {
-                        "description": "Error",
-                        "schema": {
-                            "$ref": "#/definitions/httperrors.HTTPErrorResponse"
-                        }
-                    }
-                },
-                "summary": "get all sizes",
-                "tags": [
-                    "size"
-                ]
-            },
-            "post": {
-                "consumes": [
-                    "application/json"
-                ],
-                "operationId": "updateSize",
-                "parameters": [
-                    {
-                        "in": "body",
-                        "name": "body",
-                        "required": true,
-                        "schema": {
-                            "$ref": "#/definitions/v1.SizeUpdateRequest"
-                        }
-                    }
-                ],
-                "produces": [
-                    "application/json"
-                ],
-                "responses": {
-                    "200": {
-                        "description": "OK",
-                        "schema": {
-                            "$ref": "#/definitions/v1.SizeResponse"
-                        }
-                    },
-                    "409": {
-                        "description": "Conflict",
-                        "schema": {
-                            "$ref": "#/definitions/httperrors.HTTPErrorResponse"
-                        }
-                    },
-                    "default": {
-                        "description": "Error",
-                        "schema": {
-                            "$ref": "#/definitions/httperrors.HTTPErrorResponse"
-                        }
-                    }
-                },
-                "summary": "updates a size. if the size was changed since this one was read, a conflict is returned",
-                "tags": [
-                    "size"
-                ]
-            },
-            "put": {
-                "consumes": [
-                    "application/json"
-                ],
-                "operationId": "createSize",
-                "parameters": [
-                    {
-                        "in": "body",
-                        "name": "body",
-                        "required": true,
-                        "schema": {
-                            "$ref": "#/definitions/v1.SizeCreateRequest"
-                        }
-                    }
-                ],
-                "produces": [
-                    "application/json"
-                ],
-                "responses": {
-                    "201": {
-                        "description": "Created",
-                        "schema": {
-                            "$ref": "#/definitions/v1.SizeResponse"
-                        }
-                    },
-                    "409": {
-                        "description": "Conflict",
-                        "schema": {
-                            "$ref": "#/definitions/httperrors.HTTPErrorResponse"
-                        }
-                    },
-                    "default": {
-                        "description": "Error",
-                        "schema": {
-                            "$ref": "#/definitions/httperrors.HTTPErrorResponse"
-                        }
-                    }
-                },
-                "summary": "create a size. if the given ID already exists a conflict is returned",
-                "tags": [
-                    "size"
-                ]
-            }
-        },
-        "/v1/size/from-hardware": {
-            "post": {
-                "consumes": [
-                    "application/json"
-                ],
-                "operationId": "fromHardware",
-                "parameters": [
-                    {
-                        "in": "body",
-                        "name": "body",
-                        "required": true,
-                        "schema": {
-                            "$ref": "#/definitions/v1.MachineHardwareExtended"
-                        }
-                    }
-                ],
-                "produces": [
-                    "application/json"
-                ],
-                "responses": {
-                    "200": {
-                        "description": "OK",
-                        "schema": {
-                            "$ref": "#/definitions/v1.SizeMatchingLog"
-                        }
-                    },
-                    "default": {
-                        "description": "Error",
-                        "schema": {
-                            "$ref": "#/definitions/httperrors.HTTPErrorResponse"
-                        }
-                    }
-                },
-                "summary": "Searches all sizes for one to match the given hardwarespecs. If nothing is found, a list of entries is returned which describe the constraint which did not match",
-                "tags": [
-                    "size"
-                ]
-            }
-        },
-        "/v1/size/{id}": {
-            "delete": {
-                "consumes": [
-                    "application/json"
-                ],
-                "operationId": "deleteSize",
-                "parameters": [
-                    {
-                        "description": "identifier of the size",
-                        "in": "path",
-                        "name": "id",
-                        "required": true,
-                        "type": "string"
-                    }
-                ],
-                "produces": [
-                    "application/json"
-                ],
-                "responses": {
-                    "200": {
-                        "description": "OK",
-                        "schema": {
-                            "$ref": "#/definitions/v1.SizeResponse"
-                        }
-                    },
-                    "default": {
-                        "description": "Error",
-                        "schema": {
-                            "$ref": "#/definitions/httperrors.HTTPErrorResponse"
-                        }
-                    }
-                },
-                "summary": "deletes an size and returns the deleted entity",
-                "tags": [
-                    "size"
-                ]
-            },
-            "get": {
-                "consumes": [
-                    "application/json"
-                ],
-                "operationId": "findSize",
-                "parameters": [
-                    {
-                        "description": "identifier of the size",
-                        "in": "path",
-                        "name": "id",
-                        "required": true,
-                        "type": "string"
-                    }
-                ],
-                "produces": [
-                    "application/json"
-                ],
-                "responses": {
-                    "200": {
-                        "description": "OK",
-                        "schema": {
-                            "$ref": "#/definitions/v1.SizeResponse"
-                        }
-                    },
-                    "default": {
-                        "description": "Error",
-                        "schema": {
-                            "$ref": "#/definitions/httperrors.HTTPErrorResponse"
-                        }
-                    }
-                },
-                "summary": "get size by id",
-                "tags": [
-                    "size"
-                ]
-            }
-        },
-        "/v1/switch": {
-            "get": {
-                "consumes": [
-                    "application/json"
-                ],
-                "operationId": "listSwitches",
-                "produces": [
-                    "application/json"
-                ],
-                "responses": {
-                    "200": {
-                        "description": "OK",
-                        "schema": {
-                            "items": {
-                                "$ref": "#/definitions/v1.SwitchResponse"
-                            },
-                            "type": "array"
-                        }
-                    },
-                    "default": {
-                        "description": "Error",
-                        "schema": {
-                            "$ref": "#/definitions/httperrors.HTTPErrorResponse"
-                        }
-                    }
-                },
-                "summary": "get all switches",
-                "tags": [
-                    "switch"
-                ]
-            }
-        },
-        "/v1/switch/register": {
-            "post": {
-                "consumes": [
-                    "application/json"
-                ],
-                "operationId": "registerSwitch",
-                "parameters": [
-                    {
-                        "in": "body",
-                        "name": "body",
-                        "required": true,
-                        "schema": {
-                            "$ref": "#/definitions/v1.SwitchRegisterRequest"
-                        }
-                    }
-                ],
-                "produces": [
-                    "application/json"
-                ],
-                "responses": {
-                    "200": {
-                        "description": "OK",
-                        "schema": {
-                            "$ref": "#/definitions/v1.SwitchResponse"
-                        }
-                    },
-                    "201": {
-                        "description": "Created",
-                        "schema": {
-                            "$ref": "#/definitions/v1.SwitchResponse"
-                        }
-                    },
-                    "default": {
-                        "description": "Error",
-                        "schema": {
-                            "$ref": "#/definitions/httperrors.HTTPErrorResponse"
-                        }
-                    }
-                },
-                "summary": "register a switch",
-                "tags": [
-                    "switch"
-                ]
-            }
-        },
-        "/v1/switch/{id}": {
-            "delete": {
-                "consumes": [
-                    "application/json"
-                ],
-                "operationId": "deleteSwitch",
-                "parameters": [
-                    {
-                        "description": "identifier of the switch",
-                        "in": "path",
-                        "name": "id",
-                        "required": true,
-                        "type": "string"
-                    }
-                ],
-                "produces": [
-                    "application/json"
-                ],
-                "responses": {
-                    "200": {
-                        "description": "OK",
-                        "schema": {
-                            "$ref": "#/definitions/v1.SwitchResponse"
-                        }
-                    },
-                    "default": {
-                        "description": "Error",
-                        "schema": {
-                            "$ref": "#/definitions/httperrors.HTTPErrorResponse"
-                        }
-                    }
-                },
-                "summary": "deletes an switch and returns the deleted entity",
-                "tags": [
-                    "switch"
-                ]
-            },
-            "get": {
-                "consumes": [
-                    "application/json"
-                ],
-                "operationId": "findSwitch",
-                "parameters": [
-                    {
-                        "description": "identifier of the switch",
-                        "in": "path",
-                        "name": "id",
-                        "required": true,
-                        "type": "string"
-                    }
-                ],
-                "produces": [
-                    "application/json"
-                ],
-                "responses": {
-                    "200": {
-                        "description": "OK",
-                        "schema": {
-                            "$ref": "#/definitions/v1.SwitchResponse"
-                        }
-                    },
-                    "default": {
-                        "description": "Error",
-                        "schema": {
-                            "$ref": "#/definitions/httperrors.HTTPErrorResponse"
-                        }
-                    }
-                },
-                "summary": "get switch by id",
-                "tags": [
-                    "switch"
-                ]
-            }
-        },
-        "/v1/version": {
-            "get": {
-                "consumes": [
-                    "application/json"
-                ],
-                "operationId": "info",
-                "produces": [
-                    "application/json"
-                ],
-                "responses": {
-                    "200": {
-                        "description": "OK",
-                        "schema": {
-                            "$ref": "#/definitions/rest.version"
-                        }
-                    }
-                },
-                "summary": "returns the current version information of this module",
-                "tags": [
-                    "version"
-                ]
-            }
->>>>>>> b8c08954
         }
       }
     },
@@ -7076,30 +1639,6 @@
         "updated"
       ]
     },
-    "v1.MachineLivelinessReport": {
-      "properties": {
-        "alive_count": {
-          "description": "the number of machines alive",
-          "format": "int32",
-          "type": "integer"
-        },
-        "dead_count": {
-          "description": "the number of dead machines",
-          "format": "int32",
-          "type": "integer"
-        },
-        "unknown_count": {
-          "description": "the number of machines with unknown liveliness",
-          "format": "int32",
-          "type": "integer"
-        }
-      },
-      "required": [
-        "alive_count",
-        "dead_count",
-        "unknown_count"
-      ]
-    },
     "v1.MachineNetwork": {
       "description": "prefixes that are reachable within this network",
       "properties": {
@@ -9254,45 +3793,6 @@
         ]
       }
     },
-    "/v1/machine/liveliness": {
-      "post": {
-        "consumes": [
-          "application/json"
-        ],
-        "operationId": "checkMachineLiveliness",
-        "parameters": [
-          {
-            "in": "body",
-            "name": "body",
-            "required": true,
-            "schema": {
-              "$ref": "#/definitions/v1.EmptyBody"
-            }
-          }
-        ],
-        "produces": [
-          "application/json"
-        ],
-        "responses": {
-          "200": {
-            "description": "OK",
-            "schema": {
-              "$ref": "#/definitions/v1.MachineLivelinessReport"
-            }
-          },
-          "default": {
-            "description": "Error",
-            "schema": {
-              "$ref": "#/definitions/httperrors.HTTPErrorResponse"
-            }
-          }
-        },
-        "summary": "external trigger for evaluating machine liveliness",
-        "tags": [
-          "machine"
-        ]
-      }
-    },
     "/v1/machine/register": {
       "post": {
         "consumes": [
