{"level":"warn","time":"2019-05-14T11:30:47.599Z","caller":"metal-api/main.go:256","message":"dex not reachable","error":"cannot fetch dex keys from /keys: invalid url scheme "}
{
  "swagger": "2.0",
  "info": {
    "description": "Resource for managing pure metal",
    "title": "metal-api",
    "contact": {
      "name": "Devops Team",
      "url": "http://www.f-i-ts.de",
      "email": "devops@f-i-ts.de"
    },
    "license": {
      "name": "MIT",
      "url": "http://mit.org"
    },
    "version": "1.0.0"
  },
  "paths": {
    "/v1/firewall": {
      "get": {
        "consumes": [
          "application/json"
        ],
        "produces": [
          "application/json"
        ],
        "tags": [
          "firewall"
        ],
        "summary": "get all known firewalls",
        "operationId": "listFirewalls",
        "responses": {
          "200": {
            "description": "OK",
            "schema": {
              "type": "array",
              "items": {
                "$ref": "#/definitions/v1.FirewallResponse"
              }
            }
          },
          "default": {
            "description": "Error",
            "schema": {
              "$ref": "#/definitions/httperrors.HTTPErrorResponse"
            }
          }
        }
      }
    },
    "/v1/firewall/allocate": {
      "post": {
        "consumes": [
          "application/json"
        ],
        "produces": [
          "application/json"
        ],
        "tags": [
          "firewall"
        ],
        "summary": "allocate a firewall",
        "operationId": "allocateFirewall",
        "parameters": [
          {
            "name": "body",
            "in": "body",
            "required": true,
            "schema": {
              "$ref": "#/definitions/v1.FirewallCreateRequest"
            }
          }
        ],
        "responses": {
          "200": {
            "description": "OK",
            "schema": {
              "$ref": "#/definitions/v1.FirewallResponse"
            }
          },
          "default": {
            "description": "Error",
            "schema": {
              "$ref": "#/definitions/httperrors.HTTPErrorResponse"
            }
          }
        }
      }
    },
    "/v1/firewall/{id}": {
      "get": {
        "consumes": [
          "application/json"
        ],
        "produces": [
          "application/json"
        ],
        "tags": [
          "firewall"
        ],
        "summary": "get firewall by id",
        "operationId": "findFirewall",
        "parameters": [
          {
            "type": "string",
            "description": "identifier of the firewall",
            "name": "id",
            "in": "path",
            "required": true
          }
        ],
        "responses": {
          "200": {
            "description": "OK",
            "schema": {
              "$ref": "#/definitions/v1.FirewallResponse"
            }
          },
          "default": {
            "description": "Error",
            "schema": {
              "$ref": "#/definitions/httperrors.HTTPErrorResponse"
            }
          }
        }
      }
    },
    "/v1/health": {
      "get": {
        "consumes": [
          "application/json"
        ],
        "produces": [
          "application/json"
        ],
        "tags": [
          "health"
        ],
        "summary": "perform a healtcheck",
        "operationId": "health",
        "responses": {
          "200": {
            "description": "OK",
            "schema": {
              "$ref": "#/definitions/rest.status"
            }
          },
          "500": {
            "description": "Unhealthy",
            "schema": {
              "$ref": "#/definitions/rest.status"
            }
          }
        }
      }
    },
    "/v1/image": {
      "get": {
        "consumes": [
          "application/json"
        ],
        "produces": [
          "application/json"
        ],
        "tags": [
          "image"
        ],
        "summary": "get all images",
        "operationId": "listImages",
        "responses": {
          "200": {
            "description": "OK",
            "schema": {
              "type": "array",
              "items": {
                "$ref": "#/definitions/v1.ImageResponse"
              }
            }
          },
          "default": {
            "description": "Error",
            "schema": {
              "$ref": "#/definitions/httperrors.HTTPErrorResponse"
            }
          }
        }
      },
      "put": {
        "consumes": [
          "application/json"
        ],
        "produces": [
          "application/json"
        ],
        "tags": [
          "image"
        ],
        "summary": "create an image. if the given ID already exists a conflict is returned",
        "operationId": "func1",
        "parameters": [
          {
            "name": "body",
            "in": "body",
            "required": true,
            "schema": {
              "$ref": "#/definitions/v1.ImageCreateRequest"
            }
          }
        ],
        "responses": {
          "201": {
            "description": "Created",
            "schema": {
              "$ref": "#/definitions/v1.ImageResponse"
            }
          },
          "409": {
            "description": "Conflict",
            "schema": {
              "$ref": "#/definitions/httperrors.HTTPErrorResponse"
            }
          },
          "default": {
            "description": "Error",
            "schema": {
              "$ref": "#/definitions/httperrors.HTTPErrorResponse"
            }
          }
        }
      },
      "post": {
        "consumes": [
          "application/json"
        ],
        "produces": [
          "application/json"
        ],
        "tags": [
          "image"
        ],
        "summary": "updates an image. if the image was changed since this one was read, a conflict is returned",
        "operationId": "func2",
        "parameters": [
          {
            "name": "body",
            "in": "body",
            "required": true,
            "schema": {
              "$ref": "#/definitions/v1.ImageUpdateRequest"
            }
          }
        ],
        "responses": {
          "200": {
            "description": "OK",
            "schema": {
              "$ref": "#/definitions/v1.ImageResponse"
            }
          },
          "409": {
            "description": "Conflict",
            "schema": {
              "$ref": "#/definitions/httperrors.HTTPErrorResponse"
            }
          },
          "default": {
            "description": "Error",
            "schema": {
              "$ref": "#/definitions/httperrors.HTTPErrorResponse"
            }
          }
        }
      }
    },
    "/v1/image/{id}": {
      "get": {
        "consumes": [
          "application/json"
        ],
        "produces": [
          "application/json"
        ],
        "tags": [
          "image"
        ],
        "summary": "get image by id",
        "operationId": "findImage",
        "parameters": [
          {
            "type": "string",
            "description": "identifier of the image",
            "name": "id",
            "in": "path",
            "required": true
          }
        ],
        "responses": {
          "200": {
            "description": "OK",
            "schema": {
              "$ref": "#/definitions/v1.ImageResponse"
            }
          },
          "default": {
            "description": "Error",
            "schema": {
              "$ref": "#/definitions/httperrors.HTTPErrorResponse"
            }
          }
        }
      },
      "delete": {
        "consumes": [
          "application/json"
        ],
        "produces": [
          "application/json"
        ],
        "tags": [
          "image"
        ],
        "summary": "deletes an image and returns the deleted entity",
        "operationId": "deleteImage",
        "parameters": [
          {
            "type": "string",
            "description": "identifier of the image",
            "name": "id",
            "in": "path",
            "required": true
          }
        ],
        "responses": {
          "200": {
            "description": "OK",
            "schema": {
              "$ref": "#/definitions/v1.ImageResponse"
            }
          },
          "default": {
            "description": "Error",
            "schema": {
              "$ref": "#/definitions/httperrors.HTTPErrorResponse"
            }
          }
        }
      }
    },
    "/v1/ip": {
      "get": {
        "consumes": [
          "application/json"
        ],
        "produces": [
          "application/json"
        ],
        "tags": [
          "ip"
        ],
        "summary": "get all ips",
        "operationId": "listIPs",
        "responses": {
          "200": {
            "description": "OK",
            "schema": {
              "type": "array",
              "items": {
                "$ref": "#/definitions/v1.IPResponse"
              }
            }
          },
          "default": {
            "description": "Error",
            "schema": {
              "$ref": "#/definitions/httperrors.HTTPErrorResponse"
            }
          }
        }
      },
      "post": {
        "consumes": [
          "application/json"
        ],
        "produces": [
          "application/json"
        ],
        "tags": [
          "ip"
        ],
        "summary": "updates an ip. if the ip was changed since this one was read, a conflict is returned",
        "operationId": "updateIP",
        "parameters": [
          {
            "name": "body",
            "in": "body",
            "required": true,
            "schema": {
              "$ref": "#/definitions/v1.IPUpdateRequest"
            }
          }
        ],
        "responses": {
          "200": {
            "description": "OK",
            "schema": {
              "$ref": "#/definitions/v1.IPResponse"
            }
          },
          "409": {
            "description": "Conflict",
            "schema": {
              "$ref": "#/definitions/httperrors.HTTPErrorResponse"
            }
          },
          "default": {
            "description": "Error",
            "schema": {
              "$ref": "#/definitions/httperrors.HTTPErrorResponse"
            }
          }
        }
      }
    },
    "/v1/ip/allocate": {
      "post": {
        "consumes": [
          "application/json"
        ],
        "produces": [
          "application/json"
        ],
        "tags": [
          "ip"
        ],
        "summary": "allocate an ip in the given network for a project.",
        "operationId": "allocateIP",
        "parameters": [
          {
            "name": "body",
            "in": "body",
            "required": true,
            "schema": {
              "$ref": "#/definitions/v1.IPAllocateRequest"
            }
          }
        ],
        "responses": {
          "201": {
            "description": "Created",
            "schema": {
              "$ref": "#/definitions/v1.IPResponse"
            }
          },
          "default": {
            "description": "Error",
            "schema": {
              "$ref": "#/definitions/httperrors.HTTPErrorResponse"
            }
          }
        }
      }
    },
    "/v1/ip/{id}": {
      "get": {
        "consumes": [
          "application/json"
        ],
        "produces": [
          "application/json"
        ],
        "tags": [
          "ip"
        ],
        "summary": "get ip by id",
        "operationId": "findIP",
        "parameters": [
          {
            "type": "string",
            "description": "identifier of the ip",
            "name": "id",
            "in": "path",
            "required": true
          }
        ],
        "responses": {
          "200": {
            "description": "OK",
            "schema": {
              "$ref": "#/definitions/v1.IPResponse"
            }
          },
          "default": {
            "description": "Error",
            "schema": {
              "$ref": "#/definitions/httperrors.HTTPErrorResponse"
            }
          }
        }
      },
      "delete": {
        "consumes": [
          "application/json"
        ],
        "produces": [
          "application/json"
        ],
        "tags": [
          "ip"
        ],
        "summary": "deletes an ip and returns the deleted entity",
        "operationId": "deleteIP",
        "parameters": [
          {
            "type": "string",
            "description": "identifier of the ip",
            "name": "id",
            "in": "path",
            "required": true
          }
        ],
        "responses": {
          "200": {
            "description": "OK",
            "schema": {
              "$ref": "#/definitions/v1.IPResponse"
            }
          },
          "default": {
            "description": "Error",
            "schema": {
              "$ref": "#/definitions/httperrors.HTTPErrorResponse"
            }
          }
        }
      }
    },
    "/v1/machine": {
      "get": {
        "consumes": [
          "application/json"
        ],
        "produces": [
          "application/json"
        ],
        "tags": [
          "machine"
        ],
        "summary": "get all known machines",
        "operationId": "listMachines",
        "responses": {
          "200": {
            "description": "OK",
            "schema": {
              "type": "array",
              "items": {
                "$ref": "#/definitions/v1.MachineResponse"
              }
            }
          },
          "default": {
            "description": "Error",
            "schema": {
              "$ref": "#/definitions/httperrors.HTTPErrorResponse"
            }
          }
        }
      }
    },
    "/v1/machine/allocate": {
      "post": {
        "consumes": [
          "application/json"
        ],
        "produces": [
          "application/json"
        ],
        "tags": [
          "machine"
        ],
        "summary": "allocate a machine",
        "operationId": "allocateMachine",
        "parameters": [
          {
            "name": "body",
            "in": "body",
            "required": true,
            "schema": {
              "$ref": "#/definitions/v1.MachineAllocateRequest"
            }
          }
        ],
        "responses": {
          "200": {
            "description": "OK",
            "schema": {
              "$ref": "#/definitions/v1.MachineResponse"
            }
          },
          "default": {
            "description": "Error",
            "schema": {
              "$ref": "#/definitions/httperrors.HTTPErrorResponse"
            }
          }
        }
      }
    },
    "/v1/machine/find": {
      "get": {
        "consumes": [
          "application/json"
        ],
        "produces": [
          "application/json"
        ],
        "tags": [
          "machine"
        ],
        "summary": "search machines",
        "operationId": "searchMachine",
        "parameters": [
          {
            "type": "string",
            "description": "one of the MAC address of the machine",
            "name": "mac",
            "in": "query"
          }
        ],
        "responses": {
          "200": {
            "description": "OK",
            "schema": {
              "type": "array",
              "items": {
                "$ref": "#/definitions/v1.MachineResponse"
              }
            }
          },
          "default": {
            "description": "Error",
            "schema": {
              "$ref": "#/definitions/httperrors.HTTPErrorResponse"
            }
          }
        }
      }
    },
    "/v1/machine/liveliness": {
      "post": {
        "consumes": [
          "application/json"
        ],
        "produces": [
          "application/json"
        ],
        "tags": [
          "machine"
        ],
        "summary": "external trigger for evaluating machine liveliness",
        "operationId": "checkMachineLiveliness",
        "parameters": [
          {
            "name": "body",
            "in": "body",
            "required": true,
            "schema": {
              "$ref": "#/definitions/service.emptyBody"
            }
          }
        ],
        "responses": {
          "200": {
            "description": "OK",
            "schema": {
              "$ref": "#/definitions/v1.MachineLivelinessReport"
            }
          },
          "default": {
            "description": "Error",
            "schema": {
              "$ref": "#/definitions/httperrors.HTTPErrorResponse"
            }
          }
        }
      }
    },
    "/v1/machine/register": {
      "post": {
        "consumes": [
          "application/json"
        ],
        "produces": [
          "application/json"
        ],
        "tags": [
          "machine"
        ],
        "summary": "register a machine",
        "operationId": "registerMachine",
        "parameters": [
          {
            "name": "body",
            "in": "body",
            "required": true,
            "schema": {
              "$ref": "#/definitions/v1.MachineRegisterRequest"
            }
          }
        ],
        "responses": {
          "200": {
            "description": "OK",
            "schema": {
              "$ref": "#/definitions/v1.MachineResponse"
            }
          },
          "201": {
            "description": "Created",
            "schema": {
              "$ref": "#/definitions/v1.MachineResponse"
            }
          },
          "default": {
            "description": "Error",
            "schema": {
              "$ref": "#/definitions/httperrors.HTTPErrorResponse"
            }
          }
        }
      }
    },
    "/v1/machine/{id}": {
      "get": {
        "consumes": [
          "application/json"
        ],
        "produces": [
          "application/json"
        ],
        "tags": [
          "machine"
        ],
        "summary": "get machine by id",
        "operationId": "findMachine",
        "parameters": [
          {
            "type": "string",
            "description": "identifier of the machine",
            "name": "id",
            "in": "path",
            "required": true
          }
        ],
        "responses": {
          "200": {
            "description": "OK",
            "schema": {
              "$ref": "#/definitions/v1.MachineResponse"
            }
          },
          "default": {
            "description": "Error",
            "schema": {
              "$ref": "#/definitions/httperrors.HTTPErrorResponse"
            }
          }
        }
      }
    },
    "/v1/machine/{id}/event": {
      "get": {
        "consumes": [
          "application/json"
        ],
        "produces": [
          "application/json"
        ],
        "tags": [
          "machine"
        ],
        "summary": "get the current machine provisioning event container",
        "operationId": "getProvisioningEventContainer",
        "parameters": [
          {
            "type": "string",
            "description": "identifier of the machine",
            "name": "id",
            "in": "path",
            "required": true
          }
        ],
        "responses": {
          "200": {
            "description": "OK",
            "schema": {
              "$ref": "#/definitions/v1.MachineRecentProvisioningEvents"
            }
          },
          "default": {
            "description": "Error",
            "schema": {
              "$ref": "#/definitions/httperrors.HTTPErrorResponse"
            }
          }
        }
      },
      "post": {
        "consumes": [
          "application/json"
        ],
        "produces": [
          "application/json"
        ],
        "tags": [
          "machine"
        ],
        "summary": "adds a machine provisioning event",
        "operationId": "addProvisioningEvent",
        "parameters": [
          {
            "type": "string",
            "description": "identifier of the machine",
            "name": "id",
            "in": "path",
            "required": true
          },
          {
            "name": "body",
            "in": "body",
            "required": true,
            "schema": {
              "$ref": "#/definitions/v1.MachineProvisioningEvent"
            }
          }
        ],
        "responses": {
          "200": {
            "description": "OK",
            "schema": {
              "$ref": "#/definitions/v1.MachineRecentProvisioningEvents"
            }
          },
          "default": {
            "description": "Error",
            "schema": {
              "$ref": "#/definitions/httperrors.HTTPErrorResponse"
            }
          }
        }
      }
    },
    "/v1/machine/{id}/finalize-allocation": {
      "post": {
        "consumes": [
          "application/json"
        ],
        "produces": [
          "application/json"
        ],
        "tags": [
          "machine"
        ],
        "summary": "finalize the allocation of the machine by reconfiguring the switch, sent on successful image installation",
        "operationId": "finalizeAllocation",
        "parameters": [
          {
            "type": "string",
            "description": "identifier of the machine",
            "name": "id",
            "in": "path",
            "required": true
          },
          {
            "name": "body",
            "in": "body",
            "required": true,
            "schema": {
              "$ref": "#/definitions/v1.MachineFinalizeAllocationRequest"
            }
          }
        ],
        "responses": {
          "200": {
            "description": "OK",
            "schema": {
              "$ref": "#/definitions/v1.MachineResponse"
            }
          },
          "default": {
            "description": "Error",
            "schema": {
              "$ref": "#/definitions/httperrors.HTTPErrorResponse"
            }
          }
        }
      }
    },
    "/v1/machine/{id}/free": {
      "delete": {
        "consumes": [
          "application/json"
        ],
        "produces": [
          "application/json"
        ],
        "tags": [
          "machine"
        ],
        "summary": "free a machine",
        "operationId": "freeMachine",
        "parameters": [
          {
            "type": "string",
            "description": "identifier of the machine",
            "name": "id",
            "in": "path",
            "required": true
          }
        ],
        "responses": {
          "200": {
            "description": "OK",
            "schema": {
              "$ref": "#/definitions/v1.MachineResponse"
            }
          },
          "default": {
            "description": "Error",
            "schema": {
              "$ref": "#/definitions/httperrors.HTTPErrorResponse"
            }
          }
        }
      }
    },
    "/v1/machine/{id}/ipmi": {
      "get": {
        "consumes": [
          "application/json"
        ],
        "produces": [
          "application/json"
        ],
        "tags": [
          "machine"
        ],
        "summary": "returns the IPMI connection data for a machine",
        "operationId": "ipmiData",
        "parameters": [
          {
            "type": "string",
            "description": "identifier of the machine",
            "name": "id",
            "in": "path",
            "required": true
          }
        ],
        "responses": {
          "200": {
            "description": "OK",
            "schema": {
              "$ref": "#/definitions/v1.MachineIPMI"
            }
          },
          "default": {
            "description": "Error",
            "schema": {
              "$ref": "#/definitions/httperrors.HTTPErrorResponse"
            }
          }
        }
      }
    },
    "/v1/machine/{id}/power/bios": {
      "post": {
        "consumes": [
          "application/json"
        ],
        "produces": [
          "application/json"
        ],
        "tags": [
          "machine"
        ],
        "summary": "boots machine into BIOS on next reboot",
        "operationId": "machineBios",
        "parameters": [
          {
            "type": "string",
            "description": "identifier of the machine",
            "name": "id",
            "in": "path",
            "required": true
          },
          {
            "name": "body",
            "in": "body",
            "required": true,
            "schema": {
              "$ref": "#/definitions/service.emptyBody"
            }
          }
        ],
        "responses": {
          "200": {
            "description": "OK",
            "schema": {
              "$ref": "#/definitions/metal.MachineAllocation"
            }
          },
          "default": {
            "description": "Error",
            "schema": {
              "$ref": "#/definitions/httperrors.HTTPErrorResponse"
            }
          }
        }
      }
    },
    "/v1/machine/{id}/power/off": {
      "post": {
        "consumes": [
          "application/json"
        ],
        "produces": [
          "application/json"
        ],
        "tags": [
          "machine"
        ],
        "summary": "sends a power-off to the machine",
        "operationId": "machineOff",
        "parameters": [
          {
            "type": "string",
            "description": "identifier of the machine",
            "name": "id",
            "in": "path",
            "required": true
          },
          {
            "name": "body",
            "in": "body",
            "required": true,
            "schema": {
              "$ref": "#/definitions/service.emptyBody"
            }
          }
        ],
        "responses": {
          "200": {
            "description": "OK",
            "schema": {
              "$ref": "#/definitions/metal.MachineAllocation"
            }
          },
          "default": {
            "description": "Error",
            "schema": {
              "$ref": "#/definitions/httperrors.HTTPErrorResponse"
            }
          }
        }
      }
    },
    "/v1/machine/{id}/power/on": {
      "post": {
        "consumes": [
          "application/json"
        ],
        "produces": [
          "application/json"
        ],
        "tags": [
          "machine"
        ],
        "summary": "sends a power-on to the machine",
        "operationId": "machineOn",
        "parameters": [
          {
            "type": "string",
            "description": "identifier of the machine",
            "name": "id",
            "in": "path",
            "required": true
          },
          {
            "name": "body",
            "in": "body",
            "required": true,
            "schema": {
              "$ref": "#/definitions/service.emptyBody"
            }
          }
        ],
        "responses": {
          "200": {
            "description": "OK",
            "schema": {
              "$ref": "#/definitions/metal.MachineAllocation"
            }
          },
          "default": {
            "description": "Error",
            "schema": {
              "$ref": "#/definitions/httperrors.HTTPErrorResponse"
            }
          }
        }
      }
    },
    "/v1/machine/{id}/power/reset": {
      "post": {
        "consumes": [
          "application/json"
        ],
        "produces": [
          "application/json"
        ],
        "tags": [
          "machine"
        ],
        "summary": "sends a reset to the machine",
        "operationId": "machineReset",
        "parameters": [
          {
            "type": "string",
            "description": "identifier of the machine",
            "name": "id",
            "in": "path",
            "required": true
          },
          {
            "name": "body",
            "in": "body",
            "required": true,
            "schema": {
              "$ref": "#/definitions/service.emptyBody"
            }
          }
        ],
        "responses": {
          "200": {
            "description": "OK",
            "schema": {
              "$ref": "#/definitions/metal.MachineAllocation"
            }
          },
          "default": {
            "description": "Error",
            "schema": {
              "$ref": "#/definitions/httperrors.HTTPErrorResponse"
            }
          }
        }
      }
    },
    "/v1/machine/{id}/state": {
      "post": {
        "consumes": [
          "application/json"
        ],
        "produces": [
          "application/json"
        ],
        "tags": [
          "machine"
        ],
        "summary": "set the state of a machine",
        "operationId": "setMachineState",
        "parameters": [
          {
            "type": "string",
            "description": "identifier of the machine",
            "name": "id",
            "in": "path",
            "required": true
          },
          {
            "name": "body",
            "in": "body",
            "required": true,
            "schema": {
              "$ref": "#/definitions/v1.MachineState"
            }
          }
        ],
        "responses": {
          "200": {
            "description": "OK",
            "schema": {
              "$ref": "#/definitions/v1.MachineResponse"
            }
          },
          "default": {
            "description": "Error",
            "schema": {
              "$ref": "#/definitions/httperrors.HTTPErrorResponse"
            }
          }
        }
      }
    },
    "/v1/machine/{id}/wait": {
      "get": {
        "consumes": [
          "application/json"
        ],
        "produces": [
          "application/json"
        ],
        "tags": [
          "machine"
        ],
        "summary": "wait for an allocation of this machine",
        "operationId": "waitForAllocation",
        "parameters": [
          {
            "type": "string",
            "description": "identifier of the machine",
            "name": "id",
            "in": "path",
            "required": true
          }
        ],
        "responses": {
          "200": {
            "description": "OK",
            "schema": {
              "$ref": "#/definitions/v1.MachineWaitResponse"
            }
          },
          "504": {
            "description": "Timeout",
            "schema": {
              "$ref": "#/definitions/httperrors.HTTPErrorResponse"
            }
          },
          "default": {
            "description": "Error",
            "schema": {
              "$ref": "#/definitions/httperrors.HTTPErrorResponse"
            }
          }
        }
      }
    },
    "/v1/network": {
      "get": {
        "consumes": [
          "application/json"
        ],
        "produces": [
          "application/json"
        ],
        "tags": [
          "network"
        ],
        "summary": "get all networks",
        "operationId": "listNetworks",
        "responses": {
          "200": {
            "description": "OK",
            "schema": {
              "type": "array",
              "items": {
                "$ref": "#/definitions/v1.NetworkResponse"
              }
            }
          },
          "default": {
            "description": "Error",
            "schema": {
              "$ref": "#/definitions/httperrors.HTTPErrorResponse"
            }
          }
        }
      },
      "put": {
        "consumes": [
          "application/json"
        ],
        "produces": [
          "application/json"
        ],
        "tags": [
          "network"
        ],
        "summary": "create an network. if the given ID already exists a conflict is returned",
        "operationId": "createNetwork",
        "parameters": [
          {
            "name": "body",
            "in": "body",
            "required": true,
            "schema": {
              "$ref": "#/definitions/v1.NetworkCreateRequest"
            }
          }
        ],
        "responses": {
          "201": {
            "description": "Created",
            "schema": {
              "$ref": "#/definitions/v1.NetworkResponse"
            }
          },
          "409": {
            "description": "Conflict",
            "schema": {
              "$ref": "#/definitions/httperrors.HTTPErrorResponse"
            }
          },
          "default": {
            "description": "Error",
            "schema": {
              "$ref": "#/definitions/httperrors.HTTPErrorResponse"
            }
          }
        }
      },
      "post": {
        "consumes": [
          "application/json"
        ],
        "produces": [
          "application/json"
        ],
        "tags": [
          "network"
        ],
        "summary": "updates an network. if the network was changed since this one was read, a conflict is returned",
        "operationId": "updateNetwork",
        "parameters": [
          {
            "name": "body",
            "in": "body",
            "required": true,
            "schema": {
              "$ref": "#/definitions/v1.NetworkUpdateRequest"
            }
          }
        ],
        "responses": {
          "200": {
            "description": "OK",
            "schema": {
              "$ref": "#/definitions/v1.NetworkResponse"
            }
          },
          "409": {
            "description": "Conflict",
            "schema": {
              "$ref": "#/definitions/httperrors.HTTPErrorResponse"
            }
          },
          "default": {
            "description": "Error",
            "schema": {
              "$ref": "#/definitions/httperrors.HTTPErrorResponse"
            }
          }
        }
      }
    },
    "/v1/network/{id}": {
      "get": {
        "consumes": [
          "application/json"
        ],
        "produces": [
          "application/json"
        ],
        "tags": [
          "network"
        ],
        "summary": "get network by id",
        "operationId": "findNetwork",
        "parameters": [
          {
            "type": "string",
            "description": "identifier of the network",
            "name": "id",
            "in": "path",
            "required": true
          }
        ],
        "responses": {
          "200": {
            "description": "OK",
            "schema": {
              "$ref": "#/definitions/v1.NetworkResponse"
            }
          },
          "default": {
            "description": "Error",
            "schema": {
              "$ref": "#/definitions/httperrors.HTTPErrorResponse"
            }
          }
        }
      },
      "delete": {
        "consumes": [
          "application/json"
        ],
        "produces": [
          "application/json"
        ],
        "tags": [
          "network"
        ],
        "summary": "deletes an network and returns the deleted entity",
        "operationId": "deleteNetwork",
        "parameters": [
          {
            "type": "string",
            "description": "identifier of the network",
            "name": "id",
            "in": "path",
            "required": true
          }
        ],
        "responses": {
          "200": {
            "description": "OK",
            "schema": {
              "$ref": "#/definitions/v1.NetworkResponse"
            }
          },
          "default": {
            "description": "Error",
            "schema": {
              "$ref": "#/definitions/httperrors.HTTPErrorResponse"
            }
          }
        }
      }
    },
    "/v1/partition": {
      "get": {
        "consumes": [
          "application/json"
        ],
        "produces": [
          "application/json"
        ],
        "tags": [
          "Partition"
        ],
        "summary": "get all Partitions",
        "operationId": "listPartitions",
        "responses": {
          "200": {
            "description": "OK",
            "schema": {
              "type": "array",
              "items": {
                "$ref": "#/definitions/v1.PartitionResponse"
              }
            }
          },
          "default": {
            "description": "Error",
            "schema": {
              "$ref": "#/definitions/httperrors.HTTPErrorResponse"
            }
          }
        }
      },
      "put": {
        "consumes": [
          "application/json"
        ],
        "produces": [
          "application/json"
        ],
        "tags": [
          "Partition"
        ],
        "summary": "create a Partition. if the given ID already exists a conflict is returned",
        "operationId": "createPartition",
        "parameters": [
          {
            "name": "body",
            "in": "body",
            "required": true,
            "schema": {
              "$ref": "#/definitions/v1.PartitionCreateRequest"
            }
          }
        ],
        "responses": {
          "201": {
            "description": "Created",
            "schema": {
              "$ref": "#/definitions/v1.PartitionResponse"
            }
          },
          "409": {
            "description": "Conflict",
            "schema": {
              "$ref": "#/definitions/httperrors.HTTPErrorResponse"
            }
          },
          "default": {
            "description": "Error",
            "schema": {
              "$ref": "#/definitions/httperrors.HTTPErrorResponse"
            }
          }
        }
      },
      "post": {
        "consumes": [
          "application/json"
        ],
        "produces": [
          "application/json"
        ],
        "tags": [
          "Partition"
        ],
        "summary": "updates a Partition. if the Partition was changed since this one was read, a conflict is returned",
        "operationId": "updatePartition",
        "parameters": [
          {
            "name": "body",
            "in": "body",
            "required": true,
            "schema": {
              "$ref": "#/definitions/v1.PartitionUpdateRequest"
            }
          }
        ],
        "responses": {
          "200": {
            "description": "OK",
            "schema": {
              "$ref": "#/definitions/v1.PartitionResponse"
            }
          },
          "409": {
            "description": "Conflict",
            "schema": {
              "$ref": "#/definitions/httperrors.HTTPErrorResponse"
            }
          },
          "default": {
            "description": "Error",
            "schema": {
              "$ref": "#/definitions/httperrors.HTTPErrorResponse"
            }
          }
        }
      }
    },
    "/v1/partition/{id}": {
      "get": {
        "consumes": [
          "application/json"
        ],
        "produces": [
          "application/json"
        ],
        "tags": [
          "Partition"
        ],
        "summary": "get Partition by id",
        "operationId": "findPartition",
        "parameters": [
          {
            "type": "string",
            "description": "identifier of the Partition",
            "name": "id",
            "in": "path",
            "required": true
          }
        ],
        "responses": {
          "200": {
            "description": "OK",
            "schema": {
              "$ref": "#/definitions/v1.PartitionResponse"
            }
          },
          "default": {
            "description": "Error",
            "schema": {
              "$ref": "#/definitions/httperrors.HTTPErrorResponse"
            }
          }
        }
      },
      "delete": {
        "consumes": [
          "application/json"
        ],
        "produces": [
          "application/json"
        ],
        "tags": [
          "Partition"
        ],
        "summary": "deletes a Partition and returns the deleted entity",
        "operationId": "deletePartition",
        "parameters": [
          {
            "type": "string",
            "description": "identifier of the Partition",
            "name": "id",
            "in": "path",
            "required": true
          }
        ],
        "responses": {
          "200": {
            "description": "OK",
            "schema": {
              "$ref": "#/definitions/v1.PartitionResponse"
            }
          },
          "default": {
            "description": "Error",
            "schema": {
              "$ref": "#/definitions/httperrors.HTTPErrorResponse"
            }
          }
        }
      }
    },
    "/v1/size": {
      "get": {
        "consumes": [
          "application/json"
        ],
        "produces": [
          "application/json"
        ],
        "tags": [
          "size"
        ],
        "summary": "get all sizes",
        "operationId": "listSizes",
        "responses": {
          "200": {
            "description": "OK",
            "schema": {
              "type": "array",
              "items": {
                "$ref": "#/definitions/v1.SizeResponse"
              }
            }
          },
          "default": {
            "description": "Error",
            "schema": {
              "$ref": "#/definitions/httperrors.HTTPErrorResponse"
            }
          }
        }
      },
      "put": {
        "consumes": [
          "application/json"
        ],
        "produces": [
          "application/json"
        ],
        "tags": [
          "size"
        ],
        "summary": "create a size. if the given ID already exists a conflict is returned",
        "operationId": "createSize",
        "parameters": [
          {
            "name": "body",
            "in": "body",
            "required": true,
            "schema": {
              "$ref": "#/definitions/v1.SizeCreateRequest"
            }
          }
        ],
        "responses": {
          "201": {
            "description": "Created",
            "schema": {
              "$ref": "#/definitions/v1.SizeResponse"
            }
          },
          "409": {
            "description": "Conflict",
            "schema": {
              "$ref": "#/definitions/httperrors.HTTPErrorResponse"
            }
          },
          "default": {
            "description": "Error",
            "schema": {
              "$ref": "#/definitions/httperrors.HTTPErrorResponse"
            }
          }
        }
      },
      "post": {
        "consumes": [
          "application/json"
        ],
        "produces": [
          "application/json"
        ],
        "tags": [
          "size"
        ],
        "summary": "updates a size. if the size was changed since this one was read, a conflict is returned",
        "operationId": "updateSize",
        "parameters": [
          {
            "name": "body",
            "in": "body",
            "required": true,
            "schema": {
              "$ref": "#/definitions/v1.SizeUpdateRequest"
            }
          }
        ],
        "responses": {
          "200": {
            "description": "OK",
            "schema": {
              "$ref": "#/definitions/v1.SizeResponse"
            }
          },
          "409": {
            "description": "Conflict",
            "schema": {
              "$ref": "#/definitions/httperrors.HTTPErrorResponse"
            }
          },
          "default": {
            "description": "Error",
            "schema": {
              "$ref": "#/definitions/httperrors.HTTPErrorResponse"
            }
          }
        }
      }
    },
    "/v1/size/from-hardware": {
      "post": {
        "consumes": [
          "application/json"
        ],
        "produces": [
          "application/json"
        ],
        "tags": [
          "size"
        ],
        "summary": "Searches all sizes for one to match the given hardwarespecs. If nothing is found, a list of entries is returned which describe the constraint which did not match",
        "operationId": "fromHardware",
        "parameters": [
          {
            "name": "body",
            "in": "body",
            "required": true,
            "schema": {
              "$ref": "#/definitions/metal.MachineHardware"
            }
          }
        ],
        "responses": {
          "200": {
            "description": "OK",
            "schema": {
              "$ref": "#/definitions/metal.SizeMatchingLog"
            }
          },
          "404": {
            "description": "NotFound",
            "schema": {
              "type": "array",
              "items": {
                "$ref": "#/definitions/metal.SizeMatchingLog"
              }
            }
          },
          "default": {
            "description": "Error",
            "schema": {
              "$ref": "#/definitions/httperrors.HTTPErrorResponse"
            }
          }
        }
      }
    },
    "/v1/size/{id}": {
      "get": {
        "consumes": [
          "application/json"
        ],
        "produces": [
          "application/json"
        ],
        "tags": [
          "size"
        ],
        "summary": "get size by id",
        "operationId": "findSize",
        "parameters": [
          {
            "type": "string",
            "description": "identifier of the size",
            "name": "id",
            "in": "path",
            "required": true
          }
        ],
        "responses": {
          "200": {
            "description": "OK",
            "schema": {
              "$ref": "#/definitions/v1.SizeResponse"
            }
          },
          "default": {
            "description": "Error",
            "schema": {
              "$ref": "#/definitions/httperrors.HTTPErrorResponse"
            }
          }
        }
      },
      "delete": {
        "consumes": [
          "application/json"
        ],
        "produces": [
          "application/json"
        ],
        "tags": [
          "size"
        ],
        "summary": "deletes an size and returns the deleted entity",
        "operationId": "deleteSize",
        "parameters": [
          {
            "type": "string",
            "description": "identifier of the size",
            "name": "id",
            "in": "path",
            "required": true
          }
        ],
        "responses": {
          "200": {
            "description": "OK",
            "schema": {
              "$ref": "#/definitions/v1.SizeResponse"
            }
          },
          "default": {
            "description": "Error",
            "schema": {
              "$ref": "#/definitions/httperrors.HTTPErrorResponse"
            }
          }
        }
      }
    },
    "/v1/switch": {
      "get": {
        "consumes": [
          "application/json"
        ],
        "produces": [
          "application/json"
        ],
        "tags": [
          "switch"
        ],
        "summary": "get all switches",
        "operationId": "listSwitches",
        "responses": {
          "200": {
            "description": "OK",
            "schema": {
              "type": "array",
              "items": {
                "$ref": "#/definitions/metal.Switch"
              }
            }
          }
        }
      }
    },
    "/v1/switch/register": {
      "post": {
        "consumes": [
          "application/json"
        ],
        "produces": [
          "application/json"
        ],
        "tags": [
          "switch"
        ],
        "summary": "register a switch",
        "operationId": "registerSwitch",
        "parameters": [
          {
            "name": "body",
            "in": "body",
            "required": true,
            "schema": {
              "$ref": "#/definitions/metal.RegisterSwitch"
            }
          }
        ],
        "responses": {
          "200": {
            "description": "OK",
            "schema": {
              "$ref": "#/definitions/metal.Switch"
            }
          },
          "201": {
            "description": "Created",
            "schema": {
              "$ref": "#/definitions/metal.Switch"
            }
          },
          "409": {
            "description": "Conflict",
            "schema": {
              "$ref": "#/definitions/httperrors.HTTPErrorResponse"
            }
          }
        }
      }
    },
    "/v1/switch/{id}": {
      "get": {
        "consumes": [
          "application/json"
        ],
        "produces": [
          "application/json"
        ],
        "tags": [
          "switch"
        ],
        "summary": "get switch by id",
        "operationId": "findSwitch",
        "parameters": [
          {
            "type": "string",
            "description": "identifier of the switch",
            "name": "id",
            "in": "path",
            "required": true
          }
        ],
        "responses": {
          "200": {
            "description": "OK",
            "schema": {
              "$ref": "#/definitions/metal.Switch"
            }
          },
          "404": {
            "description": "Not Found",
            "schema": {
              "$ref": "#/definitions/httperrors.HTTPErrorResponse"
            }
          }
        }
      },
      "delete": {
        "consumes": [
          "application/json"
        ],
        "produces": [
          "application/json"
        ],
        "tags": [
          "switch"
        ],
        "summary": "deletes an switch and returns the deleted entity",
        "operationId": "deleteSwitch",
        "parameters": [
          {
            "type": "string",
            "description": "identifier of the switch",
            "name": "id",
            "in": "path",
            "required": true
          }
        ],
        "responses": {
          "200": {
            "description": "OK",
            "schema": {
              "$ref": "#/definitions/metal.Switch"
            }
          },
          "404": {
            "description": "Not Found",
            "schema": {
              "$ref": "#/definitions/httperrors.HTTPErrorResponse"
            }
          }
        }
      }
    },
    "/v1/version": {
      "get": {
        "consumes": [
          "application/json"
        ],
        "produces": [
          "application/json"
        ],
        "tags": [
          "version"
        ],
        "summary": "returns the current version information of this module",
        "operationId": "info",
        "responses": {
          "200": {
            "description": "OK",
            "schema": {
              "$ref": "#/definitions/rest.version"
            }
          }
        }
      }
    }
  },
  "definitions": {
    "httperrors.HTTPErrorResponse": {
      "required": [
        "statuscode",
        "message"
      ],
      "properties": {
        "message": {
          "description": "error message",
          "type": "string"
        },
        "statuscode": {
          "description": "http status code",
          "type": "integer",
          "format": "int32"
        }
      }
    },
    "metal.BlockDevice": {
      "required": [
        "Name",
        "Size"
      ],
      "properties": {
        "Name": {
          "type": "string"
        },
        "Size": {
          "type": "integer"
        }
      }
    },
    "metal.BootConfiguration": {
      "required": [
        "ImageURL",
        "KernelURL",
        "CommandLine"
      ],
      "properties": {
        "CommandLine": {
          "type": "string"
        },
        "ImageURL": {
          "type": "string"
        },
        "KernelURL": {
          "type": "string"
        }
      }
    },
    "metal.Connection": {
      "required": [
        "nic"
      ],
      "properties": {
        "machine_id": {
          "description": "the machine id of the machine connected to the nic",
          "type": "string"
        },
        "nic": {
          "description": "a network interface on the switch",
          "$ref": "#/definitions/metal.Nic"
        }
      }
    },
    "metal.Constraint": {
      "required": [
        "Type",
        "Min",
        "Max"
      ],
      "properties": {
        "Max": {
          "type": "integer"
        },
        "Min": {
          "type": "integer"
        },
        "Type": {
          "type": "string"
        }
      }
    },
    "metal.ConstraintMatchingLog": {
      "required": [
        "match"
      ],
      "properties": {
        "constraint": {
          "$ref": "#/definitions/metal.Constraint"
        },
        "log": {
          "type": "string"
        },
        "match": {
          "type": "boolean"
        }
      }
    },
    "metal.MachineAllocation": {
      "required": [
        "Created",
        "Name",
        "Description",
        "LastPing",
        "Tenant",
        "Project",
        "ImageID",
        "MachineNetworks",
        "Hostname",
        "SSHPubKeys",
        "UserData",
        "ConsolePassword",
        "PhoneHomeToken",
        "Succeeded"
      ],
      "properties": {
        "ConsolePassword": {
          "type": "string"
        },
        "Created": {
          "type": "string",
          "format": "date-time"
        },
        "Description": {
          "type": "string"
        },
        "Hostname": {
          "type": "string"
        },
        "ImageID": {
          "type": "string"
        },
        "LastPing": {
          "type": "string",
          "format": "date-time"
        },
        "MachineNetworks": {
          "type": "array",
          "items": {
            "$ref": "#/definitions/metal.MachineNetwork"
          }
        },
        "Name": {
          "type": "string"
        },
        "PhoneHomeToken": {
          "type": "string"
        },
        "Project": {
          "type": "string"
        },
        "SSHPubKeys": {
          "type": "array",
          "items": {
            "type": "string"
          }
        },
        "Succeeded": {
          "type": "boolean"
        },
        "Tenant": {
          "type": "string"
        },
        "UserData": {
          "type": "string"
        }
      }
    },
    "metal.MachineHardware": {
      "required": [
        "Memory",
        "CPUCores",
        "Nics",
        "Disks"
      ],
      "properties": {
        "CPUCores": {
          "type": "integer",
          "format": "int32"
        },
        "Disks": {
          "type": "array",
          "items": {
            "$ref": "#/definitions/metal.BlockDevice"
          }
        },
        "Memory": {
          "type": "integer"
        },
        "Nics": {
          "type": "array",
          "items": {
            "$ref": "#/definitions/metal.Nic"
          }
        }
      }
    },
    "metal.MachineNetwork": {
      "required": [
        "NetworkID",
        "Prefixes",
        "IPs",
        "DestinationPrefixes",
        "Vrf",
        "Primary",
        "ASN",
        "Nat",
        "Underlay"
      ],
      "properties": {
        "ASN": {
          "type": "integer",
          "format": "int64"
        },
        "DestinationPrefixes": {
          "type": "array",
          "items": {
            "type": "string"
          }
        },
        "IPs": {
          "type": "array",
          "items": {
            "type": "string"
          }
        },
        "Nat": {
          "type": "boolean"
        },
        "NetworkID": {
          "type": "string"
        },
        "Prefixes": {
          "type": "array",
          "items": {
            "type": "string"
          }
        },
        "Primary": {
          "type": "boolean"
        },
        "Underlay": {
          "type": "boolean"
        },
        "Vrf": {
          "type": "integer",
          "format": "integer"
        }
      }
    },
    "metal.Nic": {
      "required": [
        "mac",
        "name",
        "neighbors"
      ],
      "properties": {
        "mac": {
          "description": "the mac address of this network interface",
          "type": "string"
        },
        "name": {
          "description": "the name of this network interface",
          "type": "string"
        },
        "neighbors": {
          "description": "the neighbors visible to this network interface",
          "type": "array",
          "items": {
            "$ref": "#/definitions/metal.Nic"
          }
        },
        "vrf": {
          "description": "the vrf this network interface is part of",
          "type": "string"
        }
      }
    },
    "metal.Partition": {
      "required": [
        "id",
        "BootConfiguration",
        "MgmtServiceAddress",
        "ProjectNetworkPrefixLength"
      ],
      "properties": {
        "BootConfiguration": {
          "$ref": "#/definitions/metal.BootConfiguration"
        },
        "MgmtServiceAddress": {
          "type": "string"
        },
        "ProjectNetworkPrefixLength": {
          "type": "integer",
          "format": "int32"
        },
        "changed": {
          "description": "the last changed timestamp",
          "type": "string",
          "format": "date-time",
          "readOnly": true
        },
        "created": {
          "description": "the creation time of this entity",
          "type": "string",
          "format": "date-time",
          "readOnly": true
        },
        "description": {
          "description": "a description for this entity",
          "type": "string"
        },
        "id": {
          "description": "a unique ID",
          "type": "string",
          "uniqueItems": true
        },
        "name": {
          "description": "the readable name",
          "type": "string"
        }
      }
    },
    "metal.RegisterSwitch": {
      "required": [
        "id",
        "nics",
        "partition_id",
        "rack_id"
      ],
      "properties": {
        "id": {
          "description": "a unique ID",
          "type": "string",
          "uniqueItems": true
        },
        "nics": {
          "description": "the list of network interfaces on the switch",
          "type": "array",
          "items": {
            "$ref": "#/definitions/metal.Nic"
          }
        },
        "partition_id": {
          "description": "the id of the partition in which this switch is located",
          "type": "string"
        },
        "rack_id": {
          "description": "the id of the rack in which this switch is located",
          "type": "string"
        }
      }
    },
    "metal.SizeMatchingLog": {
      "required": [
        "name",
        "match"
      ],
      "properties": {
        "constraints": {
          "type": "array",
          "items": {
            "$ref": "#/definitions/metal.ConstraintMatchingLog"
          }
        },
        "log": {
          "type": "string"
        },
        "match": {
          "type": "boolean"
        },
        "name": {
          "type": "string"
        }
      }
    },
    "metal.Switch": {
      "description": "A switch that can register at the api.",
      "required": [
        "id",
        "nics",
        "connections",
        "partition_id",
        "rack_id",
        "partition"
      ],
      "properties": {
        "changed": {
          "description": "the last changed timestamp",
          "type": "string",
          "format": "date-time",
          "readOnly": true
        },
        "connections": {
          "description": "a connection between a switch port and a machine",
          "type": "array",
          "items": {
            "$ref": "#/definitions/metal.Connection"
          }
        },
        "created": {
          "description": "the creation time of this entity",
          "type": "string",
          "format": "date-time",
          "readOnly": true
        },
        "description": {
          "description": "a description for this entity",
          "type": "string"
        },
        "id": {
          "description": "a unique ID",
          "type": "string",
          "uniqueItems": true
        },
        "name": {
          "description": "the readable name",
          "type": "string"
        },
        "nics": {
          "description": "the list of network interfaces on the switch",
          "type": "array",
          "items": {
            "$ref": "#/definitions/metal.Nic"
          }
        },
        "partition": {
          "description": "the partition in which this switch is located",
          "$ref": "#/definitions/metal.Partition"
        },
        "partition_id": {
          "description": "the id of the partition in which this switch is located",
          "type": "string"
        },
        "rack_id": {
          "description": "the id of the rack in which this switch is located",
          "type": "string"
        }
      }
    },
    "rest.status": {
      "required": [
        "message"
      ],
      "properties": {
        "message": {
          "type": "string"
        }
      }
    },
    "rest.version": {
      "required": [
        "name",
        "version",
        "builddate",
        "revision",
        "gitsha1"
      ],
      "properties": {
        "builddate": {
          "type": "string"
        },
        "gitsha1": {
          "type": "string"
        },
        "name": {
          "type": "string"
        },
        "revision": {
          "type": "string"
        },
        "version": {
          "type": "string"
        }
      }
    },
    "service.emptyBody": {},
    "v1.FirewallCreateRequest": {
      "required": [
<<<<<<< HEAD
        "partitionid",
        "imageid",
        "tenant",
        "projectid",
        "sizeid",
=======
        "tenant",
        "projectid",
        "partitionid",
        "sizeid",
        "imageid",
>>>>>>> 1716c683
        "ssh_pub_keys",
        "networks"
      ],
      "properties": {
        "description": {
          "description": "a description for this entity",
          "type": "string"
        },
        "ha": {
          "description": "if set to true, this firewall is set up in a High Available manner",
          "type": "boolean"
        },
        "hostname": {
          "description": "the hostname for the allocated machine (defaults to metal)",
          "type": "string"
        },
        "imageid": {
          "description": "the image id to assign this machine to",
          "type": "string"
        },
        "name": {
          "description": "a readable name for this entity",
          "type": "string"
        },
        "networks": {
          "description": "the networks of this firewall",
          "type": "array",
          "items": {
            "type": "string"
          }
        },
        "partitionid": {
          "description": "the partition id to assign this machine to",
          "type": "string"
        },
        "projectid": {
          "description": "the project id to assign this machine to",
          "type": "string"
        },
        "sizeid": {
          "description": "the size id to assign this machine to",
          "type": "string"
        },
        "ssh_pub_keys": {
          "description": "the public ssh keys to access the machine with",
          "type": "array",
          "items": {
            "type": "string"
          }
        },
        "tags": {
          "description": "tags for this machine",
          "type": "array",
          "items": {
            "type": "string"
          }
        },
        "tenant": {
          "description": "the name of the owning tenant",
          "type": "string"
        },
        "user_data": {
          "description": "cloud-init.io compatible userdata must be base64 encoded",
          "type": "string"
        },
        "uuid": {
          "description": "if this field is set, this specific machine will be allocated if it is not in available state and not currently allocated. this field overrules size and partition",
          "type": "string"
        }
      }
    },
    "v1.FirewallResponse": {
      "required": [
<<<<<<< HEAD
        "hardware",
        "rackid",
        "changed",
        "size",
        "state",
        "liveliness",
        "tags",
        "allocation",
        "partition",
        "created",
        "events",
        "id"
=======
        "liveliness",
        "changed",
        "partition",
        "hardware",
        "events",
        "tags",
        "rackid",
        "allocation",
        "state",
        "created",
        "id",
        "size"
>>>>>>> 1716c683
      ],
      "properties": {
        "allocation": {
          "description": "the allocation data of an allocated machine",
          "$ref": "#/definitions/v1.MachineAllocation"
        },
        "changed": {
          "description": "the last changed timestamp of this entity",
          "type": "string",
          "format": "date-time",
          "readOnly": true
        },
        "created": {
          "description": "the creation time of this entity",
          "type": "string",
          "format": "date-time",
          "readOnly": true
        },
        "description": {
          "description": "a description for this entity",
          "type": "string"
        },
        "events": {
          "description": "recent events of this machine during provisioning",
          "$ref": "#/definitions/v1.MachineRecentProvisioningEvents"
        },
        "hardware": {
          "description": "the hardware of this machine",
          "$ref": "#/definitions/v1.MachineHardware"
        },
        "id": {
          "description": "the unique ID of this entity",
          "type": "string",
          "uniqueItems": true
        },
        "liveliness": {
          "description": "the liveliness of this machine",
          "type": "string"
        },
        "name": {
          "description": "a readable name for this entity",
          "type": "string"
        },
        "partition": {
          "description": "the partition assigned to this machine",
          "$ref": "#/definitions/v1.PartitionResponse",
          "readOnly": true
        },
        "rackid": {
          "description": "the rack assigned to this machine",
          "type": "string",
          "readOnly": true
        },
        "size": {
          "description": "the size of this machine",
          "$ref": "#/definitions/v1.SizeResponse",
          "readOnly": true
        },
        "state": {
          "description": "the state of this machine",
          "$ref": "#/definitions/v1.MachineState"
        },
        "tags": {
          "description": "tags for this machine",
          "type": "array",
          "items": {
            "type": "string"
          }
        }
      }
    },
    "v1.IPAllocateRequest": {
      "required": [
        "projectid",
        "networkid"
      ],
      "properties": {
        "description": {
          "description": "a description for this entity",
          "type": "string"
        },
        "name": {
          "description": "a readable name for this entity",
          "type": "string"
        },
        "networkid": {
          "description": "the network this ip allocate request address belongs to",
          "type": "string"
        },
        "projectid": {
          "description": "the project this ip address belongs to",
          "type": "string"
        }
      }
    },
    "v1.IPResponse": {
      "required": [
        "networkid",
        "projectid",
        "ipaddress",
        "machineid",
        "created",
        "changed"
      ],
      "properties": {
        "changed": {
          "description": "the last changed timestamp of this entity",
          "type": "string",
          "format": "date-time",
          "readOnly": true
        },
        "created": {
          "description": "the creation time of this entity",
          "type": "string",
          "format": "date-time",
          "readOnly": true
        },
        "description": {
          "description": "a description for this entity",
          "type": "string"
        },
        "ipaddress": {
          "description": "the address (ipv4 or ipv6) of this ip",
          "type": "string",
          "uniqueItems": true
        },
        "machineid": {
          "description": "the machine this ip address belongs to, empty if not strong coupled",
          "type": "string"
        },
        "name": {
          "description": "a readable name for this entity",
          "type": "string"
        },
        "networkid": {
          "description": "the network this ip allocate request address belongs to",
          "type": "string"
        },
        "projectid": {
          "description": "the project this ip address belongs to",
          "type": "string"
        }
      }
    },
    "v1.IPUpdateRequest": {
      "required": [
        "ipaddress",
        "machineid"
      ],
      "properties": {
        "description": {
          "description": "a description for this entity",
          "type": "string"
        },
        "ipaddress": {
          "description": "the address (ipv4 or ipv6) of this ip",
          "type": "string",
          "uniqueItems": true
        },
        "machineid": {
          "description": "the machine this ip address belongs to, empty if not strong coupled",
          "type": "string"
        },
        "name": {
          "description": "a readable name for this entity",
          "type": "string"
        }
      }
    },
    "v1.ImageCreateRequest": {
      "required": [
        "id",
        "url"
      ],
      "properties": {
        "description": {
          "description": "a description for this entity",
          "type": "string"
        },
        "features": {
          "description": "features of this image",
          "type": "array",
          "items": {
            "type": "string"
          }
        },
        "id": {
          "description": "the unique ID of this entity",
          "type": "string",
          "uniqueItems": true
        },
        "name": {
          "description": "a readable name for this entity",
          "type": "string"
        },
        "url": {
          "description": "the url of this image",
          "type": "string"
        }
      }
    },
    "v1.ImageResponse": {
      "required": [
        "id",
        "created",
        "changed"
      ],
      "properties": {
        "changed": {
          "description": "the last changed timestamp of this entity",
          "type": "string",
          "format": "date-time",
          "readOnly": true
        },
        "created": {
          "description": "the creation time of this entity",
          "type": "string",
          "format": "date-time",
          "readOnly": true
        },
        "description": {
          "description": "a description for this entity",
          "type": "string"
        },
        "features": {
          "description": "features of this image",
          "type": "array",
          "items": {
            "type": "string"
          }
        },
        "id": {
          "description": "the unique ID of this entity",
          "type": "string",
          "uniqueItems": true
        },
        "name": {
          "description": "a readable name for this entity",
          "type": "string"
        },
        "url": {
          "description": "the url of this image",
          "type": "string"
        }
      }
    },
    "v1.ImageUpdateRequest": {
      "required": [
        "id"
      ],
      "properties": {
        "description": {
          "description": "a description for this entity",
          "type": "string"
        },
        "features": {
          "description": "features of this image",
          "type": "array",
          "items": {
            "type": "string"
          }
        },
        "id": {
          "description": "the unique ID of this entity",
          "type": "string",
          "uniqueItems": true
        },
        "name": {
          "description": "a readable name for this entity",
          "type": "string"
        },
        "url": {
          "description": "the url of this image",
          "type": "string"
        }
      }
    },
    "v1.MachineAllocateRequest": {
      "required": [
        "tenant",
        "projectid",
        "partitionid",
        "sizeid",
        "imageid",
        "ssh_pub_keys"
      ],
      "properties": {
        "description": {
          "description": "a description for this entity",
          "type": "string"
        },
        "hostname": {
          "description": "the hostname for the allocated machine (defaults to metal)",
          "type": "string"
        },
        "imageid": {
          "description": "the image id to assign this machine to",
          "type": "string"
        },
        "name": {
          "description": "a readable name for this entity",
          "type": "string"
        },
        "partitionid": {
          "description": "the partition id to assign this machine to",
          "type": "string"
        },
        "projectid": {
          "description": "the project id to assign this machine to",
          "type": "string"
        },
        "sizeid": {
          "description": "the size id to assign this machine to",
          "type": "string"
        },
        "ssh_pub_keys": {
          "description": "the public ssh keys to access the machine with",
          "type": "array",
          "items": {
            "type": "string"
          }
        },
        "tags": {
          "description": "tags for this machine",
          "type": "array",
          "items": {
            "type": "string"
          }
        },
        "tenant": {
          "description": "the name of the owning tenant",
          "type": "string"
        },
        "user_data": {
          "description": "cloud-init.io compatible userdata must be base64 encoded",
          "type": "string"
        },
        "uuid": {
          "description": "if this field is set, this specific machine will be allocated if it is not in available state and not currently allocated. this field overrules size and partition",
          "type": "string"
        }
      }
    },
    "v1.MachineAllocation": {
      "required": [
        "created",
        "name",
        "tenant",
        "project",
        "networks",
        "hostname",
        "ssh_pub_keys",
        "succeeded"
      ],
      "properties": {
        "console_password": {
          "description": "the console password which was generated while provisioning",
          "type": "string"
        },
        "created": {
          "description": "the time when the machine was created",
          "type": "string",
          "format": "date-time"
        },
        "description": {
          "description": "a description for this machine",
          "type": "string"
        },
        "hostname": {
          "description": "the hostname which will be used when creating the machine",
          "type": "string"
        },
        "image": {
          "description": "the image assigned to this machine",
          "$ref": "#/definitions/v1.ImageResponse",
          "readOnly": true
        },
        "last_ping": {
          "description": "the timestamp of the last phone home call/ping from the machine",
          "type": "string",
          "format": "date-time",
          "readOnly": true
        },
        "name": {
          "description": "the name of the machine",
          "type": "string"
        },
        "networks": {
          "description": "the networks of this machine",
          "type": "array",
          "items": {
            "$ref": "#/definitions/v1.MachineNetwork"
          }
        },
        "project": {
          "description": "the project that this machine is assigned to",
          "type": "string"
        },
        "ssh_pub_keys": {
          "description": "the public ssh keys to access the machine with",
          "type": "array",
          "items": {
            "type": "string"
          }
        },
        "succeeded": {
          "description": "if the allocation of the machine was successful, this is set to true",
          "type": "boolean"
        },
        "tenant": {
          "description": "the tenant that this machine is assigned to",
          "type": "string"
        },
        "user_data": {
          "description": "userdata to execute post installation tasks",
          "type": "string"
        }
      }
    },
    "v1.MachineBlockDevice": {
      "required": [
        "name",
        "size"
      ],
      "properties": {
        "name": {
          "description": "the name of this block device",
          "type": "string"
        },
        "size": {
          "description": "the size of this block device",
          "type": "integer"
        }
      }
    },
    "v1.MachineFinalizeAllocationRequest": {
      "required": [
        "console_password"
      ],
      "properties": {
        "console_password": {
          "description": "the console password which was generated while provisioning",
          "type": "string"
        }
      }
    },
    "v1.MachineFru": {
      "description": "The Field Replaceable Unit data",
      "properties": {
        "board_mfg": {
          "description": "the board mfg",
          "type": "string"
        },
        "board_mfg_serial": {
          "description": "the board mfg serial",
          "type": "string"
        },
        "board_part_number": {
          "description": "the board part number",
          "type": "string"
        },
        "chassis_part_number": {
          "description": "the chassis part number",
          "type": "string"
        },
        "chassis_part_serial": {
          "description": "the chassis part serial",
          "type": "string"
        },
        "product_manufacturer": {
          "description": "the product manufacturer",
          "type": "string"
        },
        "product_part_number": {
          "description": "the product part number",
          "type": "string"
        },
        "product_serial": {
          "description": "the product serial",
          "type": "string"
        }
      }
    },
    "v1.MachineHardware": {
      "required": [
        "memory",
        "cpu_cores",
        "nics",
        "disks"
      ],
      "properties": {
        "cpu_cores": {
          "description": "the number of cpu cores",
          "type": "integer",
          "format": "int32"
        },
        "disks": {
          "description": "the list of block devices of this machine",
          "type": "array",
          "items": {
            "$ref": "#/definitions/v1.MachineBlockDevice"
          }
        },
        "memory": {
          "description": "the total memory of the machine",
          "type": "integer"
        },
        "nics": {
          "description": "the list of network interfaces of this machine",
          "type": "array",
          "items": {
            "$ref": "#/definitions/v1.MachineNic"
          }
        }
      }
    },
    "v1.MachineIPMI": {
      "description": "The IPMI connection data",
      "required": [
        "address",
        "mac",
        "user",
        "password",
        "interface",
        "fru"
      ],
      "properties": {
        "address": {
          "type": "string"
        },
        "fru": {
          "$ref": "#/definitions/v1.MachineFru"
        },
        "interface": {
          "type": "string"
        },
        "mac": {
          "type": "string"
        },
        "password": {
          "type": "string"
        },
        "user": {
          "type": "string"
        }
      }
    },
    "v1.MachineLivelinessReport": {
      "required": [
        "alive_count",
        "dead_count",
        "unknown_count"
      ],
      "properties": {
        "alive_count": {
          "description": "the number of machines alive",
          "type": "integer",
          "format": "int32"
        },
        "dead_count": {
          "description": "the number of dead machines",
          "type": "integer",
          "format": "int32"
        },
        "unknown_count": {
          "description": "the number of machines with unknown liveliness",
          "type": "integer",
          "format": "int32"
        }
      }
    },
    "v1.MachineNetwork": {
      "description": "prefixes that are reachable within this network",
      "required": [
        "networkid",
        "prefixes",
        "ips",
        "vrf",
        "asn",
        "primary",
        "nat",
        "destinationprefixes",
        "underlay"
      ],
      "properties": {
        "asn": {
          "description": "ASN number for this network in the bgp configuration",
          "type": "integer",
          "format": "int64"
        },
        "destinationprefixes": {
          "description": "the destination prefixes of this network",
          "type": "array",
          "items": {
            "type": "string"
          }
        },
        "ips": {
          "description": "the ip addresses of the allocated machine in this vrf",
          "type": "array",
          "items": {
            "type": "string"
          }
        },
        "nat": {
          "description": "if set to true, packets leaving this network get masqueraded behind interface ip",
          "type": "boolean"
        },
        "networkid": {
          "description": "the networkID of the allocated machine in this vrf",
          "type": "string"
        },
        "prefixes": {
          "description": "the prefixes of this network",
          "type": "array",
          "items": {
            "type": "string"
          }
        },
        "primary": {
          "description": "indicates whether this network is the primary project network",
          "type": "boolean"
        },
        "underlay": {
          "description": "if set to true, this network can be used for underlay communication",
          "type": "boolean"
        },
        "vrf": {
          "description": "the vrf of the allocated machine",
          "type": "integer",
          "format": "integer"
        }
      }
    },
    "v1.MachineNic": {
      "required": [
        "mac",
        "name",
        "neighbors"
      ],
      "properties": {
        "mac": {
          "description": "the mac address of this network interface",
          "type": "string"
        },
        "name": {
          "description": "the name of this network interface",
          "type": "string"
        },
        "neighbors": {
          "description": "the neighbors visible to this network interface",
          "type": "array",
          "items": {
            "$ref": "#/definitions/v1.MachineNic"
          }
        }
      }
    },
    "v1.MachineProvisioningEvent": {
      "required": [
        "event"
      ],
      "properties": {
        "event": {
          "description": "the event emitted by the machine",
          "type": "string"
        },
        "message": {
          "description": "an additional message to add to the event",
          "type": "string"
        },
        "time": {
          "description": "the time that this event was received",
          "type": "string",
          "format": "date-time",
          "readOnly": true
        }
      }
    },
    "v1.MachineRecentProvisioningEvents": {
      "required": [
        "log",
        "last_event_time",
        "incomplete_provisioning_cycles"
      ],
      "properties": {
        "incomplete_provisioning_cycles": {
          "description": "the amount of incomplete provisioning cycles in the event container",
          "type": "string"
        },
        "last_event_time": {
          "description": "the time where the last event was received",
          "type": "string",
          "format": "date-time"
        },
        "log": {
          "description": "the log of recent machine provisioning events",
          "type": "array",
          "items": {
            "$ref": "#/definitions/v1.MachineProvisioningEvent"
          }
        }
      }
    },
    "v1.MachineRegisterRequest": {
      "required": [
        "uuid",
        "partitionid",
        "rackid",
        "hardware",
        "ipmi",
        "tags"
      ],
      "properties": {
        "hardware": {
          "description": "the hardware of this machine",
          "$ref": "#/definitions/v1.MachineHardware"
        },
        "ipmi": {
          "description": "the ipmi access infos",
          "$ref": "#/definitions/v1.MachineIPMI"
        },
        "partitionid": {
          "description": "the partition id to register this machine with",
          "type": "string"
        },
        "rackid": {
          "description": "the rack id where this machine is connected to",
          "type": "string"
        },
        "tags": {
          "description": "tags for this machine",
          "type": "array",
          "items": {
            "type": "string"
          }
        },
        "uuid": {
          "description": "the product uuid of the machine to register",
          "type": "string"
        }
      }
    },
    "v1.MachineResponse": {
      "required": [
        "id",
        "hardware",
<<<<<<< HEAD
        "liveliness",
        "events",
        "tags",
        "rackid",
        "size",
        "allocation",
        "state",
        "partition",
=======
        "allocation",
        "state",
        "liveliness",
        "events",
        "rackid",
        "size",
        "partition",
        "tags",
>>>>>>> 1716c683
        "created",
        "changed"
      ],
      "properties": {
        "allocation": {
          "description": "the allocation data of an allocated machine",
          "$ref": "#/definitions/v1.MachineAllocation"
        },
        "changed": {
          "description": "the last changed timestamp of this entity",
          "type": "string",
          "format": "date-time",
          "readOnly": true
        },
        "created": {
          "description": "the creation time of this entity",
          "type": "string",
          "format": "date-time",
          "readOnly": true
        },
        "description": {
          "description": "a description for this entity",
          "type": "string"
        },
        "events": {
          "description": "recent events of this machine during provisioning",
          "$ref": "#/definitions/v1.MachineRecentProvisioningEvents"
        },
        "hardware": {
          "description": "the hardware of this machine",
          "$ref": "#/definitions/v1.MachineHardware"
        },
        "id": {
          "description": "the unique ID of this entity",
          "type": "string",
          "uniqueItems": true
        },
        "liveliness": {
          "description": "the liveliness of this machine",
          "type": "string"
        },
        "name": {
          "description": "a readable name for this entity",
          "type": "string"
        },
        "partition": {
          "description": "the partition assigned to this machine",
          "$ref": "#/definitions/v1.PartitionResponse",
          "readOnly": true
        },
        "rackid": {
          "description": "the rack assigned to this machine",
          "type": "string",
          "readOnly": true
        },
        "size": {
          "description": "the size of this machine",
          "$ref": "#/definitions/v1.SizeResponse",
          "readOnly": true
        },
        "state": {
          "description": "the state of this machine",
          "$ref": "#/definitions/v1.MachineState"
        },
        "tags": {
          "description": "tags for this machine",
          "type": "array",
          "items": {
            "type": "string"
          }
        }
      }
    },
    "v1.MachineState": {
      "required": [
        "value",
        "description"
      ],
      "properties": {
        "description": {
          "description": "a description why this machine is in the given state",
          "type": "string"
        },
        "value": {
          "description": "the state of this machine. empty means available for all",
          "type": "string"
        }
      }
    },
    "v1.MachineWaitResponse": {
      "required": [
        "allocation",
        "partition",
        "rackid",
        "hardware",
        "liveliness",
        "tags",
        "state",
        "size",
        "state",
        "changed",
<<<<<<< HEAD
        "hardware",
        "liveliness",
        "id",
        "rackid",
        "tags",
        "events",
        "allocation",
        "created",
=======
        "events",
        "created",
        "id",
>>>>>>> 1716c683
        "phone_home_token"
      ],
      "properties": {
        "allocation": {
          "description": "the allocation data of an allocated machine",
          "$ref": "#/definitions/v1.MachineAllocation"
        },
        "changed": {
          "description": "the last changed timestamp of this entity",
          "type": "string",
          "format": "date-time",
          "readOnly": true
        },
        "created": {
          "description": "the creation time of this entity",
          "type": "string",
          "format": "date-time",
          "readOnly": true
        },
        "description": {
          "description": "a description for this entity",
          "type": "string"
        },
        "events": {
          "description": "recent events of this machine during provisioning",
          "$ref": "#/definitions/v1.MachineRecentProvisioningEvents"
        },
        "hardware": {
          "description": "the hardware of this machine",
          "$ref": "#/definitions/v1.MachineHardware"
        },
        "id": {
          "description": "the unique ID of this entity",
          "type": "string",
          "uniqueItems": true
        },
        "liveliness": {
          "description": "the liveliness of this machine",
          "type": "string"
        },
        "name": {
          "description": "a readable name for this entity",
          "type": "string"
        },
        "partition": {
          "description": "the partition assigned to this machine",
          "$ref": "#/definitions/v1.PartitionResponse",
          "readOnly": true
        },
        "phone_home_token": {
          "type": "string"
        },
        "rackid": {
          "description": "the rack assigned to this machine",
          "type": "string",
          "readOnly": true
        },
        "size": {
          "description": "the size of this machine",
          "$ref": "#/definitions/v1.SizeResponse",
          "readOnly": true
        },
        "state": {
          "description": "the state of this machine",
          "$ref": "#/definitions/v1.MachineState"
        },
        "tags": {
          "description": "tags for this machine",
          "type": "array",
          "items": {
            "type": "string"
          }
        }
      }
    },
    "v1.NetworkCreateRequest": {
      "required": [
<<<<<<< HEAD
        "prefixes",
        "nat",
        "primary"
=======
        "id",
        "nat",
        "primary",
        "underlay",
        "prefixes",
        "destinationprefixes"
>>>>>>> 1716c683
      ],
      "properties": {
        "description": {
          "description": "a description for this entity",
          "type": "string"
        },
        "destinationprefixes": {
          "description": "the destination prefixes of this network",
          "type": "array",
          "items": {
            "type": "string"
          }
        },
        "id": {
          "description": "the unique ID of this entity, auto-generated if left empty",
          "type": "string",
          "uniqueItems": true
        },
        "name": {
          "description": "a readable name for this entity",
          "type": "string"
        },
        "nat": {
          "description": "if set to true, packets leaving this network get masqueraded behind interface ip",
          "type": "boolean"
        },
        "partitionid": {
          "description": "the partition this network belongs to",
          "type": "string"
        },
        "prefixes": {
          "description": "the prefixes of this network",
          "type": "array",
          "items": {
            "type": "string"
          }
        },
        "primary": {
          "description": "if set to true, this network is attached to a machine/firewall",
          "type": "boolean"
        },
        "projectid": {
          "description": "the project this network belongs to, can be empty if globally available",
          "type": "string"
        },
        "underlay": {
          "description": "if set to true, this network can be used for underlay communication",
          "type": "boolean"
        },
        "vrf": {
          "description": "the vrf this network is associated with",
          "type": "integer",
          "format": "integer"
        }
      }
    },
    "v1.NetworkResponse": {
      "required": [
        "id",
        "prefixes",
        "destinationprefixes",
        "nat",
        "primary",
        "underlay",
        "usage",
        "changed",
        "created"
      ],
      "properties": {
        "changed": {
          "description": "the last changed timestamp of this entity",
          "type": "string",
          "format": "date-time",
          "readOnly": true
        },
        "created": {
          "description": "the creation time of this entity",
          "type": "string",
          "format": "date-time",
          "readOnly": true
        },
        "description": {
          "description": "a description for this entity",
          "type": "string"
        },
        "destinationprefixes": {
          "description": "the destination prefixes of this network",
          "type": "array",
          "items": {
            "type": "string"
          }
        },
        "id": {
          "description": "the unique ID of this entity",
          "type": "string",
          "uniqueItems": true
        },
        "name": {
          "description": "a readable name for this entity",
          "type": "string"
        },
        "nat": {
          "description": "if set to true, packets leaving this network get masqueraded behind interface ip",
          "type": "boolean"
        },
        "partitionid": {
          "description": "the partition this network belongs to",
          "type": "string"
        },
        "prefixes": {
          "description": "the prefixes of this network",
          "type": "array",
          "items": {
            "type": "string"
          }
        },
        "primary": {
          "description": "if set to true, this network is attached to a machine/firewall",
          "type": "boolean"
        },
        "projectid": {
          "description": "the project this network belongs to, can be empty if globally available",
          "type": "string"
        },
        "underlay": {
          "description": "if set to true, this network can be used for underlay communication",
          "type": "boolean"
        },
        "usage": {
          "description": "usage of ips and prefixes in this network",
          "$ref": "#/definitions/v1.NetworkUsage"
        },
        "vrf": {
          "description": "the vrf this network is associated with",
          "type": "integer",
          "format": "integer"
        }
      }
    },
    "v1.NetworkUpdateRequest": {
      "required": [
        "id"
      ],
      "properties": {
        "description": {
          "description": "a description for this entity",
          "type": "string"
        },
        "id": {
          "description": "the unique ID of this entity",
          "type": "string",
          "uniqueItems": true
        },
        "name": {
          "description": "a readable name for this entity",
          "type": "string"
        },
        "prefixes": {
          "description": "the prefixes of this network",
          "type": "array",
          "items": {
            "type": "string"
          }
        }
      }
    },
    "v1.NetworkUsage": {
      "required": [
        "available_ips",
        "used_ips",
        "available_prefixes",
        "used_prefixes"
      ],
      "properties": {
        "available_ips": {
          "description": "the total available IPs",
          "type": "integer"
        },
        "available_prefixes": {
          "description": "the total available Prefixes",
          "type": "integer"
        },
        "used_ips": {
          "description": "the total used IPs",
          "type": "integer"
        },
        "used_prefixes": {
          "description": "the total used Prefixes",
          "type": "integer"
        }
      }
    },
    "v1.PartitionBootConfiguration": {
      "description": "a partition has a distinct location in a data center, individual entities belong to a partition",
      "properties": {
        "commandline": {
          "description": "the cmdline to the kernel for the boot image",
          "type": "string"
        },
        "imageurl": {
          "description": "the url to download the initrd for the boot image",
          "type": "string"
        },
        "kernelurl": {
          "description": "the url to download the kernel for the boot image",
          "type": "string"
        }
      }
    },
    "v1.PartitionCreateRequest": {
      "required": [
        "id",
        "bootconfig"
      ],
      "properties": {
        "bootconfig": {
          "description": "the boot configuration of this partition",
          "$ref": "#/definitions/v1.PartitionBootConfiguration"
        },
        "description": {
          "description": "a description for this entity",
          "type": "string"
        },
        "id": {
          "description": "the unique ID of this entity",
          "type": "string",
          "uniqueItems": true
        },
        "mgmtserviceaddress": {
          "description": "the address to the management service of this partition",
          "type": "string"
        },
        "name": {
          "description": "a readable name for this entity",
          "type": "string"
        },
        "projectnetworkprefixlength": {
          "description": "the length of project networks for this partition, default 22",
          "type": "integer",
          "format": "int32",
          "maximum": 30,
          "minimum": 16
        }
      }
    },
    "v1.PartitionResponse": {
      "required": [
        "id",
        "bootconfig",
        "created",
        "changed"
      ],
      "properties": {
        "bootconfig": {
          "description": "the boot configuration of this partition",
          "$ref": "#/definitions/v1.PartitionBootConfiguration"
        },
        "changed": {
          "description": "the last changed timestamp of this entity",
          "type": "string",
          "format": "date-time",
          "readOnly": true
        },
        "created": {
          "description": "the creation time of this entity",
          "type": "string",
          "format": "date-time",
          "readOnly": true
        },
        "description": {
          "description": "a description for this entity",
          "type": "string"
        },
        "id": {
          "description": "the unique ID of this entity",
          "type": "string",
          "uniqueItems": true
        },
        "mgmtserviceaddress": {
          "description": "the address to the management service of this partition",
          "type": "string"
        },
        "name": {
          "description": "a readable name for this entity",
          "type": "string"
        },
        "projectnetworkprefixlength": {
          "description": "the length of project networks for this partition, default 22",
          "type": "integer",
          "format": "int32",
          "maximum": 30,
          "minimum": 16
        }
      }
    },
    "v1.PartitionUpdateRequest": {
      "required": [
        "id"
      ],
      "properties": {
        "bootconfig": {
          "description": "the boot configuration of this partition",
          "$ref": "#/definitions/v1.PartitionBootConfiguration"
        },
        "description": {
          "description": "a description for this entity",
          "type": "string"
        },
        "id": {
          "description": "the unique ID of this entity",
          "type": "string",
          "uniqueItems": true
        },
        "mgmtserviceaddress": {
          "description": "the address to the management service of this partition",
          "type": "string"
        },
        "name": {
          "description": "a readable name for this entity",
          "type": "string"
        }
      }
    },
    "v1.SizeConstraint": {
      "description": "a machine matches to a size in order to make them easier to categorize",
      "required": [
        "type",
        "min",
        "max"
      ],
      "properties": {
        "max": {
          "description": "the maximum value of the constraint",
          "type": "integer"
        },
        "min": {
          "description": "the minimum value of the constraint",
          "type": "integer"
        },
        "type": {
          "description": "the type of the constraint",
          "type": "string",
          "enum": [
            "cores",
            "memory",
            "storage"
          ]
        }
      }
    },
    "v1.SizeCreateRequest": {
      "required": [
        "id",
        "constraints"
      ],
      "properties": {
        "constraints": {
          "description": "a list of constraints that defines this size",
          "type": "array",
          "items": {
            "$ref": "#/definitions/v1.SizeConstraint"
          }
        },
        "description": {
          "description": "a description for this entity",
          "type": "string"
        },
        "id": {
          "description": "the unique ID of this entity",
          "type": "string",
          "uniqueItems": true
        },
        "name": {
          "description": "a readable name for this entity",
          "type": "string"
        }
      }
    },
    "v1.SizeResponse": {
      "required": [
        "id",
        "constraints",
        "changed",
        "created"
      ],
      "properties": {
        "changed": {
          "description": "the last changed timestamp of this entity",
          "type": "string",
          "format": "date-time",
          "readOnly": true
        },
        "constraints": {
          "description": "a list of constraints that defines this size",
          "type": "array",
          "items": {
            "$ref": "#/definitions/v1.SizeConstraint"
          }
        },
        "created": {
          "description": "the creation time of this entity",
          "type": "string",
          "format": "date-time",
          "readOnly": true
        },
        "description": {
          "description": "a description for this entity",
          "type": "string"
        },
        "id": {
          "description": "the unique ID of this entity",
          "type": "string",
          "uniqueItems": true
        },
        "name": {
          "description": "a readable name for this entity",
          "type": "string"
        }
      }
    },
    "v1.SizeUpdateRequest": {
      "required": [
        "id"
      ],
      "properties": {
        "constraints": {
          "description": "a list of constraints that defines this size",
          "type": "array",
          "items": {
            "$ref": "#/definitions/v1.SizeConstraint"
          }
        },
        "description": {
          "description": "a description for this entity",
          "type": "string"
        },
        "id": {
          "description": "the unique ID of this entity",
          "type": "string",
          "uniqueItems": true
        },
        "name": {
          "description": "a readable name for this entity",
          "type": "string"
        }
      }
    }
  },
  "tags": [
    {
      "description": "Managing image entities",
      "name": "image"
    },
    {
      "description": "Managing network entities",
      "name": "network"
    },
    {
      "description": "Managing ip entities",
      "name": "ip"
    },
    {
      "description": "Managing size entities",
      "name": "size"
    },
    {
      "description": "Managing machines",
      "name": "machine"
    },
    {
      "description": "Managing switches",
      "name": "switch"
    }
  ]
}<|MERGE_RESOLUTION|>--- conflicted
+++ resolved
@@ -1,4 +1,4 @@
-{"level":"warn","time":"2019-05-14T11:30:47.599Z","caller":"metal-api/main.go:256","message":"dex not reachable","error":"cannot fetch dex keys from /keys: invalid url scheme "}
+{"level":"warn","time":"2019-05-15T10:12:07.781+0200","caller":"metal-api/main.go:256","message":"dex not reachable","error":"cannot fetch dex keys from /keys: invalid url scheme "}
 {
   "swagger": "2.0",
   "info": {
@@ -2518,19 +2518,11 @@
     "service.emptyBody": {},
     "v1.FirewallCreateRequest": {
       "required": [
-<<<<<<< HEAD
-        "partitionid",
         "imageid",
-        "tenant",
-        "projectid",
-        "sizeid",
-=======
         "tenant",
         "projectid",
         "partitionid",
         "sizeid",
-        "imageid",
->>>>>>> 1716c683
         "ssh_pub_keys",
         "networks"
       ],
@@ -2604,33 +2596,18 @@
     },
     "v1.FirewallResponse": {
       "required": [
-<<<<<<< HEAD
-        "hardware",
-        "rackid",
-        "changed",
-        "size",
-        "state",
+        "id",
+        "partition",
         "liveliness",
         "tags",
+        "size",
+        "hardware",
         "allocation",
-        "partition",
-        "created",
         "events",
-        "id"
-=======
-        "liveliness",
-        "changed",
-        "partition",
-        "hardware",
-        "events",
-        "tags",
         "rackid",
-        "allocation",
         "state",
         "created",
-        "id",
-        "size"
->>>>>>> 1716c683
+        "changed"
       ],
       "properties": {
         "allocation": {
@@ -2704,8 +2681,8 @@
     },
     "v1.IPAllocateRequest": {
       "required": [
-        "projectid",
-        "networkid"
+        "networkid",
+        "projectid"
       ],
       "properties": {
         "description": {
@@ -2728,8 +2705,8 @@
     },
     "v1.IPResponse": {
       "required": [
+        "projectid",
         "networkid",
-        "projectid",
         "ipaddress",
         "machineid",
         "created",
@@ -3377,26 +3354,15 @@
     "v1.MachineResponse": {
       "required": [
         "id",
-        "hardware",
-<<<<<<< HEAD
-        "liveliness",
         "events",
-        "tags",
+        "state",
         "rackid",
         "size",
+        "hardware",
         "allocation",
-        "state",
+        "liveliness",
+        "tags",
         "partition",
-=======
-        "allocation",
-        "state",
-        "liveliness",
-        "events",
-        "rackid",
-        "size",
-        "partition",
-        "tags",
->>>>>>> 1716c683
         "created",
         "changed"
       ],
@@ -3488,30 +3454,18 @@
     },
     "v1.MachineWaitResponse": {
       "required": [
+        "rackid",
+        "changed",
+        "liveliness",
         "allocation",
-        "partition",
-        "rackid",
+        "id",
+        "events",
+        "tags",
         "hardware",
-        "liveliness",
-        "tags",
-        "state",
         "size",
         "state",
-        "changed",
-<<<<<<< HEAD
-        "hardware",
-        "liveliness",
-        "id",
-        "rackid",
-        "tags",
-        "events",
-        "allocation",
         "created",
-=======
-        "events",
-        "created",
-        "id",
->>>>>>> 1716c683
+        "partition",
         "phone_home_token"
       ],
       "properties": {
@@ -3589,18 +3543,12 @@
     },
     "v1.NetworkCreateRequest": {
       "required": [
-<<<<<<< HEAD
-        "prefixes",
-        "nat",
-        "primary"
-=======
         "id",
-        "nat",
         "primary",
         "underlay",
         "prefixes",
-        "destinationprefixes"
->>>>>>> 1716c683
+        "destinationprefixes",
+        "nat"
       ],
       "properties": {
         "description": {
@@ -3983,8 +3931,8 @@
       "required": [
         "id",
         "constraints",
-        "changed",
-        "created"
+        "created",
+        "changed"
       ],
       "properties": {
         "changed": {
