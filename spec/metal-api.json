{
  "swagger": "2.0",
  "info": {
    "description": "Resource for managing pure metal",
    "title": "metal-api",
    "contact": {
      "name": "Devops Team",
      "url": "http://www.f-i-ts.de",
      "email": "devops@f-i-ts.de"
    },
    "license": {
      "name": "MIT",
      "url": "http://mit.org"
    },
    "version": "1.0.0"
  },
  "paths": {
    "/v1/firewall": {
      "get": {
        "consumes": [
          "application/json"
        ],
        "produces": [
          "application/json"
        ],
        "tags": [
          "firewall"
        ],
        "summary": "get all known firewalls",
        "operationId": "listFirewalls",
        "responses": {
          "200": {
            "description": "OK",
            "schema": {
              "type": "array",
              "items": {
                "$ref": "#/definitions/v1.FirewallListResponse"
              }
            }
          },
          "404": {
            "description": "Not Found",
            "schema": {
              "$ref": "#/definitions/httperrors.HTTPErrorResponse"
            }
          }
        }
      }
    },
    "/v1/firewall/allocate": {
      "post": {
        "consumes": [
          "application/json"
        ],
        "produces": [
          "application/json"
        ],
        "tags": [
          "firewall"
        ],
        "summary": "allocate a firewall",
        "operationId": "allocateFirewall",
        "parameters": [
          {
            "name": "body",
            "in": "body",
            "required": true,
            "schema": {
              "$ref": "#/definitions/v1.FirewallCreateRequest"
            }
          }
        ],
        "responses": {
          "200": {
            "description": "OK",
            "schema": {
              "$ref": "#/definitions/v1.FirewallDetailResponse"
            }
          },
          "404": {
            "description": "No free firewall for allocation found",
            "schema": {
              "$ref": "#/definitions/httperrors.HTTPErrorResponse"
            }
          },
          "422": {
            "description": "Unprocessable Entity",
            "schema": {
              "$ref": "#/definitions/httperrors.HTTPErrorResponse"
            }
          }
        }
      }
    },
    "/v1/firewall/{id}": {
      "get": {
        "consumes": [
          "application/json"
        ],
        "produces": [
          "application/json"
        ],
        "tags": [
          "firewall"
        ],
        "summary": "get firewall by id",
        "operationId": "findFirewall",
        "parameters": [
          {
            "type": "string",
            "description": "identifier of the firewall",
            "name": "id",
            "in": "path",
            "required": true
          }
        ],
        "responses": {
          "200": {
            "description": "OK",
            "schema": {
              "$ref": "#/definitions/v1.FirewallDetailResponse"
            }
          },
          "404": {
            "description": "Not Found",
            "schema": {
              "$ref": "#/definitions/httperrors.HTTPErrorResponse"
            }
          }
        }
      }
    },
    "/v1/health": {
      "get": {
        "consumes": [
          "application/json"
        ],
        "produces": [
          "application/json"
        ],
        "tags": [
          "health"
        ],
        "summary": "perform a healtcheck",
        "operationId": "health",
        "responses": {
          "200": {
            "description": "OK",
            "schema": {
              "$ref": "#/definitions/rest.status"
            }
          },
          "500": {
            "description": "Unhealthy",
            "schema": {
              "$ref": "#/definitions/rest.status"
            }
          }
        }
      }
    },
    "/v1/image": {
      "get": {
        "consumes": [
          "application/json"
        ],
        "produces": [
          "application/json"
        ],
        "tags": [
          "image"
        ],
        "summary": "get all images",
        "operationId": "listImages",
        "responses": {
          "200": {
            "description": "OK",
            "schema": {
              "type": "array",
              "items": {
                "$ref": "#/definitions/v1.ImageListResponse"
              }
            }
          },
          "default": {
            "description": "Error",
            "schema": {
              "$ref": "#/definitions/httperrors.HTTPErrorResponse"
            }
          }
        }
      },
      "put": {
        "consumes": [
          "application/json"
        ],
        "produces": [
          "application/json"
        ],
        "tags": [
          "image"
        ],
        "summary": "create an image. if the given ID already exists a conflict is returned",
        "operationId": "createImage",
        "parameters": [
          {
            "name": "body",
            "in": "body",
            "required": true,
            "schema": {
              "$ref": "#/definitions/v1.ImageCreateRequest"
            }
          }
        ],
        "responses": {
          "201": {
            "description": "Created",
            "schema": {
              "$ref": "#/definitions/v1.ImageDetailResponse"
            }
          },
          "409": {
            "description": "Conflict",
            "schema": {
              "$ref": "#/definitions/httperrors.HTTPErrorResponse"
            }
          },
          "default": {
            "description": "Error",
            "schema": {
              "$ref": "#/definitions/httperrors.HTTPErrorResponse"
            }
          }
        }
      },
      "post": {
        "consumes": [
          "application/json"
        ],
        "produces": [
          "application/json"
        ],
        "tags": [
          "image"
        ],
        "summary": "updates an image. if the image was changed since this one was read, a conflict is returned",
        "operationId": "updateImage",
        "parameters": [
          {
            "name": "body",
            "in": "body",
            "required": true,
            "schema": {
              "$ref": "#/definitions/v1.ImageUpdateRequest"
            }
          }
        ],
        "responses": {
          "200": {
            "description": "OK",
            "schema": {
              "$ref": "#/definitions/v1.ImageDetailResponse"
            }
          },
          "409": {
            "description": "Conflict",
            "schema": {
              "$ref": "#/definitions/httperrors.HTTPErrorResponse"
            }
          },
          "default": {
            "description": "Error",
            "schema": {
              "$ref": "#/definitions/httperrors.HTTPErrorResponse"
            }
          }
        }
      }
    },
    "/v1/image/{id}": {
      "get": {
        "consumes": [
          "application/json"
        ],
        "produces": [
          "application/json"
        ],
        "tags": [
          "image"
        ],
        "summary": "get image by id",
        "operationId": "findImage",
        "parameters": [
          {
            "type": "string",
            "description": "identifier of the image",
            "name": "id",
            "in": "path",
            "required": true
          }
        ],
        "responses": {
          "200": {
            "description": "OK",
            "schema": {
              "$ref": "#/definitions/v1.ImageDetailResponse"
            }
          },
          "default": {
            "description": "Error",
            "schema": {
              "$ref": "#/definitions/httperrors.HTTPErrorResponse"
            }
          }
        }
      },
      "delete": {
        "consumes": [
          "application/json"
        ],
        "produces": [
          "application/json"
        ],
        "tags": [
          "image"
        ],
        "summary": "deletes an image and returns the deleted entity",
        "operationId": "deleteImage",
        "parameters": [
          {
            "type": "string",
            "description": "identifier of the image",
            "name": "id",
            "in": "path",
            "required": true
          }
        ],
        "responses": {
          "200": {
            "description": "OK",
            "schema": {
              "$ref": "#/definitions/v1.ImageDetailResponse"
            }
          },
          "default": {
            "description": "Error",
            "schema": {
              "$ref": "#/definitions/httperrors.HTTPErrorResponse"
            }
          }
        }
      }
    },
    "/v1/ip": {
      "get": {
        "consumes": [
          "application/json"
        ],
        "produces": [
          "application/json"
        ],
        "tags": [
          "ip"
        ],
        "summary": "get all ips",
        "operationId": "listIPs",
        "responses": {
          "200": {
            "description": "OK",
            "schema": {
              "type": "array",
              "items": {
                "$ref": "#/definitions/v1.IPListResponse"
              }
            }
          },
          "default": {
            "description": "Error",
            "schema": {
              "$ref": "#/definitions/httperrors.HTTPErrorResponse"
            }
          }
        }
      },
      "post": {
        "consumes": [
          "application/json"
        ],
        "produces": [
          "application/json"
        ],
        "tags": [
          "ip"
        ],
        "summary": "updates an ip. if the ip was changed since this one was read, a conflict is returned",
        "operationId": "updateIP",
        "parameters": [
          {
            "name": "body",
            "in": "body",
            "required": true,
            "schema": {
              "$ref": "#/definitions/v1.IPUpdateRequest"
            }
          }
        ],
        "responses": {
          "200": {
            "description": "OK",
            "schema": {
              "$ref": "#/definitions/v1.IPDetailResponse"
            }
          },
          "409": {
            "description": "Conflict",
            "schema": {
              "$ref": "#/definitions/httperrors.HTTPErrorResponse"
            }
          },
          "default": {
            "description": "Error",
            "schema": {
              "$ref": "#/definitions/httperrors.HTTPErrorResponse"
            }
          }
        }
      }
    },
    "/v1/ip/allocate": {
      "post": {
        "consumes": [
          "application/json"
        ],
        "produces": [
          "application/json"
        ],
        "tags": [
          "ip"
        ],
        "summary": "allocate an ip in the given network for a project.",
        "operationId": "allocateIP",
        "parameters": [
          {
            "name": "body",
            "in": "body",
            "required": true,
            "schema": {
              "$ref": "#/definitions/v1.IPAllocateRequest"
            }
          }
        ],
        "responses": {
          "201": {
            "description": "Created",
            "schema": {
              "$ref": "#/definitions/v1.IPDetailResponse"
            }
          },
          "default": {
            "description": "Error",
            "schema": {
              "$ref": "#/definitions/httperrors.HTTPErrorResponse"
            }
          }
        }
      }
    },
    "/v1/ip/{id}": {
      "get": {
        "consumes": [
          "application/json"
        ],
        "produces": [
          "application/json"
        ],
        "tags": [
          "ip"
        ],
        "summary": "get ip by id",
        "operationId": "findIP",
        "parameters": [
          {
            "type": "string",
            "description": "identifier of the ip",
            "name": "id",
            "in": "path",
            "required": true
          }
        ],
        "responses": {
          "200": {
            "description": "OK",
            "schema": {
              "$ref": "#/definitions/v1.IPDetailResponse"
            }
          },
          "default": {
            "description": "Error",
            "schema": {
              "$ref": "#/definitions/httperrors.HTTPErrorResponse"
            }
          }
        }
      },
      "delete": {
        "consumes": [
          "application/json"
        ],
        "produces": [
          "application/json"
        ],
        "tags": [
          "ip"
        ],
        "summary": "deletes an ip and returns the deleted entity",
        "operationId": "deleteIP",
        "parameters": [
          {
            "type": "string",
            "description": "identifier of the ip",
            "name": "id",
            "in": "path",
            "required": true
          }
        ],
        "responses": {
          "200": {
            "description": "OK",
            "schema": {
              "$ref": "#/definitions/v1.IPDetailResponse"
            }
          },
          "default": {
            "description": "Error",
            "schema": {
              "$ref": "#/definitions/httperrors.HTTPErrorResponse"
            }
          }
        }
      }
    },
    "/v1/machine": {
      "get": {
        "consumes": [
          "application/json"
        ],
        "produces": [
          "application/json"
        ],
        "tags": [
          "machine"
        ],
        "summary": "get all known machines",
        "operationId": "listMachines",
        "responses": {
          "200": {
            "description": "OK",
            "schema": {
              "type": "array",
              "items": {
                "$ref": "#/definitions/v1.MachineListResponse"
              }
            }
          },
          "default": {
            "description": "Error",
            "schema": {
              "$ref": "#/definitions/httperrors.HTTPErrorResponse"
            }
          }
        }
      }
    },
    "/v1/machine/allocate": {
      "post": {
        "consumes": [
          "application/json"
        ],
        "produces": [
          "application/json"
        ],
        "tags": [
          "machine"
        ],
        "summary": "allocate a machine",
        "operationId": "allocateMachine",
        "parameters": [
          {
            "name": "body",
            "in": "body",
            "required": true,
            "schema": {
              "$ref": "#/definitions/v1.MachineAllocateRequest"
            }
          }
        ],
        "responses": {
          "200": {
            "description": "OK",
            "schema": {
              "$ref": "#/definitions/v1.MachineAllocateRequest"
            }
          },
          "default": {
            "description": "Error",
            "schema": {
              "$ref": "#/definitions/httperrors.HTTPErrorResponse"
            }
          }
        }
      }
    },
    "/v1/machine/find": {
      "get": {
        "consumes": [
          "application/json"
        ],
        "produces": [
          "application/json"
        ],
        "tags": [
          "machine"
        ],
        "summary": "search machines",
        "operationId": "searchMachine",
        "parameters": [
          {
            "type": "string",
            "description": "one of the MAC address of the machine",
            "name": "mac",
            "in": "query"
          }
        ],
        "responses": {
          "200": {
            "description": "OK",
            "schema": {
              "type": "array",
              "items": {
                "$ref": "#/definitions/v1.MachineListResponse"
              }
            }
          },
          "default": {
            "description": "Error",
            "schema": {
              "$ref": "#/definitions/httperrors.HTTPErrorResponse"
            }
          }
        }
      }
    },
    "/v1/machine/liveliness": {
      "post": {
        "consumes": [
          "application/json"
        ],
        "produces": [
          "application/json"
        ],
        "tags": [
          "machine"
        ],
        "summary": "external trigger for evaluating machine liveliness",
        "operationId": "checkMachineLiveliness",
        "parameters": [
          {
            "name": "body",
            "in": "body",
            "required": true,
            "schema": {
              "type": "array",
              "items": {
                "type": "string"
              }
            }
          }
        ],
        "responses": {
          "200": {
            "description": "OK",
            "schema": {
              "$ref": "#/definitions/v1.MachineLivelinessReport"
            }
          },
          "default": {
            "description": "Error",
            "schema": {
              "$ref": "#/definitions/httperrors.HTTPErrorResponse"
            }
          }
        }
      }
    },
    "/v1/machine/register": {
      "post": {
        "consumes": [
          "application/json"
        ],
        "produces": [
          "application/json"
        ],
        "tags": [
          "machine"
        ],
        "summary": "register a machine",
        "operationId": "registerMachine",
        "parameters": [
          {
            "name": "body",
            "in": "body",
            "required": true,
            "schema": {
              "$ref": "#/definitions/v1.MachineRegisterRequest"
            }
          }
        ],
        "responses": {
          "200": {
            "description": "OK",
            "schema": {
              "$ref": "#/definitions/v1.MachineDetailResponse"
            }
          },
          "201": {
            "description": "Created",
            "schema": {
              "$ref": "#/definitions/v1.MachineDetailResponse"
            }
          },
          "default": {
            "description": "Error",
            "schema": {
              "$ref": "#/definitions/httperrors.HTTPErrorResponse"
            }
          }
        }
      }
    },
    "/v1/machine/{id}": {
      "get": {
        "consumes": [
          "application/json"
        ],
        "produces": [
          "application/json"
        ],
        "tags": [
          "machine"
        ],
        "summary": "get machine by id",
        "operationId": "findMachine",
        "parameters": [
          {
            "type": "string",
            "description": "identifier of the machine",
            "name": "id",
            "in": "path",
            "required": true
          }
        ],
        "responses": {
          "200": {
            "description": "OK",
            "schema": {
              "$ref": "#/definitions/v1.MachineDetailResponse"
            }
          },
          "default": {
            "description": "Error",
            "schema": {
              "$ref": "#/definitions/httperrors.HTTPErrorResponse"
            }
          }
        }
      }
    },
    "/v1/machine/{id}/event": {
      "get": {
        "consumes": [
          "application/json"
        ],
        "produces": [
          "application/json"
        ],
        "tags": [
          "machine"
        ],
        "summary": "get the current machine provisioning event container",
        "operationId": "getProvisioningEventContainer",
        "parameters": [
          {
            "type": "string",
            "description": "identifier of the machine",
            "name": "id",
            "in": "path",
            "required": true
          }
        ],
        "responses": {
          "200": {
            "description": "OK",
            "schema": {
              "$ref": "#/definitions/v1.MachineRecentProvisioningEvents"
            }
          },
          "default": {
            "description": "Error",
            "schema": {
              "$ref": "#/definitions/httperrors.HTTPErrorResponse"
            }
          }
        }
      },
      "post": {
        "consumes": [
          "application/json"
        ],
        "produces": [
          "application/json"
        ],
        "tags": [
          "machine"
        ],
        "summary": "adds a machine provisioning event",
        "operationId": "addProvisioningEvent",
        "parameters": [
          {
            "type": "string",
            "description": "identifier of the machine",
            "name": "id",
            "in": "path",
            "required": true
          },
          {
            "name": "body",
            "in": "body",
            "required": true,
            "schema": {
              "$ref": "#/definitions/v1.MachineProvisioningEvent"
            }
          }
        ],
        "responses": {
          "200": {
            "description": "OK"
          },
          "default": {
            "description": "Error",
            "schema": {
              "$ref": "#/definitions/httperrors.HTTPErrorResponse"
            }
          }
        }
      }
    },
    "/v1/machine/{id}/finalize-allocation": {
      "post": {
        "consumes": [
          "application/json"
        ],
        "produces": [
          "application/json"
        ],
        "tags": [
          "machine"
        ],
        "summary": "finalize the allocation of the machine by reconfiguring the switch, sent on successful image installation",
        "operationId": "finalizeAllocation",
        "parameters": [
          {
            "type": "string",
            "description": "identifier of the machine",
            "name": "id",
            "in": "path",
            "required": true
          },
          {
            "name": "body",
            "in": "body",
            "required": true,
            "schema": {
              "$ref": "#/definitions/v1.MachineFinalizeAllocationRequest"
            }
          }
        ],
        "responses": {
          "200": {
            "description": "OK",
            "schema": {
              "$ref": "#/definitions/v1.MachineDetailResponse"
            }
          },
          "default": {
            "description": "Error",
            "schema": {
              "$ref": "#/definitions/httperrors.HTTPErrorResponse"
            }
          }
        }
      }
    },
    "/v1/machine/{id}/free": {
      "delete": {
        "consumes": [
          "application/json"
        ],
        "produces": [
          "application/json"
        ],
        "tags": [
          "machine"
        ],
        "summary": "free a machine",
        "operationId": "freeMachine",
        "parameters": [
          {
            "type": "string",
            "description": "identifier of the machine",
            "name": "id",
            "in": "path",
            "required": true
          }
        ],
        "responses": {
          "200": {
            "description": "OK",
            "schema": {
              "$ref": "#/definitions/v1.MachineDetailResponse"
            }
          },
          "default": {
            "description": "Error",
            "schema": {
              "$ref": "#/definitions/httperrors.HTTPErrorResponse"
            }
          }
        }
      }
    },
    "/v1/machine/{id}/ipmi": {
      "get": {
        "consumes": [
          "application/json"
        ],
        "produces": [
          "application/json"
        ],
        "tags": [
          "machine"
        ],
        "summary": "returns the IPMI connection data for a machine",
        "operationId": "ipmiData",
        "parameters": [
          {
            "type": "string",
            "description": "identifier of the machine",
            "name": "id",
            "in": "path",
            "required": true
          }
        ],
        "responses": {
          "200": {
            "description": "OK",
            "schema": {
              "$ref": "#/definitions/v1.MachineIPMIResponse"
            }
          },
          "default": {
            "description": "Error",
            "schema": {
              "$ref": "#/definitions/httperrors.HTTPErrorResponse"
            }
          }
        }
      }
    },
    "/v1/machine/{id}/power/bios": {
      "post": {
        "consumes": [
          "application/json"
        ],
        "produces": [
          "application/json"
        ],
        "tags": [
          "machine"
        ],
        "summary": "boots machine into BIOS on next reboot",
        "operationId": "machineBios",
        "parameters": [
          {
            "type": "string",
            "description": "identifier of the machine",
            "name": "id",
            "in": "path",
            "required": true
          },
          {
            "name": "body",
            "in": "body",
            "required": true,
            "schema": {
              "type": "array",
              "items": {
                "type": "string"
              }
            }
          }
        ],
        "responses": {
          "200": {
            "description": "OK",
            "schema": {
              "$ref": "#/definitions/metal.MachineAllocation"
            }
          },
          "default": {
            "description": "Error",
            "schema": {
              "$ref": "#/definitions/httperrors.HTTPErrorResponse"
            }
          }
        }
      }
    },
    "/v1/machine/{id}/power/off": {
      "post": {
        "consumes": [
          "application/json"
        ],
        "produces": [
          "application/json"
        ],
        "tags": [
          "machine"
        ],
        "summary": "sends a power-off to the machine",
        "operationId": "machineOff",
        "parameters": [
          {
            "type": "string",
            "description": "identifier of the machine",
            "name": "id",
            "in": "path",
            "required": true
          },
          {
            "name": "body",
            "in": "body",
            "required": true,
            "schema": {
              "type": "array",
              "items": {
                "type": "string"
              }
            }
          }
        ],
        "responses": {
          "200": {
            "description": "OK",
            "schema": {
              "$ref": "#/definitions/metal.MachineAllocation"
            }
          },
          "default": {
            "description": "Error",
            "schema": {
              "$ref": "#/definitions/httperrors.HTTPErrorResponse"
            }
          }
        }
      }
    },
    "/v1/machine/{id}/power/on": {
      "post": {
        "consumes": [
          "application/json"
        ],
        "produces": [
          "application/json"
        ],
        "tags": [
          "machine"
        ],
        "summary": "sends a power-on to the machine",
        "operationId": "machineOn",
        "parameters": [
          {
            "type": "string",
            "description": "identifier of the machine",
            "name": "id",
            "in": "path",
            "required": true
          },
          {
            "name": "body",
            "in": "body",
            "required": true,
            "schema": {
              "type": "array",
              "items": {
                "type": "string"
              }
            }
          }
        ],
        "responses": {
          "200": {
            "description": "OK",
            "schema": {
              "$ref": "#/definitions/metal.MachineAllocation"
            }
          },
          "default": {
            "description": "Error",
            "schema": {
              "$ref": "#/definitions/httperrors.HTTPErrorResponse"
            }
          }
        }
      }
    },
    "/v1/machine/{id}/power/reset": {
      "post": {
        "consumes": [
          "application/json"
        ],
        "produces": [
          "application/json"
        ],
        "tags": [
          "machine"
        ],
        "summary": "sends a reset to the machine",
        "operationId": "machineReset",
        "parameters": [
          {
            "type": "string",
            "description": "identifier of the machine",
            "name": "id",
            "in": "path",
            "required": true
          },
          {
            "name": "body",
            "in": "body",
            "required": true,
            "schema": {
              "type": "array",
              "items": {
                "type": "string"
              }
            }
          }
        ],
        "responses": {
          "200": {
            "description": "OK",
            "schema": {
              "$ref": "#/definitions/metal.MachineAllocation"
            }
          },
          "default": {
            "description": "Error",
            "schema": {
              "$ref": "#/definitions/httperrors.HTTPErrorResponse"
            }
          }
        }
      }
    },
    "/v1/machine/{id}/state": {
      "post": {
        "consumes": [
          "application/json"
        ],
        "produces": [
          "application/json"
        ],
        "tags": [
          "machine"
        ],
        "summary": "set the state of a machine",
        "operationId": "setMachineState",
        "parameters": [
          {
            "type": "string",
            "description": "identifier of the machine",
            "name": "id",
            "in": "path",
            "required": true
          },
          {
            "name": "body",
            "in": "body",
            "required": true,
            "schema": {
              "$ref": "#/definitions/v1.MachineState"
            }
          }
        ],
        "responses": {
          "200": {
            "description": "OK",
            "schema": {
              "$ref": "#/definitions/v1.MachineDetailResponse"
            }
          },
          "default": {
            "description": "Error",
            "schema": {
              "$ref": "#/definitions/httperrors.HTTPErrorResponse"
            }
          }
        }
      }
    },
    "/v1/machine/{id}/wait": {
      "get": {
        "consumes": [
          "application/json"
        ],
        "produces": [
          "application/json"
        ],
        "tags": [
          "machine"
        ],
        "summary": "wait for an allocation of this machine",
        "operationId": "waitForAllocation",
        "parameters": [
          {
            "type": "string",
            "description": "identifier of the machine",
            "name": "id",
            "in": "path",
            "required": true
          }
        ],
        "responses": {
          "200": {
            "description": "OK",
            "schema": {
              "$ref": "#/definitions/v1.MachineWaitResponse"
            }
          },
          "504": {
            "description": "Timeout",
            "schema": {
              "$ref": "#/definitions/httperrors.HTTPErrorResponse"
            }
          },
          "default": {
            "description": "Error",
            "schema": {
              "$ref": "#/definitions/httperrors.HTTPErrorResponse"
            }
          }
        }
      }
    },
    "/v1/network": {
      "get": {
        "consumes": [
          "application/json"
        ],
        "produces": [
          "application/json"
        ],
        "tags": [
          "network"
        ],
        "summary": "get all networks",
        "operationId": "listNetworks",
        "responses": {
          "200": {
            "description": "OK",
            "schema": {
              "type": "array",
              "items": {
                "$ref": "#/definitions/v1.NetworkListResponse"
              }
            }
          },
          "default": {
            "description": "Error",
            "schema": {
              "$ref": "#/definitions/httperrors.HTTPErrorResponse"
            }
          }
        }
      },
      "put": {
        "consumes": [
          "application/json"
        ],
        "produces": [
          "application/json"
        ],
        "tags": [
          "network"
        ],
        "summary": "create an network. if the given ID already exists a conflict is returned",
        "operationId": "createNetwork",
        "parameters": [
          {
            "name": "body",
            "in": "body",
            "required": true,
            "schema": {
              "$ref": "#/definitions/v1.NetworkCreateRequest"
            }
          }
        ],
        "responses": {
          "201": {
            "description": "Created",
            "schema": {
              "$ref": "#/definitions/v1.NetworkDetailResponse"
            }
          },
          "409": {
            "description": "Conflict",
            "schema": {
              "$ref": "#/definitions/httperrors.HTTPErrorResponse"
            }
          },
          "default": {
            "description": "Error",
            "schema": {
              "$ref": "#/definitions/httperrors.HTTPErrorResponse"
            }
          }
        }
      },
      "post": {
        "consumes": [
          "application/json"
        ],
        "produces": [
          "application/json"
        ],
        "tags": [
          "network"
        ],
        "summary": "updates an network. if the network was changed since this one was read, a conflict is returned",
        "operationId": "updateNetwork",
        "parameters": [
          {
            "name": "body",
            "in": "body",
            "required": true,
            "schema": {
              "$ref": "#/definitions/v1.NetworkUpdateRequest"
            }
          }
        ],
        "responses": {
          "200": {
            "description": "OK",
            "schema": {
              "$ref": "#/definitions/v1.NetworkDetailResponse"
            }
          },
          "409": {
            "description": "Conflict",
            "schema": {
              "$ref": "#/definitions/httperrors.HTTPErrorResponse"
            }
          },
          "default": {
            "description": "Error",
            "schema": {
              "$ref": "#/definitions/httperrors.HTTPErrorResponse"
            }
          }
        }
      }
    },
    "/v1/network/{id}": {
      "get": {
        "consumes": [
          "application/json"
        ],
        "produces": [
          "application/json"
        ],
        "tags": [
          "network"
        ],
        "summary": "get network by id",
        "operationId": "findNetwork",
        "parameters": [
          {
            "type": "string",
            "description": "identifier of the network",
            "name": "id",
            "in": "path",
            "required": true
          }
        ],
        "responses": {
          "200": {
            "description": "OK",
            "schema": {
              "$ref": "#/definitions/v1.NetworkDetailResponse"
            }
          },
          "default": {
            "description": "Error",
            "schema": {
              "$ref": "#/definitions/httperrors.HTTPErrorResponse"
            }
          }
        }
      },
      "delete": {
        "consumes": [
          "application/json"
        ],
        "produces": [
          "application/json"
        ],
        "tags": [
          "network"
        ],
        "summary": "deletes an network and returns the deleted entity",
        "operationId": "deleteNetwork",
        "parameters": [
          {
            "type": "string",
            "description": "identifier of the network",
            "name": "id",
            "in": "path",
            "required": true
          }
        ],
        "responses": {
          "200": {
            "description": "OK",
            "schema": {
              "$ref": "#/definitions/v1.NetworkDetailResponse"
            }
          },
          "default": {
            "description": "Error",
            "schema": {
              "$ref": "#/definitions/httperrors.HTTPErrorResponse"
            }
          }
        }
      }
    },
    "/v1/partition": {
      "get": {
        "consumes": [
          "application/json"
        ],
        "produces": [
          "application/json"
        ],
        "tags": [
          "Partition"
        ],
        "summary": "get all Partitions",
        "operationId": "listPartitions",
        "responses": {
          "200": {
            "description": "OK",
            "schema": {
              "type": "array",
              "items": {
                "$ref": "#/definitions/v1.PartitionListResponse"
              }
            }
          },
          "default": {
            "description": "Error",
            "schema": {
              "$ref": "#/definitions/httperrors.HTTPErrorResponse"
            }
          }
        }
      },
      "put": {
        "consumes": [
          "application/json"
        ],
        "produces": [
          "application/json"
        ],
        "tags": [
          "Partition"
        ],
        "summary": "create a Partition. if the given ID already exists a conflict is returned",
        "operationId": "createPartition",
        "parameters": [
          {
            "name": "body",
            "in": "body",
            "required": true,
            "schema": {
              "$ref": "#/definitions/v1.PartitionCreateRequest"
            }
          }
        ],
        "responses": {
          "201": {
            "description": "Created",
            "schema": {
              "$ref": "#/definitions/v1.PartitionDetailResponse"
            }
          },
          "409": {
            "description": "Conflict",
            "schema": {
              "$ref": "#/definitions/httperrors.HTTPErrorResponse"
            }
          },
          "default": {
            "description": "Error",
            "schema": {
              "$ref": "#/definitions/httperrors.HTTPErrorResponse"
            }
          }
        }
      },
      "post": {
        "consumes": [
          "application/json"
        ],
        "produces": [
          "application/json"
        ],
        "tags": [
          "Partition"
        ],
        "summary": "updates a Partition. if the Partition was changed since this one was read, a conflict is returned",
        "operationId": "updatePartition",
        "parameters": [
          {
            "name": "body",
            "in": "body",
            "required": true,
            "schema": {
              "$ref": "#/definitions/v1.PartitionUpdateRequest"
            }
          }
        ],
        "responses": {
          "200": {
            "description": "OK",
            "schema": {
              "$ref": "#/definitions/v1.PartitionDetailResponse"
            }
          },
          "409": {
            "description": "Conflict",
            "schema": {
              "$ref": "#/definitions/httperrors.HTTPErrorResponse"
            }
          },
          "default": {
            "description": "Error",
            "schema": {
              "$ref": "#/definitions/httperrors.HTTPErrorResponse"
            }
          }
        }
      }
    },
    "/v1/partition/{id}": {
      "get": {
        "consumes": [
          "application/json"
        ],
        "produces": [
          "application/json"
        ],
        "tags": [
          "Partition"
        ],
        "summary": "get Partition by id",
        "operationId": "findPartition",
        "parameters": [
          {
            "type": "string",
            "description": "identifier of the Partition",
            "name": "id",
            "in": "path",
            "required": true
          }
        ],
        "responses": {
          "200": {
            "description": "OK",
            "schema": {
              "$ref": "#/definitions/v1.PartitionDetailResponse"
            }
          },
          "default": {
            "description": "Error",
            "schema": {
              "$ref": "#/definitions/httperrors.HTTPErrorResponse"
            }
          }
        }
      },
      "delete": {
        "consumes": [
          "application/json"
        ],
        "produces": [
          "application/json"
        ],
        "tags": [
          "Partition"
        ],
        "summary": "deletes a Partition and returns the deleted entity",
        "operationId": "deletePartition",
        "parameters": [
          {
            "type": "string",
            "description": "identifier of the Partition",
            "name": "id",
            "in": "path",
            "required": true
          }
        ],
        "responses": {
          "200": {
            "description": "OK",
            "schema": {
              "$ref": "#/definitions/v1.PartitionDetailResponse"
            }
          },
          "default": {
            "description": "Error",
            "schema": {
              "$ref": "#/definitions/httperrors.HTTPErrorResponse"
            }
          }
        }
      }
    },
    "/v1/size": {
      "get": {
        "consumes": [
          "application/json"
        ],
        "produces": [
          "application/json"
        ],
        "tags": [
          "size"
        ],
        "summary": "get all sizes",
        "operationId": "listSizes",
        "responses": {
          "200": {
            "description": "OK",
            "schema": {
              "type": "array",
              "items": {
                "$ref": "#/definitions/v1.SizeListResponse"
              }
            }
          },
          "default": {
            "description": "Error",
            "schema": {
              "$ref": "#/definitions/httperrors.HTTPErrorResponse"
            }
          }
        }
      },
      "put": {
        "consumes": [
          "application/json"
        ],
        "produces": [
          "application/json"
        ],
        "tags": [
          "size"
        ],
        "summary": "create a size. if the given ID already exists a conflict is returned",
        "operationId": "createSize",
        "parameters": [
          {
            "name": "body",
            "in": "body",
            "required": true,
            "schema": {
              "$ref": "#/definitions/v1.SizeCreateRequest"
            }
          }
        ],
        "responses": {
          "201": {
            "description": "Created",
            "schema": {
              "$ref": "#/definitions/v1.SizeDetailResponse"
            }
          },
          "409": {
            "description": "Conflict",
            "schema": {
              "$ref": "#/definitions/httperrors.HTTPErrorResponse"
            }
          },
          "default": {
            "description": "Error",
            "schema": {
              "$ref": "#/definitions/httperrors.HTTPErrorResponse"
            }
          }
        }
      },
      "post": {
        "consumes": [
          "application/json"
        ],
        "produces": [
          "application/json"
        ],
        "tags": [
          "size"
        ],
        "summary": "updates a size. if the size was changed since this one was read, a conflict is returned",
        "operationId": "updateSize",
        "parameters": [
          {
            "name": "body",
            "in": "body",
            "required": true,
            "schema": {
              "$ref": "#/definitions/v1.SizeUpdateRequest"
            }
          }
        ],
        "responses": {
          "200": {
            "description": "OK",
            "schema": {
              "$ref": "#/definitions/v1.SizeDetailResponse"
            }
          },
          "409": {
            "description": "Conflict",
            "schema": {
              "$ref": "#/definitions/httperrors.HTTPErrorResponse"
            }
          },
          "default": {
            "description": "Error",
            "schema": {
              "$ref": "#/definitions/httperrors.HTTPErrorResponse"
            }
          }
        }
      }
    },
    "/v1/size/from-hardware": {
      "post": {
        "consumes": [
          "application/json"
        ],
        "produces": [
          "application/json"
        ],
        "tags": [
          "size"
        ],
        "summary": "Searches all sizes for one to match the given hardwarespecs. If nothing is found, a list of entries is returned which describe the constraint which did not match",
        "operationId": "fromHardware",
        "parameters": [
          {
            "name": "body",
            "in": "body",
            "required": true,
            "schema": {
              "$ref": "#/definitions/metal.MachineHardware"
            }
          }
        ],
        "responses": {
          "200": {
            "description": "OK",
            "schema": {
              "$ref": "#/definitions/metal.SizeMatchingLog"
            }
          },
          "404": {
            "description": "NotFound",
            "schema": {
              "type": "array",
              "items": {
                "$ref": "#/definitions/metal.SizeMatchingLog"
              }
            }
          },
          "default": {
            "description": "Error",
            "schema": {
              "$ref": "#/definitions/httperrors.HTTPErrorResponse"
            }
          }
        }
      }
    },
    "/v1/size/{id}": {
      "get": {
        "consumes": [
          "application/json"
        ],
        "produces": [
          "application/json"
        ],
        "tags": [
          "size"
        ],
        "summary": "get size by id",
        "operationId": "findSize",
        "parameters": [
          {
            "type": "string",
            "description": "identifier of the size",
            "name": "id",
            "in": "path",
            "required": true
          }
        ],
        "responses": {
          "200": {
            "description": "OK",
            "schema": {
              "$ref": "#/definitions/v1.SizeDetailResponse"
            }
          },
          "default": {
            "description": "Error",
            "schema": {
              "$ref": "#/definitions/httperrors.HTTPErrorResponse"
            }
          }
        }
      },
      "delete": {
        "consumes": [
          "application/json"
        ],
        "produces": [
          "application/json"
        ],
        "tags": [
          "size"
        ],
        "summary": "deletes an size and returns the deleted entity",
        "operationId": "deleteSize",
        "parameters": [
          {
            "type": "string",
            "description": "identifier of the size",
            "name": "id",
            "in": "path",
            "required": true
          }
        ],
        "responses": {
          "200": {
            "description": "OK",
            "schema": {
              "$ref": "#/definitions/v1.SizeDetailResponse"
            }
          },
          "default": {
            "description": "Error",
            "schema": {
              "$ref": "#/definitions/httperrors.HTTPErrorResponse"
            }
          }
        }
      }
    },
    "/v1/switch": {
      "get": {
        "consumes": [
          "application/json"
        ],
        "produces": [
          "application/json"
        ],
        "tags": [
          "switch"
        ],
        "summary": "get all switches",
        "operationId": "listSwitches",
        "responses": {
          "200": {
            "description": "OK",
            "schema": {
              "type": "array",
              "items": {
                "$ref": "#/definitions/metal.Switch"
              }
            }
          }
        }
      }
    },
    "/v1/switch/register": {
      "post": {
        "consumes": [
          "application/json"
        ],
        "produces": [
          "application/json"
        ],
        "tags": [
          "switch"
        ],
        "summary": "register a switch",
        "operationId": "registerSwitch",
        "parameters": [
          {
            "name": "body",
            "in": "body",
            "required": true,
            "schema": {
              "$ref": "#/definitions/metal.RegisterSwitch"
            }
          }
        ],
        "responses": {
          "200": {
            "description": "OK",
            "schema": {
              "$ref": "#/definitions/metal.Switch"
            }
          },
          "201": {
            "description": "Created",
            "schema": {
              "$ref": "#/definitions/metal.Switch"
            }
          },
          "409": {
            "description": "Conflict",
            "schema": {
              "$ref": "#/definitions/httperrors.HTTPErrorResponse"
            }
          }
        }
      }
    },
    "/v1/switch/{id}": {
      "get": {
        "consumes": [
          "application/json"
        ],
        "produces": [
          "application/json"
        ],
        "tags": [
          "switch"
        ],
        "summary": "get switch by id",
        "operationId": "findSwitch",
        "parameters": [
          {
            "type": "string",
            "description": "identifier of the switch",
            "name": "id",
            "in": "path",
            "required": true
          }
        ],
        "responses": {
          "200": {
            "description": "OK",
            "schema": {
              "$ref": "#/definitions/metal.Switch"
            }
          },
          "404": {
            "description": "Not Found",
            "schema": {
              "$ref": "#/definitions/httperrors.HTTPErrorResponse"
            }
          }
        }
      },
      "delete": {
        "consumes": [
          "application/json"
        ],
        "produces": [
          "application/json"
        ],
        "tags": [
          "switch"
        ],
        "summary": "deletes an switch and returns the deleted entity",
        "operationId": "deleteSwitch",
        "parameters": [
          {
            "type": "string",
            "description": "identifier of the switch",
            "name": "id",
            "in": "path",
            "required": true
          }
        ],
        "responses": {
          "200": {
            "description": "OK",
            "schema": {
              "$ref": "#/definitions/metal.Switch"
            }
          },
          "404": {
            "description": "Not Found",
            "schema": {
              "$ref": "#/definitions/httperrors.HTTPErrorResponse"
            }
          }
        }
      }
    },
    "/v1/version": {
      "get": {
        "consumes": [
          "application/json"
        ],
        "produces": [
          "application/json"
        ],
        "tags": [
          "version"
        ],
        "summary": "returns the current version information of this module",
        "operationId": "info",
        "responses": {
          "200": {
            "description": "OK",
            "schema": {
              "$ref": "#/definitions/rest.version"
            }
          }
        }
      }
    }
  },
  "definitions": {
    "httperrors.HTTPErrorResponse": {
      "required": [
        "statuscode",
        "message"
      ],
      "properties": {
        "message": {
          "description": "error message",
          "type": "string"
        },
        "statuscode": {
          "description": "http status code",
          "type": "integer",
          "format": "int32"
        }
      }
    },
    "metal.BlockDevice": {
      "required": [
        "Name",
        "Size"
      ],
      "properties": {
        "Name": {
          "type": "string"
        },
        "Size": {
          "type": "integer"
        }
      }
    },
    "metal.BootConfiguration": {
      "required": [
        "ImageURL",
        "KernelURL",
        "CommandLine"
      ],
      "properties": {
        "CommandLine": {
          "type": "string"
        },
        "ImageURL": {
          "type": "string"
        },
        "KernelURL": {
          "type": "string"
        }
      }
    },
    "metal.Connection": {
      "required": [
        "nic"
      ],
      "properties": {
        "machine_id": {
          "description": "the machine id of the machine connected to the nic",
          "type": "string"
        },
        "nic": {
          "description": "a network interface on the switch",
          "$ref": "#/definitions/metal.Nic"
        }
      }
    },
    "metal.Constraint": {
      "required": [
        "Type",
        "Min",
        "Max"
      ],
      "properties": {
        "Max": {
          "type": "integer"
        },
        "Min": {
          "type": "integer"
        },
        "Type": {
          "type": "string"
        }
      }
    },
    "metal.ConstraintMatchingLog": {
      "required": [
        "match"
      ],
      "properties": {
        "constraint": {
          "$ref": "#/definitions/metal.Constraint"
        },
        "log": {
          "type": "string"
        },
        "match": {
          "type": "boolean"
        }
      }
    },
    "metal.Fru": {
      "required": [
        "ChassisPartNumber",
        "ChassisPartSerial",
        "BoardMfg",
        "BoardMfgSerial",
        "BoardPartNumber",
        "ProductManufacturer",
        "ProductPartNumber",
        "ProductSerial"
      ],
      "properties": {
        "BoardMfg": {
          "type": "string"
        },
        "BoardMfgSerial": {
          "type": "string"
        },
        "BoardPartNumber": {
          "type": "string"
        },
        "ChassisPartNumber": {
          "type": "string"
        },
        "ChassisPartSerial": {
          "type": "string"
        },
        "ProductManufacturer": {
          "type": "string"
        },
        "ProductPartNumber": {
          "type": "string"
        },
        "ProductSerial": {
          "type": "string"
        }
      }
    },
    "metal.IPMI": {
      "required": [
        "ID",
        "Address",
        "MacAddress",
        "User",
        "Password",
        "Interface",
        "Fru"
      ],
      "properties": {
        "Address": {
          "type": "string"
        },
        "Fru": {
          "$ref": "#/definitions/metal.Fru"
        },
        "ID": {
          "type": "string"
        },
        "Interface": {
          "type": "string"
        },
        "MacAddress": {
          "type": "string"
        },
        "Password": {
          "type": "string"
        },
        "User": {
          "type": "string"
        }
      }
    },
    "metal.MachineAllocation": {
      "required": [
        "Created",
        "Name",
        "Description",
        "LastPing",
        "Tenant",
        "Project",
        "ImageID",
        "MachineNetworks",
        "Hostname",
        "SSHPubKeys",
        "UserData",
        "ConsolePassword",
        "PhoneHomeToken"
      ],
      "properties": {
        "ConsolePassword": {
          "type": "string"
        },
        "Created": {
          "type": "string",
          "format": "date-time"
        },
        "Description": {
          "type": "string"
        },
        "Hostname": {
          "type": "string"
        },
        "ImageID": {
          "type": "string"
        },
        "LastPing": {
          "type": "string",
          "format": "date-time"
        },
        "MachineNetworks": {
          "type": "array",
          "items": {
            "$ref": "#/definitions/metal.MachineNetwork"
          }
        },
        "Name": {
          "type": "string"
        },
        "PhoneHomeToken": {
          "type": "string"
        },
        "Project": {
          "type": "string"
        },
        "SSHPubKeys": {
          "type": "array",
          "items": {
            "type": "string"
          }
        },
        "Tenant": {
          "type": "string"
        },
        "UserData": {
          "type": "string"
        }
      }
    },
    "metal.MachineHardware": {
      "required": [
        "Memory",
        "CPUCores",
        "Nics",
        "Disks"
      ],
      "properties": {
        "CPUCores": {
          "type": "integer",
          "format": "int32"
        },
        "Disks": {
          "type": "array",
          "items": {
            "$ref": "#/definitions/metal.BlockDevice"
          }
        },
        "Memory": {
          "type": "integer"
        },
        "Nics": {
          "type": "array",
          "items": {
            "$ref": "#/definitions/metal.Nic"
          }
        }
      }
    },
    "metal.MachineNetwork": {
      "required": [
        "NetworkID",
        "IPs",
        "Vrf",
        "Primary"
      ],
      "properties": {
        "IPs": {
          "type": "array",
          "items": {
            "type": "string"
          }
        },
        "NetworkID": {
          "type": "string"
        },
        "Primary": {
          "type": "boolean"
        },
        "Vrf": {
          "type": "integer",
          "format": "integer"
        }
      }
    },
    "metal.MachineState": {
      "required": [
        "Value",
        "Description"
      ],
      "properties": {
        "Description": {
          "type": "string"
        },
        "Value": {
          "type": "string"
        }
      }
    },
    "metal.Nic": {
      "required": [
        "mac",
        "name",
        "neighbors"
      ],
      "properties": {
        "mac": {
          "description": "the mac address of this network interface",
          "type": "string"
        },
        "name": {
          "description": "the name of this network interface",
          "type": "string"
        },
        "neighbors": {
          "description": "the neighbors visible to this network interface",
          "type": "array",
          "items": {
            "$ref": "#/definitions/metal.Nic"
          }
        },
        "vrf": {
          "description": "the vrf this network interface is part of",
          "type": "string"
        }
      }
    },
    "metal.Partition": {
      "required": [
        "id",
        "BootConfiguration",
        "MgmtServiceAddress",
        "ProjectNetworkPrefixLength"
      ],
      "properties": {
        "BootConfiguration": {
          "$ref": "#/definitions/metal.BootConfiguration"
        },
        "MgmtServiceAddress": {
          "type": "string"
        },
        "ProjectNetworkPrefixLength": {
          "type": "integer",
          "format": "int32"
        },
        "changed": {
          "description": "the last changed timestamp",
          "type": "string",
          "format": "date-time",
          "readOnly": true
        },
        "created": {
          "description": "the creation time of this entity",
          "type": "string",
          "format": "date-time",
          "readOnly": true
        },
        "description": {
          "description": "a description for this entity",
          "type": "string"
        },
        "id": {
          "description": "a unique ID",
          "type": "string",
          "uniqueItems": true
        },
        "name": {
          "description": "the readable name",
          "type": "string"
        }
      }
    },
    "metal.RegisterSwitch": {
      "required": [
        "id",
        "nics",
        "partition_id",
        "rack_id"
      ],
      "properties": {
        "id": {
          "description": "a unique ID",
          "type": "string",
          "uniqueItems": true
        },
        "nics": {
          "description": "the list of network interfaces on the switch",
          "type": "array",
          "items": {
            "$ref": "#/definitions/metal.Nic"
          }
        },
        "partition_id": {
          "description": "the id of the partition in which this switch is located",
          "type": "string"
        },
        "rack_id": {
          "description": "the id of the rack in which this switch is located",
          "type": "string"
        }
      }
    },
    "metal.SizeMatchingLog": {
      "required": [
        "name",
        "match"
      ],
      "properties": {
        "constraints": {
          "type": "array",
          "items": {
            "$ref": "#/definitions/metal.ConstraintMatchingLog"
          }
        },
        "log": {
          "type": "string"
        },
        "match": {
          "type": "boolean"
        },
        "name": {
          "type": "string"
        }
      }
    },
    "metal.Switch": {
      "description": "A switch that can register at the api.",
      "required": [
        "id",
        "nics",
        "connections",
        "partition_id",
        "rack_id",
        "partition"
      ],
      "properties": {
        "changed": {
          "description": "the last changed timestamp",
          "type": "string",
          "format": "date-time",
          "readOnly": true
        },
        "connections": {
          "description": "a connection between a switch port and a machine",
          "type": "array",
          "items": {
            "$ref": "#/definitions/metal.Connection"
          }
        },
        "created": {
          "description": "the creation time of this entity",
          "type": "string",
          "format": "date-time",
          "readOnly": true
        },
        "description": {
          "description": "a description for this entity",
          "type": "string"
        },
        "id": {
          "description": "a unique ID",
          "type": "string",
          "uniqueItems": true
        },
<<<<<<< HEAD
        "name": {
          "description": "the readable name",
          "type": "string"
        },
        "nics": {
          "description": "the list of network interfaces on the switch",
=======
        "unknown_count": {
          "description": "the number of machines with unknown liveliness",
          "type": "integer",
          "format": "int32"
        }
      }
    },
    "metal.MachineNetwork": {
      "required": [
        "networkid",
        "ips",
        "vrf",
        "primary",
        "asn"
      ],
      "properties": {
        "asn": {
          "description": "ASN number for this network in the bgp configuration",
          "type": "integer",
          "format": "int64"
        },
        "ips": {
          "description": "the ip addresses of the allocated machine in this vrf",
>>>>>>> 2bb124ab
          "type": "array",
          "items": {
            "$ref": "#/definitions/metal.Nic"
          }
        },
        "partition": {
          "description": "the partition in which this switch is located",
          "$ref": "#/definitions/metal.Partition"
        },
        "partition_id": {
          "description": "the id of the partition in which this switch is located",
          "type": "string"
        },
        "rack_id": {
          "description": "the id of the rack in which this switch is located",
          "type": "string"
        }
      }
    },
    "rest.status": {
      "required": [
        "message"
      ],
      "properties": {
        "message": {
          "type": "string"
        }
      }
    },
    "rest.version": {
      "required": [
        "name",
        "version",
        "builddate",
        "revision",
        "gitsha1"
      ],
      "properties": {
        "builddate": {
          "type": "string"
        },
        "gitsha1": {
          "type": "string"
        },
        "name": {
          "type": "string"
        },
        "revision": {
          "type": "string"
        },
        "version": {
          "type": "string"
        }
      }
    },
    "v1.FirewallCreateRequest": {},
    "v1.FirewallDetailResponse": {
      "required": [
        "id",
        "SizeID",
        "Liveliness",
        "Tags",
        "Allocation",
        "IPMI",
        "RackID",
        "PartitionID",
        "Hardware",
        "State"
      ],
      "properties": {
        "Allocation": {
          "$ref": "#/definitions/metal.MachineAllocation"
        },
        "Hardware": {
          "$ref": "#/definitions/metal.MachineHardware"
        },
        "IPMI": {
          "$ref": "#/definitions/metal.IPMI"
        },
        "Liveliness": {
          "type": "string"
        },
        "PartitionID": {
          "type": "string"
        },
        "RackID": {
          "type": "string"
        },
        "SizeID": {
          "type": "string"
        },
        "State": {
          "$ref": "#/definitions/metal.MachineState"
        },
        "Tags": {
          "type": "array",
          "items": {
            "type": "string"
          }
        },
        "changed": {
          "description": "the last changed timestamp",
          "type": "string",
          "format": "date-time",
          "readOnly": true
        },
        "created": {
          "description": "the creation time of this entity",
          "type": "string",
          "format": "date-time",
          "readOnly": true
        },
        "description": {
          "description": "a description for this entity",
          "type": "string"
        },
        "id": {
          "description": "a unique ID",
          "type": "string",
          "uniqueItems": true
        },
        "name": {
          "description": "the readable name",
          "type": "string"
        }
      }
    },
    "v1.FirewallListResponse": {
      "required": [
        "id",
        "partitionid",
        "projectid",
        "networks"
      ],
      "properties": {
        "description": {
          "description": "a description for this entity",
          "type": "string"
        },
        "id": {
          "description": "the unique ID of this entity",
          "type": "string",
          "uniqueItems": true
        },
        "name": {
          "description": "a readable name for this entity",
          "type": "string"
        },
        "networks": {
          "description": "the networks of this firewall, required.",
          "type": "array",
          "items": {
            "$ref": "#/definitions/v1.FirewallNetwork"
          }
        },
        "partitionid": {
          "description": "the partition this firewall belongs to.",
          "type": "string"
        },
        "projectid": {
          "description": "the project this firewall belongs to, can be empty if globally available.",
          "type": "string"
        }
      }
    },
    "v1.FirewallNetwork": {
      "required": [
        "networkid",
        "ips",
        "vrf",
        "primary"
      ],
      "properties": {
        "ips": {
          "description": "the ip addresses of the allocated machine in this vrf",
          "type": "array",
          "items": {
            "type": "string"
          }
        },
        "networkid": {
          "description": "the networkID of the allocated machine in this vrf",
          "type": "string"
        },
        "primary": {
          "description": "this network is the primary vrf of the allocated machine, aka tenant vrf",
          "type": "boolean"
        },
        "vrf": {
          "description": "the vrf of the allocated machine",
          "type": "integer",
          "format": "integer"
        }
      }
    },
    "v1.IPAllocateRequest": {
      "required": [
        "projectid",
        "networkid"
      ],
      "properties": {
        "description": {
          "description": "a description for this entity",
          "type": "string"
        },
        "name": {
          "description": "a readable name for this entity",
          "type": "string"
        },
        "networkid": {
          "description": "the network this ip allocate request address belongs to",
          "type": "string"
        },
        "projectid": {
          "description": "the project this ip address belongs to",
          "type": "string"
        }
      }
    },
    "v1.IPDetailResponse": {
      "required": [
        "networkid",
        "projectid",
        "ipaddress",
        "created",
        "changed"
      ],
      "properties": {
        "changed": {
          "description": "the last changed timestamp of this entity",
          "type": "string",
          "format": "date-time",
          "readOnly": true
        },
        "created": {
          "description": "the creation time of this entity",
          "type": "string",
          "format": "date-time",
          "readOnly": true
        },
        "description": {
          "description": "a description for this entity",
          "type": "string"
        },
        "ipaddress": {
          "description": "the address (ipv4 or ipv6) of this ip",
          "type": "string",
          "uniqueItems": true
        },
        "name": {
          "description": "a readable name for this entity",
          "type": "string"
        },
        "networkid": {
          "description": "the network this ip allocate request address belongs to",
          "type": "string"
        },
        "projectid": {
          "description": "the project this ip address belongs to",
          "type": "string"
        }
      }
    },
    "v1.IPListResponse": {
      "required": [
        "projectid",
        "networkid",
        "ipaddress"
      ],
      "properties": {
        "description": {
          "description": "a description for this entity",
          "type": "string"
        },
        "ipaddress": {
          "description": "the address (ipv4 or ipv6) of this ip",
          "type": "string",
          "uniqueItems": true
        },
        "name": {
          "description": "a readable name for this entity",
          "type": "string"
        },
        "networkid": {
          "description": "the network this ip allocate request address belongs to",
          "type": "string"
        },
        "projectid": {
          "description": "the project this ip address belongs to",
          "type": "string"
        }
      }
    },
    "v1.IPUpdateRequest": {
      "required": [
        "ipaddress"
      ],
      "properties": {
        "description": {
          "description": "a description for this entity",
          "type": "string"
        },
        "ipaddress": {
          "description": "the address (ipv4 or ipv6) of this ip",
          "type": "string",
          "uniqueItems": true
        },
        "name": {
          "description": "a readable name for this entity",
          "type": "string"
        }
      }
    },
    "v1.ImageCreateRequest": {
      "required": [
        "id",
        "url"
      ],
      "properties": {
        "description": {
          "description": "a description for this entity",
          "type": "string"
        },
        "features": {
          "description": "features of this image",
          "type": "array",
          "enum": [
            "machine",
            "firewall"
          ],
          "items": {
            "type": "string"
          }
        },
        "id": {
          "description": "the unique ID of this entity",
          "type": "string",
          "uniqueItems": true
        },
        "name": {
          "description": "a readable name for this entity",
          "type": "string"
        },
        "url": {
          "description": "the url of this image",
          "type": "string"
        }
      }
    },
    "v1.ImageDetailResponse": {
      "required": [
        "id",
        "created",
        "changed"
      ],
      "properties": {
        "changed": {
          "description": "the last changed timestamp of this entity",
          "type": "string",
          "format": "date-time",
          "readOnly": true
        },
        "created": {
          "description": "the creation time of this entity",
          "type": "string",
          "format": "date-time",
          "readOnly": true
        },
        "description": {
          "description": "a description for this entity",
          "type": "string"
        },
        "features": {
          "description": "features of this image",
          "type": "array",
          "enum": [
            "machine",
            "firewall"
          ],
          "items": {
            "type": "string"
          }
        },
        "id": {
          "description": "the unique ID of this entity",
          "type": "string",
          "uniqueItems": true
        },
        "name": {
          "description": "a readable name for this entity",
          "type": "string"
        },
        "url": {
          "description": "the url of this image",
          "type": "string"
        }
      }
    },
    "v1.ImageListResponse": {
      "required": [
        "id"
      ],
      "properties": {
        "description": {
          "description": "a description for this entity",
          "type": "string"
        },
        "features": {
          "description": "features of this image",
          "type": "array",
          "enum": [
            "machine",
            "firewall"
          ],
          "items": {
            "type": "string"
          }
        },
        "id": {
          "description": "the unique ID of this entity",
          "type": "string",
          "uniqueItems": true
        },
        "name": {
          "description": "a readable name for this entity",
          "type": "string"
        },
        "url": {
          "description": "the url of this image",
          "type": "string"
        }
      }
    },
    "v1.ImageUpdateRequest": {
      "required": [
        "id"
      ],
      "properties": {
        "description": {
          "description": "a description for this entity",
          "type": "string"
        },
        "features": {
          "description": "features of this image",
          "type": "array",
          "enum": [
            "machine",
            "firewall"
          ],
          "items": {
            "type": "string"
          }
        },
        "id": {
          "description": "the unique ID of this entity",
          "type": "string",
          "uniqueItems": true
        },
        "name": {
          "description": "a readable name for this entity",
          "type": "string"
        },
        "url": {
          "description": "the url of this image",
          "type": "string"
        }
      }
    },
    "v1.MachineAllocateRequest": {
      "required": [
<<<<<<< HEAD
        "tenant",
        "hostname",
        "projectid",
        "partitionid",
=======
>>>>>>> 2bb124ab
        "sizeid",
        "imageid",
        "ssh_pub_keys",
        "ips",
        "partitionid",
        "hostname",
        "tags",
<<<<<<< HEAD
        "networks",
        "ips"
=======
        "ha",
        "imageid",
        "networks",
        "tenant",
        "projectid"
>>>>>>> 2bb124ab
      ],
      "properties": {
        "description": {
          "description": "a description for this entity",
          "type": "string"
        },
        "ha": {
          "description": "if set to true, this firewall is set up in a High Available manner",
          "type": "boolean"
        },
        "hostname": {
          "description": "the hostname for the allocated machine",
          "type": "string"
        },
        "imageid": {
          "description": "the image id to assign this machine to",
          "type": "string"
        },
        "ips": {
          "description": "the additional ips of this firewall, optional.",
          "type": "array",
          "items": {
            "type": "string"
          }
        },
        "name": {
          "description": "a readable name for this entity",
          "type": "string"
        },
        "networks": {
          "description": "the networks of this firewall, required.",
          "type": "array",
          "items": {
            "type": "string"
          }
        },
        "partitionid": {
          "description": "the partition id to assign this machine to",
          "type": "string"
        },
        "projectid": {
          "description": "the project id to assign this machine to",
          "type": "string"
        },
        "sizeid": {
          "description": "the size id to assign this machine to",
          "type": "string"
        },
        "ssh_pub_keys": {
          "description": "the public ssh keys to access the machine with",
          "type": "array",
          "items": {
            "type": "string"
          }
        },
        "tags": {
          "description": "tags for this machine",
          "type": "array",
          "items": {
            "type": "string"
          }
        },
        "tenant": {
          "description": "the name of the owning tenant",
          "type": "string"
        },
        "user_data": {
          "description": "cloud-init.io compatible userdata must be base64 encoded.",
          "type": "string"
        },
        "uuid": {
          "description": "if this field is set, this specific machine will be allocated if it is not in available state and not currently allocated. this field overrules size and partition",
          "type": "string"
        }
      }
    },
    "v1.MachineAllocation": {
      "required": [
        "created",
        "name",
        "tenant",
        "project",
        "networks",
        "hostname",
        "ssh_pub_keys"
      ],
      "properties": {
        "console_password": {
          "description": "the console password which was generated while provisioning",
          "type": "string"
        },
        "created": {
          "description": "the time when the machine was created",
          "type": "string",
          "format": "date-time"
        },
        "description": {
          "description": "a description for this machine",
          "type": "string"
        },
        "hostname": {
          "description": "the hostname which will be used when creating the machine",
          "type": "string"
        },
        "image": {
          "description": "the image assigned to this machine",
          "$ref": "#/definitions/v1.ImageListResponse",
          "readOnly": true
        },
        "last_ping": {
          "description": "the timestamp of the last phone home call/ping from the machine",
          "type": "string",
          "format": "date-time",
          "readOnly": true
        },
        "name": {
          "description": "the name of the machine",
          "type": "string"
        },
        "networks": {
          "description": "the networks of this machine",
          "type": "array",
          "items": {
            "$ref": "#/definitions/v1.MachineNetwork"
          }
        },
        "project": {
          "description": "the project that this machine is assigned to",
          "type": "string"
        },
        "ssh_pub_keys": {
          "description": "the public ssh keys to access the machine with",
          "type": "array",
          "items": {
            "type": "string"
          }
        },
        "tenant": {
          "description": "the tenant that this machine is assigned to",
          "type": "string"
        },
        "user_data": {
          "description": "userdata to execute post installation tasks",
          "type": "string"
        }
      }
    },
    "v1.MachineBlockDevice": {
      "required": [
        "name",
        "size"
      ],
      "properties": {
        "name": {
          "description": "the name of this block device",
          "type": "string"
        },
        "size": {
          "description": "the size of this block device",
          "type": "integer"
        }
      }
    },
    "v1.MachineDetailResponse": {
      "required": [
<<<<<<< HEAD
        "partition",
        "state",
        "rackid",
        "allocation",
        "events",
        "size",
        "liveliness",
        "id",
        "hardware",
        "tags",
        "changed",
        "created"
=======
        "tags",
        "state",
        "id",
        "allocation",
        "events",
        "rackid",
        "size",
        "liveliness",
        "hardware",
        "partition"
>>>>>>> 2bb124ab
      ],
      "properties": {
        "allocation": {
          "description": "the allocation data of an allocated machine",
          "$ref": "#/definitions/v1.MachineAllocation"
        },
        "changed": {
          "description": "the last changed timestamp of this entity",
          "type": "string",
          "format": "date-time",
          "readOnly": true
        },
        "created": {
          "description": "the creation time of this entity",
          "type": "string",
          "format": "date-time",
          "readOnly": true
        },
        "description": {
          "description": "a description for this entity",
          "type": "string"
        },
        "events": {
          "description": "recent events of this machine during provisioning",
          "$ref": "#/definitions/v1.MachineRecentProvisioningEvents"
        },
        "hardware": {
          "description": "the hardware of this machine",
          "$ref": "#/definitions/v1.MachineHardware"
        },
        "id": {
          "description": "the unique ID of this entity",
          "type": "string",
          "uniqueItems": true
        },
        "liveliness": {
          "description": "the liveliness of this machine",
          "type": "string"
        },
        "name": {
          "description": "a readable name for this entity",
          "type": "string"
        },
        "partition": {
          "description": "the partition assigned to this machine",
          "$ref": "#/definitions/v1.PartitionListResponse",
          "readOnly": true
        },
        "rackid": {
          "description": "the rack assigned to this machine",
          "type": "string",
          "readOnly": true
        },
        "size": {
          "description": "the size of this machine",
          "$ref": "#/definitions/v1.SizeListResponse",
          "readOnly": true
        },
        "state": {
          "description": "the state of this machine",
          "$ref": "#/definitions/v1.MachineState"
        },
        "tags": {
          "description": "tags for this machine",
          "type": "array",
          "items": {
            "type": "string"
          }
        }
      }
    },
    "v1.MachineFinalizeAllocationRequest": {
      "required": [
        "console_password"
      ],
      "properties": {
        "console_password": {
          "description": "the console password which was generated while provisioning",
          "type": "string"
        }
      }
    },
    "v1.MachineFru": {
      "description": "The Field Replaceable Unit data",
      "properties": {
        "board_mfg": {
          "description": "the board mfg",
          "type": "string"
        },
        "board_mfg_serial": {
          "description": "the board mfg serial",
          "type": "string"
        },
        "board_part_number": {
          "description": "the board part number",
          "type": "string"
        },
        "chassis_part_number": {
          "description": "the chassis part number",
          "type": "string"
        },
        "chassis_part_serial": {
          "description": "the chassis part serial",
          "type": "string"
        },
        "product_manufacturer": {
          "description": "the product manufacturer",
          "type": "string"
        },
        "product_part_number": {
          "description": "the product part number",
          "type": "string"
        },
        "product_serial": {
          "description": "the product serial",
          "type": "string"
        }
      }
    },
    "v1.MachineHardware": {
      "required": [
<<<<<<< HEAD
        "memory",
        "cpu_cores",
        "nics",
        "disks"
      ],
      "properties": {
        "cpu_cores": {
          "description": "the number of cpu cores",
          "type": "integer",
          "format": "int32"
        },
        "disks": {
          "description": "the list of block devices of this machine",
=======
        "networkid",
        "ips",
        "vrf",
        "primary",
        "asn"
      ],
      "properties": {
        "asn": {
          "description": "ASN number for this network in the bgp configuration",
          "type": "integer",
          "format": "int32"
        },
        "ips": {
          "description": "the ip addresses of the allocated machine in this vrf",
>>>>>>> 2bb124ab
          "type": "array",
          "items": {
            "$ref": "#/definitions/v1.MachineBlockDevice"
          }
        },
        "memory": {
          "description": "the total memory of the machine",
          "type": "integer"
        },
        "nics": {
          "description": "the list of network interfaces of this machine",
          "type": "array",
          "items": {
            "$ref": "#/definitions/v1.MachineNic"
          }
        }
      }
    },
    "v1.MachineIPMI": {
      "description": "The IPMI connection data",
      "required": [
        "address",
        "mac",
        "user",
        "password",
        "interface",
        "fru"
      ],
      "properties": {
        "address": {
          "type": "string"
        },
        "fru": {
          "$ref": "#/definitions/v1.MachineFru"
        },
        "interface": {
          "type": "string"
        },
        "mac": {
          "type": "string"
        },
        "password": {
          "type": "string"
        },
        "user": {
          "type": "string"
        }
      }
    },
    "v1.MachineIPMIResponse": {
      "required": [
<<<<<<< HEAD
        "address",
        "mac",
        "user",
        "password",
        "interface",
        "fru"
=======
        "projectid",
        "networkid"
>>>>>>> 2bb124ab
      ],
      "properties": {
        "address": {
          "type": "string"
        },
        "fru": {
          "$ref": "#/definitions/v1.MachineFru"
        },
        "interface": {
          "type": "string"
        },
        "mac": {
          "type": "string"
        },
        "password": {
          "type": "string"
        },
        "user": {
          "type": "string"
        }
      }
    },
    "v1.MachineListResponse": {
      "required": [
<<<<<<< HEAD
        "id",
        "partition",
        "rackid",
        "hardware",
        "liveliness",
        "events",
        "size",
        "allocation",
        "state",
        "tags"
=======
        "networkid",
        "projectid",
        "ipaddress",
        "created",
        "changed"
>>>>>>> 2bb124ab
      ],
      "properties": {
        "allocation": {
          "description": "the allocation data of an allocated machine",
          "$ref": "#/definitions/v1.MachineAllocation"
        },
        "description": {
          "description": "a description for this entity",
          "type": "string"
        },
        "events": {
          "description": "recent events of this machine during provisioning",
          "$ref": "#/definitions/v1.MachineRecentProvisioningEvents"
        },
        "hardware": {
          "description": "the hardware of this machine",
          "$ref": "#/definitions/v1.MachineHardware"
        },
        "id": {
          "description": "the unique ID of this entity",
          "type": "string",
          "uniqueItems": true
        },
        "liveliness": {
          "description": "the liveliness of this machine",
          "type": "string"
        },
        "name": {
          "description": "a readable name for this entity",
          "type": "string"
        },
        "partition": {
          "description": "the partition assigned to this machine",
          "$ref": "#/definitions/v1.PartitionListResponse",
          "readOnly": true
        },
        "rackid": {
          "description": "the rack assigned to this machine",
          "type": "string",
          "readOnly": true
        },
        "size": {
          "description": "the size of this machine",
          "$ref": "#/definitions/v1.SizeListResponse",
          "readOnly": true
        },
        "state": {
          "description": "the state of this machine",
          "$ref": "#/definitions/v1.MachineState"
        },
        "tags": {
          "description": "tags for this machine",
          "type": "array",
          "items": {
            "type": "string"
          }
        }
      }
    },
    "v1.MachineLivelinessReport": {
      "required": [
        "alive_count",
        "dead_count",
        "unknown_count"
      ],
      "properties": {
        "alive_count": {
          "description": "the number of machines alive",
          "type": "integer",
          "format": "int32"
        },
        "dead_count": {
          "description": "the number of dead machines",
          "type": "integer",
          "format": "int32"
        },
        "unknown_count": {
          "description": "the number of machines with unknown liveliness",
          "type": "integer",
          "format": "int32"
        }
      }
    },
    "v1.MachineNetwork": {
      "required": [
        "networkid",
        "ips",
        "vrf"
      ],
      "properties": {
        "ips": {
          "description": "the ip addresses of the allocated machine in this vrf",
          "type": "array",
          "items": {
            "type": "string"
          }
        },
        "networkid": {
          "description": "the networkID of the allocated machine in this vrf",
          "type": "string"
        },
        "vrf": {
          "description": "the vrf of the allocated machine",
          "type": "integer",
          "format": "integer"
        }
      }
    },
    "v1.MachineNic": {
      "required": [
        "mac",
        "name",
        "neighbors"
      ],
      "properties": {
        "mac": {
          "description": "the mac address of this network interface",
          "type": "string"
        },
        "name": {
          "description": "the name of this network interface",
          "type": "string"
        },
        "neighbors": {
          "description": "the neighbors visible to this network interface",
          "type": "array",
          "items": {
            "$ref": "#/definitions/v1.MachineNic"
          }
        }
      }
    },
    "v1.MachineProvisioningEvent": {
      "required": [
        "event"
      ],
      "properties": {
        "event": {
          "description": "the event emitted by the machine",
          "type": "string"
        },
        "message": {
          "description": "an additional message to add to the event",
          "type": "string"
        },
        "time": {
          "description": "the time that this event was received",
          "type": "string",
          "format": "date-time",
          "readOnly": true
        }
      }
    },
    "v1.MachineRecentProvisioningEvents": {
      "required": [
        "log",
        "last_event_time",
        "incomplete_provisioning_cycles"
      ],
      "properties": {
        "incomplete_provisioning_cycles": {
          "description": "the amount of incomplete provisioning cycles in the event container",
          "type": "string"
        },
        "last_event_time": {
          "description": "the time where the last event was received",
          "type": "string",
          "format": "date-time"
        },
        "log": {
          "description": "the log of recent machine provisioning events",
          "type": "array",
          "items": {
            "$ref": "#/definitions/v1.MachineProvisioningEvent"
          }
        }
      }
    },
    "v1.MachineRegisterRequest": {
      "required": [
        "uuid",
        "partitionid",
        "rackid",
        "hardware",
        "ipmi",
        "tags"
      ],
      "properties": {
        "hardware": {
          "description": "the hardware of this machine",
          "$ref": "#/definitions/v1.MachineHardware"
        },
        "ipmi": {
          "description": "the ipmi access infos",
          "$ref": "#/definitions/v1.MachineIPMI"
        },
        "partitionid": {
          "description": "the partition id to register this machine with",
          "type": "string"
        },
        "rackid": {
          "description": "the rack id where this machine is connected to",
          "type": "string"
        },
        "tags": {
          "description": "tags for this machine",
          "type": "array",
          "items": {
            "type": "string"
          }
        },
        "uuid": {
          "description": "the product uuid of the machine to register",
          "type": "string"
        }
      }
    },
    "v1.MachineState": {
      "required": [
        "value",
        "description"
      ],
      "properties": {
        "description": {
          "description": "a description why this machine is in the given state",
          "type": "string"
        },
        "value": {
          "description": "the state of this machine. empty means available for all",
          "type": "string"
        }
      }
    },
    "v1.MachineWaitResponse": {
      "required": [
<<<<<<< HEAD
        "created",
        "rackid",
        "id",
        "tags",
        "partition",
        "size",
        "allocation",
        "events",
        "liveliness",
        "hardware",
        "state",
        "changed",
        "phone_home_token"
=======
        "id",
        "changed",
        "created"
>>>>>>> 2bb124ab
      ],
      "properties": {
        "allocation": {
          "description": "the allocation data of an allocated machine",
          "$ref": "#/definitions/v1.MachineAllocation"
        },
        "changed": {
          "description": "the last changed timestamp of this entity",
          "type": "string",
          "format": "date-time",
          "readOnly": true
        },
        "created": {
          "description": "the creation time of this entity",
          "type": "string",
          "format": "date-time",
          "readOnly": true
        },
        "description": {
          "description": "a description for this entity",
          "type": "string"
        },
<<<<<<< HEAD
        "events": {
          "description": "recent events of this machine during provisioning",
          "$ref": "#/definitions/v1.MachineRecentProvisioningEvents"
        },
        "hardware": {
          "description": "the hardware of this machine",
          "$ref": "#/definitions/v1.MachineHardware"
=======
        "features": {
          "description": "features of this image",
          "type": "array",
          "items": {
            "type": "string"
          }
>>>>>>> 2bb124ab
        },
        "id": {
          "description": "the unique ID of this entity",
          "type": "string",
          "uniqueItems": true
        },
        "liveliness": {
          "description": "the liveliness of this machine",
          "type": "string"
        },
        "name": {
          "description": "a readable name for this entity",
          "type": "string"
        },
        "partition": {
          "description": "the partition assigned to this machine",
          "$ref": "#/definitions/v1.PartitionListResponse",
          "readOnly": true
        },
<<<<<<< HEAD
        "phone_home_token": {
          "type": "string"
=======
        "features": {
          "description": "features of this image",
          "type": "array",
          "items": {
            "type": "string"
          }
>>>>>>> 2bb124ab
        },
        "rackid": {
          "description": "the rack assigned to this machine",
          "type": "string",
          "readOnly": true
        },
        "size": {
          "description": "the size of this machine",
          "$ref": "#/definitions/v1.SizeListResponse",
          "readOnly": true
        },
        "state": {
          "description": "the state of this machine",
          "$ref": "#/definitions/v1.MachineState"
        },
        "tags": {
          "description": "tags for this machine",
          "type": "array",
          "items": {
            "type": "string"
          }
        }
      }
    },
    "v1.NetworkCreateRequest": {
      "required": [
        "nat",
        "primary",
        "prefixes"
      ],
      "properties": {
        "description": {
          "description": "a description for this entity",
          "type": "string"
        },
        "name": {
          "description": "a readable name for this entity",
          "type": "string"
        },
        "nat": {
          "description": "if set to true, packets leaving this network get masqueraded behind interface ip",
          "type": "boolean"
        },
        "partitionid": {
          "description": "the partition this network belongs to",
          "type": "string"
        },
        "prefixes": {
          "description": "the prefixes of this network",
          "type": "array",
          "items": {
            "type": "string"
          }
        },
        "primary": {
          "description": "if set to true, this network is attached to a machine/firewall",
          "type": "boolean"
        },
        "projectid": {
          "description": "the project this network belongs to, can be empty if globally available",
          "type": "string"
        }
      }
    },
    "v1.NetworkDetailResponse": {
      "required": [
<<<<<<< HEAD
        "prefixes",
        "usage",
        "id",
        "nat",
        "primary",
=======
        "primary",
        "prefixes",
        "nat",
        "id",
        "usage",
>>>>>>> 2bb124ab
        "created",
        "changed"
      ],
      "properties": {
        "changed": {
          "description": "the last changed timestamp of this entity",
          "type": "string",
          "format": "date-time",
          "readOnly": true
        },
        "created": {
          "description": "the creation time of this entity",
          "type": "string",
          "format": "date-time",
          "readOnly": true
        },
        "description": {
          "description": "a description for this entity",
          "type": "string"
        },
        "id": {
          "description": "the unique ID of this entity",
          "type": "string",
          "uniqueItems": true
        },
        "name": {
          "description": "a readable name for this entity",
          "type": "string"
        },
        "nat": {
          "description": "if set to true, packets leaving this network get masqueraded behind interface ip",
          "type": "boolean"
        },
        "partitionid": {
          "description": "the partition this network belongs to",
          "type": "string"
        },
        "prefixes": {
          "description": "the prefixes of this network",
          "type": "array",
          "items": {
            "type": "string"
          }
        },
        "primary": {
          "description": "if set to true, this network is attached to a machine/firewall",
          "type": "boolean"
        },
        "projectid": {
          "description": "the project this network belongs to, can be empty if globally available",
          "type": "string"
        },
        "usage": {
          "description": "usage of ips and prefixes in this network",
          "$ref": "#/definitions/v1.NetworkUsage"
        }
      }
    },
    "v1.NetworkListResponse": {
      "required": [
        "id",
        "prefixes",
        "nat",
        "primary",
        "usage"
      ],
      "properties": {
        "description": {
          "description": "a description for this entity",
          "type": "string"
        },
        "id": {
          "description": "the unique ID of this entity",
          "type": "string",
          "uniqueItems": true
        },
        "name": {
          "description": "a readable name for this entity",
          "type": "string"
        },
        "nat": {
          "description": "if set to true, packets leaving this network get masqueraded behind interface ip",
          "type": "boolean"
        },
        "partitionid": {
          "description": "the partition this network belongs to",
          "type": "string"
        },
        "prefixes": {
          "description": "the prefixes of this network",
          "type": "array",
          "items": {
            "type": "string"
          }
        },
        "primary": {
          "description": "if set to true, this network is attached to a machine/firewall",
          "type": "boolean"
        },
        "projectid": {
          "description": "the project this network belongs to, can be empty if globally available",
          "type": "string"
        },
        "usage": {
          "description": "usage of ips and prefixes in this network",
          "$ref": "#/definitions/v1.NetworkUsage"
        }
      }
    },
    "v1.NetworkUpdateRequest": {
      "required": [
        "id"
      ],
      "properties": {
        "description": {
          "description": "a description for this entity",
          "type": "string"
        },
        "id": {
          "description": "the unique ID of this entity",
          "type": "string",
          "uniqueItems": true
        },
        "name": {
          "description": "a readable name for this entity",
          "type": "string"
        },
        "prefixes": {
          "description": "the prefixes of this network",
          "type": "array",
          "items": {
            "type": "string"
          }
        }
      }
    },
    "v1.NetworkUsage": {
      "required": [
        "available_ips",
        "used_ips",
        "available_prefixes",
        "used_prefixes"
      ],
      "properties": {
        "available_ips": {
          "description": "the total available IPs",
          "type": "integer"
        },
        "available_prefixes": {
          "description": "the total available Prefixes",
          "type": "integer"
        },
        "used_ips": {
          "description": "the total used IPs",
          "type": "integer"
        },
        "used_prefixes": {
          "description": "the total used Prefixes",
          "type": "integer"
        }
      }
    },
    "v1.PartitionBootConfiguration": {
      "description": "a partition has a distinct location in a data center, individual entities belong to a partition",
      "properties": {
        "commandline": {
          "description": "the cmdline to the kernel for the boot image",
          "type": "string"
        },
        "imageurl": {
          "description": "the url to download the initrd for the boot image",
          "type": "string"
        },
        "kernelurl": {
          "description": "the url to download the kernel for the boot image",
          "type": "string"
        }
      }
    },
    "v1.PartitionCreateRequest": {
      "required": [
        "id",
        "bootconfig"
      ],
      "properties": {
        "bootconfig": {
          "description": "the boot configuration of this partition",
          "$ref": "#/definitions/v1.PartitionBootConfiguration"
        },
        "description": {
          "description": "a description for this entity",
          "type": "string"
        },
        "id": {
          "description": "the unique ID of this entity",
          "type": "string",
          "uniqueItems": true
        },
        "mgmtserviceaddress": {
          "description": "the address to the management service of this partition",
          "type": "string"
        },
        "name": {
          "description": "a readable name for this entity",
          "type": "string"
        },
        "projectnetworkprefixlength": {
          "description": "the length of project networks for this partition, default 22",
          "type": "integer",
          "format": "int32",
          "maximum": 30,
          "minimum": 16
        }
      }
    },
    "v1.PartitionDetailResponse": {
      "required": [
        "bootconfig",
        "id",
        "created",
        "changed"
      ],
      "properties": {
        "bootconfig": {
          "description": "the boot configuration of this partition",
          "$ref": "#/definitions/v1.PartitionBootConfiguration"
        },
        "changed": {
          "description": "the last changed timestamp of this entity",
          "type": "string",
          "format": "date-time",
          "readOnly": true
        },
        "created": {
          "description": "the creation time of this entity",
          "type": "string",
          "format": "date-time",
          "readOnly": true
        },
        "description": {
          "description": "a description for this entity",
          "type": "string"
        },
        "id": {
          "description": "the unique ID of this entity",
          "type": "string",
          "uniqueItems": true
        },
        "mgmtserviceaddress": {
          "description": "the address to the management service of this partition",
          "type": "string"
        },
        "name": {
          "description": "a readable name for this entity",
          "type": "string"
        },
        "projectnetworkprefixlength": {
          "description": "the length of project networks for this partition, default 22",
          "type": "integer",
          "format": "int32",
          "maximum": 30,
          "minimum": 16
        }
      }
    },
    "v1.PartitionListResponse": {
      "required": [
        "id",
        "bootconfig"
      ],
      "properties": {
        "bootconfig": {
          "description": "the boot configuration of this partition",
          "$ref": "#/definitions/v1.PartitionBootConfiguration"
        },
        "description": {
          "description": "a description for this entity",
          "type": "string"
        },
        "id": {
          "description": "the unique ID of this entity",
          "type": "string",
          "uniqueItems": true
        },
        "mgmtserviceaddress": {
          "description": "the address to the management service of this partition",
          "type": "string"
        },
        "name": {
          "description": "a readable name for this entity",
          "type": "string"
        },
        "projectnetworkprefixlength": {
          "description": "the length of project networks for this partition, default 22",
          "type": "integer",
          "format": "int32",
          "maximum": 30,
          "minimum": 16
        }
      }
    },
    "v1.PartitionUpdateRequest": {
      "required": [
        "id"
      ],
      "properties": {
        "bootconfig": {
          "description": "the boot configuration of this partition",
          "$ref": "#/definitions/v1.PartitionBootConfiguration"
        },
        "description": {
          "description": "a description for this entity",
          "type": "string"
        },
        "id": {
          "description": "the unique ID of this entity",
          "type": "string",
          "uniqueItems": true
        },
        "mgmtserviceaddress": {
          "description": "the address to the management service of this partition",
          "type": "string"
        },
        "name": {
          "description": "a readable name for this entity",
          "type": "string"
        }
      }
    },
    "v1.SizeConstraint": {
      "description": "a machine matches to a size in order to make them easier to categorize",
      "required": [
        "type",
        "min",
        "max"
      ],
      "properties": {
        "max": {
          "description": "the maximum value of the constraint",
          "type": "integer"
        },
        "min": {
          "description": "the minimum value of the constraint",
          "type": "integer"
        },
        "type": {
          "description": "the type of the constraint",
          "type": "string",
          "enum": [
            "cores",
            "memory",
            "storage"
          ]
        }
      }
    },
    "v1.SizeCreateRequest": {
      "required": [
        "id",
        "constraints"
      ],
      "properties": {
        "constraints": {
          "description": "a list of constraints that defines this size",
          "type": "array",
          "items": {
            "$ref": "#/definitions/v1.SizeConstraint"
          }
        },
        "description": {
          "description": "a description for this entity",
          "type": "string"
        },
        "id": {
          "description": "the unique ID of this entity",
          "type": "string",
          "uniqueItems": true
        },
        "name": {
          "description": "a readable name for this entity",
          "type": "string"
        }
      }
    },
    "v1.SizeDetailResponse": {
      "required": [
        "id",
        "constraints",
        "created",
        "changed"
      ],
      "properties": {
        "changed": {
          "description": "the last changed timestamp of this entity",
          "type": "string",
          "format": "date-time",
          "readOnly": true
        },
        "constraints": {
          "description": "a list of constraints that defines this size",
          "type": "array",
          "items": {
            "$ref": "#/definitions/v1.SizeConstraint"
          }
        },
        "created": {
          "description": "the creation time of this entity",
          "type": "string",
          "format": "date-time",
          "readOnly": true
        },
        "description": {
          "description": "a description for this entity",
          "type": "string"
        },
        "id": {
          "description": "the unique ID of this entity",
          "type": "string",
          "uniqueItems": true
        },
        "name": {
          "description": "a readable name for this entity",
          "type": "string"
        }
      }
    },
    "v1.SizeListResponse": {
      "required": [
        "id",
        "constraints"
      ],
      "properties": {
        "constraints": {
          "description": "a list of constraints that defines this size",
          "type": "array",
          "items": {
            "$ref": "#/definitions/v1.SizeConstraint"
          }
        },
        "description": {
          "description": "a description for this entity",
          "type": "string"
        },
        "id": {
          "description": "the unique ID of this entity",
          "type": "string",
          "uniqueItems": true
        },
        "name": {
          "description": "a readable name for this entity",
          "type": "string"
        }
      }
    },
    "v1.SizeUpdateRequest": {
      "required": [
        "id"
      ],
      "properties": {
        "constraints": {
          "description": "a list of constraints that defines this size",
          "type": "array",
          "items": {
            "$ref": "#/definitions/v1.SizeConstraint"
          }
        },
        "description": {
          "description": "a description for this entity",
          "type": "string"
        },
        "id": {
          "description": "the unique ID of this entity",
          "type": "string",
          "uniqueItems": true
        },
        "name": {
          "description": "a readable name for this entity",
          "type": "string"
        }
      }
    }
  },
  "tags": [
    {
      "description": "Managing image entities",
      "name": "image"
    },
    {
      "description": "Managing network entities",
      "name": "network"
    },
    {
      "description": "Managing ip entities",
      "name": "ip"
    },
    {
      "description": "Managing size entities",
      "name": "size"
    },
    {
      "description": "Managing machines",
      "name": "machine"
    },
    {
      "description": "Managing switches",
      "name": "switch"
    }
  ]
}<|MERGE_RESOLUTION|>--- conflicted
+++ resolved
@@ -2326,9 +2326,14 @@
         "NetworkID",
         "IPs",
         "Vrf",
-        "Primary"
-      ],
-      "properties": {
+        "Primary",
+        "ASN"
+      ],
+      "properties": {
+        "ASN": {
+          "type": "integer",
+          "format": "int64"
+        },
         "IPs": {
           "type": "array",
           "items": {
@@ -2526,22 +2531,178 @@
           "type": "string",
           "uniqueItems": true
         },
-<<<<<<< HEAD
         "name": {
           "description": "the readable name",
           "type": "string"
         },
         "nics": {
           "description": "the list of network interfaces on the switch",
-=======
-        "unknown_count": {
-          "description": "the number of machines with unknown liveliness",
-          "type": "integer",
-          "format": "int32"
-        }
-      }
-    },
-    "metal.MachineNetwork": {
+          "type": "array",
+          "items": {
+            "$ref": "#/definitions/metal.Nic"
+          }
+        },
+        "partition": {
+          "description": "the partition in which this switch is located",
+          "$ref": "#/definitions/metal.Partition"
+        },
+        "partition_id": {
+          "description": "the id of the partition in which this switch is located",
+          "type": "string"
+        },
+        "rack_id": {
+          "description": "the id of the rack in which this switch is located",
+          "type": "string"
+        }
+      }
+    },
+    "rest.status": {
+      "required": [
+        "message"
+      ],
+      "properties": {
+        "message": {
+          "type": "string"
+        }
+      }
+    },
+    "rest.version": {
+      "required": [
+        "name",
+        "version",
+        "builddate",
+        "revision",
+        "gitsha1"
+      ],
+      "properties": {
+        "builddate": {
+          "type": "string"
+        },
+        "gitsha1": {
+          "type": "string"
+        },
+        "name": {
+          "type": "string"
+        },
+        "revision": {
+          "type": "string"
+        },
+        "version": {
+          "type": "string"
+        }
+      }
+    },
+    "v1.FirewallCreateRequest": {},
+    "v1.FirewallDetailResponse": {
+      "required": [
+        "id",
+        "Liveliness",
+        "RackID",
+        "State",
+        "SizeID",
+        "Hardware",
+        "Tags",
+        "IPMI",
+        "Allocation",
+        "PartitionID"
+      ],
+      "properties": {
+        "Allocation": {
+          "$ref": "#/definitions/metal.MachineAllocation"
+        },
+        "Hardware": {
+          "$ref": "#/definitions/metal.MachineHardware"
+        },
+        "IPMI": {
+          "$ref": "#/definitions/metal.IPMI"
+        },
+        "Liveliness": {
+          "type": "string"
+        },
+        "PartitionID": {
+          "type": "string"
+        },
+        "RackID": {
+          "type": "string"
+        },
+        "SizeID": {
+          "type": "string"
+        },
+        "State": {
+          "$ref": "#/definitions/metal.MachineState"
+        },
+        "Tags": {
+          "type": "array",
+          "items": {
+            "type": "string"
+          }
+        },
+        "changed": {
+          "description": "the last changed timestamp",
+          "type": "string",
+          "format": "date-time",
+          "readOnly": true
+        },
+        "created": {
+          "description": "the creation time of this entity",
+          "type": "string",
+          "format": "date-time",
+          "readOnly": true
+        },
+        "description": {
+          "description": "a description for this entity",
+          "type": "string"
+        },
+        "id": {
+          "description": "a unique ID",
+          "type": "string",
+          "uniqueItems": true
+        },
+        "name": {
+          "description": "the readable name",
+          "type": "string"
+        }
+      }
+    },
+    "v1.FirewallListResponse": {
+      "required": [
+        "id",
+        "partitionid",
+        "projectid",
+        "networks"
+      ],
+      "properties": {
+        "description": {
+          "description": "a description for this entity",
+          "type": "string"
+        },
+        "id": {
+          "description": "the unique ID of this entity",
+          "type": "string",
+          "uniqueItems": true
+        },
+        "name": {
+          "description": "a readable name for this entity",
+          "type": "string"
+        },
+        "networks": {
+          "description": "the networks of this firewall, required.",
+          "type": "array",
+          "items": {
+            "$ref": "#/definitions/v1.FirewallNetwork"
+          }
+        },
+        "partitionid": {
+          "description": "the partition this firewall belongs to.",
+          "type": "string"
+        },
+        "projectid": {
+          "description": "the project this firewall belongs to, can be empty if globally available.",
+          "type": "string"
+        }
+      }
+    },
+    "v1.FirewallNetwork": {
       "required": [
         "networkid",
         "ips",
@@ -2553,184 +2714,8 @@
         "asn": {
           "description": "ASN number for this network in the bgp configuration",
           "type": "integer",
-          "format": "int64"
-        },
-        "ips": {
-          "description": "the ip addresses of the allocated machine in this vrf",
->>>>>>> 2bb124ab
-          "type": "array",
-          "items": {
-            "$ref": "#/definitions/metal.Nic"
-          }
-        },
-        "partition": {
-          "description": "the partition in which this switch is located",
-          "$ref": "#/definitions/metal.Partition"
-        },
-        "partition_id": {
-          "description": "the id of the partition in which this switch is located",
-          "type": "string"
-        },
-        "rack_id": {
-          "description": "the id of the rack in which this switch is located",
-          "type": "string"
-        }
-      }
-    },
-    "rest.status": {
-      "required": [
-        "message"
-      ],
-      "properties": {
-        "message": {
-          "type": "string"
-        }
-      }
-    },
-    "rest.version": {
-      "required": [
-        "name",
-        "version",
-        "builddate",
-        "revision",
-        "gitsha1"
-      ],
-      "properties": {
-        "builddate": {
-          "type": "string"
-        },
-        "gitsha1": {
-          "type": "string"
-        },
-        "name": {
-          "type": "string"
-        },
-        "revision": {
-          "type": "string"
-        },
-        "version": {
-          "type": "string"
-        }
-      }
-    },
-    "v1.FirewallCreateRequest": {},
-    "v1.FirewallDetailResponse": {
-      "required": [
-        "id",
-        "SizeID",
-        "Liveliness",
-        "Tags",
-        "Allocation",
-        "IPMI",
-        "RackID",
-        "PartitionID",
-        "Hardware",
-        "State"
-      ],
-      "properties": {
-        "Allocation": {
-          "$ref": "#/definitions/metal.MachineAllocation"
-        },
-        "Hardware": {
-          "$ref": "#/definitions/metal.MachineHardware"
-        },
-        "IPMI": {
-          "$ref": "#/definitions/metal.IPMI"
-        },
-        "Liveliness": {
-          "type": "string"
-        },
-        "PartitionID": {
-          "type": "string"
-        },
-        "RackID": {
-          "type": "string"
-        },
-        "SizeID": {
-          "type": "string"
-        },
-        "State": {
-          "$ref": "#/definitions/metal.MachineState"
-        },
-        "Tags": {
-          "type": "array",
-          "items": {
-            "type": "string"
-          }
-        },
-        "changed": {
-          "description": "the last changed timestamp",
-          "type": "string",
-          "format": "date-time",
-          "readOnly": true
-        },
-        "created": {
-          "description": "the creation time of this entity",
-          "type": "string",
-          "format": "date-time",
-          "readOnly": true
-        },
-        "description": {
-          "description": "a description for this entity",
-          "type": "string"
-        },
-        "id": {
-          "description": "a unique ID",
-          "type": "string",
-          "uniqueItems": true
-        },
-        "name": {
-          "description": "the readable name",
-          "type": "string"
-        }
-      }
-    },
-    "v1.FirewallListResponse": {
-      "required": [
-        "id",
-        "partitionid",
-        "projectid",
-        "networks"
-      ],
-      "properties": {
-        "description": {
-          "description": "a description for this entity",
-          "type": "string"
-        },
-        "id": {
-          "description": "the unique ID of this entity",
-          "type": "string",
-          "uniqueItems": true
-        },
-        "name": {
-          "description": "a readable name for this entity",
-          "type": "string"
-        },
-        "networks": {
-          "description": "the networks of this firewall, required.",
-          "type": "array",
-          "items": {
-            "$ref": "#/definitions/v1.FirewallNetwork"
-          }
-        },
-        "partitionid": {
-          "description": "the partition this firewall belongs to.",
-          "type": "string"
-        },
-        "projectid": {
-          "description": "the project this firewall belongs to, can be empty if globally available.",
-          "type": "string"
-        }
-      }
-    },
-    "v1.FirewallNetwork": {
-      "required": [
-        "networkid",
-        "ips",
-        "vrf",
-        "primary"
-      ],
-      "properties": {
+          "format": "int32"
+        },
         "ips": {
           "description": "the ip addresses of the allocated machine in this vrf",
           "type": "array",
@@ -2755,8 +2740,8 @@
     },
     "v1.IPAllocateRequest": {
       "required": [
-        "projectid",
-        "networkid"
+        "networkid",
+        "projectid"
       ],
       "properties": {
         "description": {
@@ -2779,8 +2764,8 @@
     },
     "v1.IPDetailResponse": {
       "required": [
+        "projectid",
         "networkid",
-        "projectid",
         "ipaddress",
         "created",
         "changed"
@@ -2884,10 +2869,6 @@
         "features": {
           "description": "features of this image",
           "type": "array",
-          "enum": [
-            "machine",
-            "firewall"
-          ],
           "items": {
             "type": "string"
           }
@@ -2933,10 +2914,6 @@
         "features": {
           "description": "features of this image",
           "type": "array",
-          "enum": [
-            "machine",
-            "firewall"
-          ],
           "items": {
             "type": "string"
           }
@@ -2968,10 +2945,6 @@
         "features": {
           "description": "features of this image",
           "type": "array",
-          "enum": [
-            "machine",
-            "firewall"
-          ],
           "items": {
             "type": "string"
           }
@@ -3003,10 +2976,6 @@
         "features": {
           "description": "features of this image",
           "type": "array",
-          "enum": [
-            "machine",
-            "firewall"
-          ],
           "items": {
             "type": "string"
           }
@@ -3028,30 +2997,16 @@
     },
     "v1.MachineAllocateRequest": {
       "required": [
-<<<<<<< HEAD
         "tenant",
         "hostname",
         "projectid",
         "partitionid",
-=======
->>>>>>> 2bb124ab
         "sizeid",
         "imageid",
         "ssh_pub_keys",
-        "ips",
-        "partitionid",
-        "hostname",
         "tags",
-<<<<<<< HEAD
         "networks",
         "ips"
-=======
-        "ha",
-        "imageid",
-        "networks",
-        "tenant",
-        "projectid"
->>>>>>> 2bb124ab
       ],
       "properties": {
         "description": {
@@ -3217,31 +3172,18 @@
     },
     "v1.MachineDetailResponse": {
       "required": [
-<<<<<<< HEAD
-        "partition",
-        "state",
-        "rackid",
-        "allocation",
         "events",
         "size",
-        "liveliness",
+        "partition",
+        "rackid",
         "id",
-        "hardware",
-        "tags",
-        "changed",
-        "created"
-=======
-        "tags",
-        "state",
-        "id",
-        "allocation",
-        "events",
-        "rackid",
-        "size",
         "liveliness",
         "hardware",
-        "partition"
->>>>>>> 2bb124ab
+        "allocation",
+        "state",
+        "tags",
+        "created",
+        "changed"
       ],
       "properties": {
         "allocation": {
@@ -3363,7 +3305,6 @@
     },
     "v1.MachineHardware": {
       "required": [
-<<<<<<< HEAD
         "memory",
         "cpu_cores",
         "nics",
@@ -3377,22 +3318,6 @@
         },
         "disks": {
           "description": "the list of block devices of this machine",
-=======
-        "networkid",
-        "ips",
-        "vrf",
-        "primary",
-        "asn"
-      ],
-      "properties": {
-        "asn": {
-          "description": "ASN number for this network in the bgp configuration",
-          "type": "integer",
-          "format": "int32"
-        },
-        "ips": {
-          "description": "the ip addresses of the allocated machine in this vrf",
->>>>>>> 2bb124ab
           "type": "array",
           "items": {
             "$ref": "#/definitions/v1.MachineBlockDevice"
@@ -3444,17 +3369,12 @@
     },
     "v1.MachineIPMIResponse": {
       "required": [
-<<<<<<< HEAD
-        "address",
-        "mac",
         "user",
         "password",
         "interface",
-        "fru"
-=======
-        "projectid",
-        "networkid"
->>>>>>> 2bb124ab
+        "fru",
+        "address",
+        "mac"
       ],
       "properties": {
         "address": {
@@ -3479,24 +3399,16 @@
     },
     "v1.MachineListResponse": {
       "required": [
-<<<<<<< HEAD
         "id",
+        "state",
+        "tags",
+        "allocation",
+        "liveliness",
+        "events",
         "partition",
         "rackid",
-        "hardware",
-        "liveliness",
-        "events",
         "size",
-        "allocation",
-        "state",
-        "tags"
-=======
-        "networkid",
-        "projectid",
-        "ipaddress",
-        "created",
-        "changed"
->>>>>>> 2bb124ab
+        "hardware"
       ],
       "properties": {
         "allocation": {
@@ -3584,9 +3496,15 @@
       "required": [
         "networkid",
         "ips",
-        "vrf"
-      ],
-      "properties": {
+        "vrf",
+        "asn"
+      ],
+      "properties": {
+        "asn": {
+          "description": "ASN number for this network in the bgp configuration",
+          "type": "integer",
+          "format": "int64"
+        },
         "ips": {
           "description": "the ip addresses of the allocated machine in this vrf",
           "type": "array",
@@ -3732,25 +3650,19 @@
     },
     "v1.MachineWaitResponse": {
       "required": [
-<<<<<<< HEAD
-        "created",
-        "rackid",
         "id",
-        "tags",
+        "state",
         "partition",
         "size",
+        "hardware",
+        "changed",
+        "liveliness",
+        "tags",
+        "events",
+        "rackid",
         "allocation",
-        "events",
-        "liveliness",
-        "hardware",
-        "state",
-        "changed",
+        "created",
         "phone_home_token"
-=======
-        "id",
-        "changed",
-        "created"
->>>>>>> 2bb124ab
       ],
       "properties": {
         "allocation": {
@@ -3773,7 +3685,6 @@
           "description": "a description for this entity",
           "type": "string"
         },
-<<<<<<< HEAD
         "events": {
           "description": "recent events of this machine during provisioning",
           "$ref": "#/definitions/v1.MachineRecentProvisioningEvents"
@@ -3781,14 +3692,6 @@
         "hardware": {
           "description": "the hardware of this machine",
           "$ref": "#/definitions/v1.MachineHardware"
-=======
-        "features": {
-          "description": "features of this image",
-          "type": "array",
-          "items": {
-            "type": "string"
-          }
->>>>>>> 2bb124ab
         },
         "id": {
           "description": "the unique ID of this entity",
@@ -3808,17 +3711,8 @@
           "$ref": "#/definitions/v1.PartitionListResponse",
           "readOnly": true
         },
-<<<<<<< HEAD
         "phone_home_token": {
           "type": "string"
-=======
-        "features": {
-          "description": "features of this image",
-          "type": "array",
-          "items": {
-            "type": "string"
-          }
->>>>>>> 2bb124ab
         },
         "rackid": {
           "description": "the rack assigned to this machine",
@@ -3845,9 +3739,9 @@
     },
     "v1.NetworkCreateRequest": {
       "required": [
+        "prefixes",
         "nat",
-        "primary",
-        "prefixes"
+        "primary"
       ],
       "properties": {
         "description": {
@@ -3885,19 +3779,11 @@
     },
     "v1.NetworkDetailResponse": {
       "required": [
-<<<<<<< HEAD
         "prefixes",
+        "nat",
+        "primary",
         "usage",
         "id",
-        "nat",
-        "primary",
-=======
-        "primary",
-        "prefixes",
-        "nat",
-        "id",
-        "usage",
->>>>>>> 2bb124ab
         "created",
         "changed"
       ],
@@ -3959,9 +3845,9 @@
     "v1.NetworkListResponse": {
       "required": [
         "id",
+        "primary",
         "prefixes",
         "nat",
-        "primary",
         "usage"
       ],
       "properties": {
@@ -4115,8 +4001,8 @@
     },
     "v1.PartitionDetailResponse": {
       "required": [
+        "id",
         "bootconfig",
-        "id",
         "created",
         "changed"
       ],
