{"level":"warn","time":"2019-05-15T10:13:02.913+0200","caller":"metal-api/main.go:256","message":"dex not reachable","error":"cannot fetch dex keys from /keys: invalid url scheme "}
{
  "swagger": "2.0",
  "info": {
    "description": "Resource for managing pure metal",
    "title": "metal-api",
    "contact": {
      "name": "Devops Team",
      "url": "http://www.f-i-ts.de",
      "email": "devops@f-i-ts.de"
    },
    "license": {
      "name": "MIT",
      "url": "http://mit.org"
    },
    "version": "1.0.0"
  },
  "paths": {
    "/v1/firewall": {
      "get": {
        "consumes": [
          "application/json"
        ],
        "produces": [
          "application/json"
        ],
        "tags": [
          "firewall"
        ],
        "summary": "get all known firewalls",
        "operationId": "listFirewalls",
        "responses": {
          "200": {
            "description": "OK",
            "schema": {
              "type": "array",
              "items": {
                "$ref": "#/definitions/v1.FirewallResponse"
              }
            }
          },
          "default": {
            "description": "Error",
            "schema": {
              "$ref": "#/definitions/httperrors.HTTPErrorResponse"
            }
          }
        }
      }
    },
    "/v1/firewall/allocate": {
      "post": {
        "consumes": [
          "application/json"
        ],
        "produces": [
          "application/json"
        ],
        "tags": [
          "firewall"
        ],
        "summary": "allocate a firewall",
        "operationId": "allocateFirewall",
        "parameters": [
          {
            "name": "body",
            "in": "body",
            "required": true,
            "schema": {
              "$ref": "#/definitions/v1.FirewallCreateRequest"
            }
          }
        ],
        "responses": {
          "200": {
            "description": "OK",
            "schema": {
              "$ref": "#/definitions/v1.FirewallResponse"
            }
          },
          "default": {
            "description": "Error",
            "schema": {
              "$ref": "#/definitions/httperrors.HTTPErrorResponse"
            }
          }
        }
      }
    },
    "/v1/firewall/{id}": {
      "get": {
        "consumes": [
          "application/json"
        ],
        "produces": [
          "application/json"
        ],
        "tags": [
          "firewall"
        ],
        "summary": "get firewall by id",
        "operationId": "findFirewall",
        "parameters": [
          {
            "type": "string",
            "description": "identifier of the firewall",
            "name": "id",
            "in": "path",
            "required": true
          }
        ],
        "responses": {
          "200": {
            "description": "OK",
            "schema": {
              "$ref": "#/definitions/v1.FirewallResponse"
            }
          },
          "default": {
            "description": "Error",
            "schema": {
              "$ref": "#/definitions/httperrors.HTTPErrorResponse"
            }
          }
        }
      }
    },
    "/v1/health": {
      "get": {
        "consumes": [
          "application/json"
        ],
        "produces": [
          "application/json"
        ],
        "tags": [
          "health"
        ],
        "summary": "perform a healtcheck",
        "operationId": "health",
        "responses": {
          "200": {
            "description": "OK",
            "schema": {
              "$ref": "#/definitions/rest.status"
            }
          },
          "500": {
            "description": "Unhealthy",
            "schema": {
              "$ref": "#/definitions/rest.status"
            }
          }
        }
      }
    },
    "/v1/image": {
      "get": {
        "consumes": [
          "application/json"
        ],
        "produces": [
          "application/json"
        ],
        "tags": [
          "image"
        ],
        "summary": "get all images",
        "operationId": "listImages",
        "responses": {
          "200": {
            "description": "OK",
            "schema": {
              "type": "array",
              "items": {
                "$ref": "#/definitions/v1.ImageResponse"
              }
            }
          },
          "default": {
            "description": "Error",
            "schema": {
              "$ref": "#/definitions/httperrors.HTTPErrorResponse"
            }
          }
        }
      },
      "put": {
        "consumes": [
          "application/json"
        ],
        "produces": [
          "application/json"
        ],
        "tags": [
          "image"
        ],
        "summary": "create an image. if the given ID already exists a conflict is returned",
        "operationId": "func1",
        "parameters": [
          {
            "name": "body",
            "in": "body",
            "required": true,
            "schema": {
              "$ref": "#/definitions/v1.ImageCreateRequest"
            }
          }
        ],
        "responses": {
          "201": {
            "description": "Created",
            "schema": {
              "$ref": "#/definitions/v1.ImageResponse"
            }
          },
          "409": {
            "description": "Conflict",
            "schema": {
              "$ref": "#/definitions/httperrors.HTTPErrorResponse"
            }
          },
          "default": {
            "description": "Error",
            "schema": {
              "$ref": "#/definitions/httperrors.HTTPErrorResponse"
            }
          }
        }
      },
      "post": {
        "consumes": [
          "application/json"
        ],
        "produces": [
          "application/json"
        ],
        "tags": [
          "image"
        ],
        "summary": "updates an image. if the image was changed since this one was read, a conflict is returned",
        "operationId": "func2",
        "parameters": [
          {
            "name": "body",
            "in": "body",
            "required": true,
            "schema": {
              "$ref": "#/definitions/v1.ImageUpdateRequest"
            }
          }
        ],
        "responses": {
          "200": {
            "description": "OK",
            "schema": {
              "$ref": "#/definitions/v1.ImageResponse"
            }
          },
          "409": {
            "description": "Conflict",
            "schema": {
              "$ref": "#/definitions/httperrors.HTTPErrorResponse"
            }
          },
          "default": {
            "description": "Error",
            "schema": {
              "$ref": "#/definitions/httperrors.HTTPErrorResponse"
            }
          }
        }
      }
    },
    "/v1/image/{id}": {
      "get": {
        "consumes": [
          "application/json"
        ],
        "produces": [
          "application/json"
        ],
        "tags": [
          "image"
        ],
        "summary": "get image by id",
        "operationId": "findImage",
        "parameters": [
          {
            "type": "string",
            "description": "identifier of the image",
            "name": "id",
            "in": "path",
            "required": true
          }
        ],
        "responses": {
          "200": {
            "description": "OK",
            "schema": {
              "$ref": "#/definitions/v1.ImageResponse"
            }
          },
          "default": {
            "description": "Error",
            "schema": {
              "$ref": "#/definitions/httperrors.HTTPErrorResponse"
            }
          }
        }
      },
      "delete": {
        "consumes": [
          "application/json"
        ],
        "produces": [
          "application/json"
        ],
        "tags": [
          "image"
        ],
        "summary": "deletes an image and returns the deleted entity",
        "operationId": "deleteImage",
        "parameters": [
          {
            "type": "string",
            "description": "identifier of the image",
            "name": "id",
            "in": "path",
            "required": true
          }
        ],
        "responses": {
          "200": {
            "description": "OK",
            "schema": {
              "$ref": "#/definitions/v1.ImageResponse"
            }
          },
          "default": {
            "description": "Error",
            "schema": {
              "$ref": "#/definitions/httperrors.HTTPErrorResponse"
            }
          }
        }
      }
    },
    "/v1/ip": {
      "get": {
        "consumes": [
          "application/json"
        ],
        "produces": [
          "application/json"
        ],
        "tags": [
          "ip"
        ],
        "summary": "get all ips",
        "operationId": "listIPs",
        "responses": {
          "200": {
            "description": "OK",
            "schema": {
              "type": "array",
              "items": {
                "$ref": "#/definitions/v1.IPResponse"
              }
            }
          },
          "default": {
            "description": "Error",
            "schema": {
              "$ref": "#/definitions/httperrors.HTTPErrorResponse"
            }
          }
        }
      },
      "post": {
        "consumes": [
          "application/json"
        ],
        "produces": [
          "application/json"
        ],
        "tags": [
          "ip"
        ],
        "summary": "updates an ip. if the ip was changed since this one was read, a conflict is returned",
        "operationId": "updateIP",
        "parameters": [
          {
            "name": "body",
            "in": "body",
            "required": true,
            "schema": {
              "$ref": "#/definitions/v1.IPUpdateRequest"
            }
          }
        ],
        "responses": {
          "200": {
            "description": "OK",
            "schema": {
              "$ref": "#/definitions/v1.IPResponse"
            }
          },
          "409": {
            "description": "Conflict",
            "schema": {
              "$ref": "#/definitions/httperrors.HTTPErrorResponse"
            }
          },
          "default": {
            "description": "Error",
            "schema": {
              "$ref": "#/definitions/httperrors.HTTPErrorResponse"
            }
          }
        }
      }
    },
    "/v1/ip/allocate": {
      "post": {
        "consumes": [
          "application/json"
        ],
        "produces": [
          "application/json"
        ],
        "tags": [
          "ip"
        ],
        "summary": "allocate an ip in the given network for a project.",
        "operationId": "allocateIP",
        "parameters": [
          {
            "name": "body",
            "in": "body",
            "required": true,
            "schema": {
              "$ref": "#/definitions/v1.IPAllocateRequest"
            }
          }
        ],
        "responses": {
          "201": {
            "description": "Created",
            "schema": {
              "$ref": "#/definitions/v1.IPResponse"
            }
          },
          "default": {
            "description": "Error",
            "schema": {
              "$ref": "#/definitions/httperrors.HTTPErrorResponse"
            }
          }
        }
      }
    },
    "/v1/ip/{id}": {
      "get": {
        "consumes": [
          "application/json"
        ],
        "produces": [
          "application/json"
        ],
        "tags": [
          "ip"
        ],
        "summary": "get ip by id",
        "operationId": "findIP",
        "parameters": [
          {
            "type": "string",
            "description": "identifier of the ip",
            "name": "id",
            "in": "path",
            "required": true
          }
        ],
        "responses": {
          "200": {
            "description": "OK",
            "schema": {
              "$ref": "#/definitions/v1.IPResponse"
            }
          },
          "default": {
            "description": "Error",
            "schema": {
              "$ref": "#/definitions/httperrors.HTTPErrorResponse"
            }
          }
        }
      },
      "delete": {
        "consumes": [
          "application/json"
        ],
        "produces": [
          "application/json"
        ],
        "tags": [
          "ip"
        ],
        "summary": "deletes an ip and returns the deleted entity",
        "operationId": "deleteIP",
        "parameters": [
          {
            "type": "string",
            "description": "identifier of the ip",
            "name": "id",
            "in": "path",
            "required": true
          }
        ],
        "responses": {
          "200": {
            "description": "OK",
            "schema": {
              "$ref": "#/definitions/v1.IPResponse"
            }
          },
          "default": {
            "description": "Error",
            "schema": {
              "$ref": "#/definitions/httperrors.HTTPErrorResponse"
            }
          }
        }
      }
    },
    "/v1/machine": {
      "get": {
        "consumes": [
          "application/json"
        ],
        "produces": [
          "application/json"
        ],
        "tags": [
          "machine"
        ],
        "summary": "get all known machines",
        "operationId": "listMachines",
        "responses": {
          "200": {
            "description": "OK",
            "schema": {
              "type": "array",
              "items": {
                "$ref": "#/definitions/v1.MachineResponse"
              }
            }
          },
          "default": {
            "description": "Error",
            "schema": {
              "$ref": "#/definitions/httperrors.HTTPErrorResponse"
            }
          }
        }
      }
    },
    "/v1/machine/allocate": {
      "post": {
        "consumes": [
          "application/json"
        ],
        "produces": [
          "application/json"
        ],
        "tags": [
          "machine"
        ],
        "summary": "allocate a machine",
        "operationId": "allocateMachine",
        "parameters": [
          {
            "name": "body",
            "in": "body",
            "required": true,
            "schema": {
              "$ref": "#/definitions/v1.MachineAllocateRequest"
            }
          }
        ],
        "responses": {
          "200": {
            "description": "OK",
            "schema": {
              "$ref": "#/definitions/v1.MachineResponse"
            }
          },
          "default": {
            "description": "Error",
            "schema": {
              "$ref": "#/definitions/httperrors.HTTPErrorResponse"
            }
          }
        }
      }
    },
    "/v1/machine/find": {
      "get": {
        "consumes": [
          "application/json"
        ],
        "produces": [
          "application/json"
        ],
        "tags": [
          "machine"
        ],
        "summary": "search machines",
        "operationId": "searchMachine",
        "parameters": [
          {
            "type": "string",
            "description": "one of the MAC address of the machine",
            "name": "mac",
            "in": "query"
          }
        ],
        "responses": {
          "200": {
            "description": "OK",
            "schema": {
              "type": "array",
              "items": {
                "$ref": "#/definitions/v1.MachineResponse"
              }
            }
          },
          "default": {
            "description": "Error",
            "schema": {
              "$ref": "#/definitions/httperrors.HTTPErrorResponse"
            }
          }
        }
      }
    },
    "/v1/machine/liveliness": {
      "post": {
        "consumes": [
          "application/json"
        ],
        "produces": [
          "application/json"
        ],
        "tags": [
          "machine"
        ],
        "summary": "external trigger for evaluating machine liveliness",
        "operationId": "checkMachineLiveliness",
        "parameters": [
          {
            "name": "body",
            "in": "body",
            "required": true,
            "schema": {
              "$ref": "#/definitions/service.emptyBody"
            }
          }
        ],
        "responses": {
          "200": {
            "description": "OK",
            "schema": {
              "$ref": "#/definitions/v1.MachineLivelinessReport"
            }
          },
          "default": {
            "description": "Error",
            "schema": {
              "$ref": "#/definitions/httperrors.HTTPErrorResponse"
            }
          }
        }
      }
    },
    "/v1/machine/register": {
      "post": {
        "consumes": [
          "application/json"
        ],
        "produces": [
          "application/json"
        ],
        "tags": [
          "machine"
        ],
        "summary": "register a machine",
        "operationId": "registerMachine",
        "parameters": [
          {
            "name": "body",
            "in": "body",
            "required": true,
            "schema": {
              "$ref": "#/definitions/v1.MachineRegisterRequest"
            }
          }
        ],
        "responses": {
          "200": {
            "description": "OK",
            "schema": {
              "$ref": "#/definitions/v1.MachineResponse"
            }
          },
          "201": {
            "description": "Created",
            "schema": {
              "$ref": "#/definitions/v1.MachineResponse"
            }
          },
          "default": {
            "description": "Error",
            "schema": {
              "$ref": "#/definitions/httperrors.HTTPErrorResponse"
            }
          }
        }
      }
    },
    "/v1/machine/{id}": {
      "get": {
        "consumes": [
          "application/json"
        ],
        "produces": [
          "application/json"
        ],
        "tags": [
          "machine"
        ],
        "summary": "get machine by id",
        "operationId": "findMachine",
        "parameters": [
          {
            "type": "string",
            "description": "identifier of the machine",
            "name": "id",
            "in": "path",
            "required": true
          }
        ],
        "responses": {
          "200": {
            "description": "OK",
            "schema": {
              "$ref": "#/definitions/v1.MachineResponse"
            }
          },
          "default": {
            "description": "Error",
            "schema": {
              "$ref": "#/definitions/httperrors.HTTPErrorResponse"
            }
          }
        }
      }
    },
    "/v1/machine/{id}/event": {
      "get": {
        "consumes": [
          "application/json"
        ],
        "produces": [
          "application/json"
        ],
        "tags": [
          "machine"
        ],
        "summary": "get the current machine provisioning event container",
        "operationId": "getProvisioningEventContainer",
        "parameters": [
          {
            "type": "string",
            "description": "identifier of the machine",
            "name": "id",
            "in": "path",
            "required": true
          }
        ],
        "responses": {
          "200": {
            "description": "OK",
            "schema": {
              "$ref": "#/definitions/v1.MachineRecentProvisioningEvents"
            }
          },
          "default": {
            "description": "Error",
            "schema": {
              "$ref": "#/definitions/httperrors.HTTPErrorResponse"
            }
          }
        }
      },
      "post": {
        "consumes": [
          "application/json"
        ],
        "produces": [
          "application/json"
        ],
        "tags": [
          "machine"
        ],
        "summary": "adds a machine provisioning event",
        "operationId": "addProvisioningEvent",
        "parameters": [
          {
            "type": "string",
            "description": "identifier of the machine",
            "name": "id",
            "in": "path",
            "required": true
          },
          {
            "name": "body",
            "in": "body",
            "required": true,
            "schema": {
              "$ref": "#/definitions/v1.MachineProvisioningEvent"
            }
          }
        ],
        "responses": {
          "200": {
            "description": "OK",
            "schema": {
              "$ref": "#/definitions/v1.MachineRecentProvisioningEvents"
            }
          },
          "default": {
            "description": "Error",
            "schema": {
              "$ref": "#/definitions/httperrors.HTTPErrorResponse"
            }
          }
        }
      }
    },
    "/v1/machine/{id}/finalize-allocation": {
      "post": {
        "consumes": [
          "application/json"
        ],
        "produces": [
          "application/json"
        ],
        "tags": [
          "machine"
        ],
        "summary": "finalize the allocation of the machine by reconfiguring the switch, sent on successful image installation",
        "operationId": "finalizeAllocation",
        "parameters": [
          {
            "type": "string",
            "description": "identifier of the machine",
            "name": "id",
            "in": "path",
            "required": true
          },
          {
            "name": "body",
            "in": "body",
            "required": true,
            "schema": {
              "$ref": "#/definitions/v1.MachineFinalizeAllocationRequest"
            }
          }
        ],
        "responses": {
          "200": {
            "description": "OK",
            "schema": {
              "$ref": "#/definitions/v1.MachineResponse"
            }
          },
          "default": {
            "description": "Error",
            "schema": {
              "$ref": "#/definitions/httperrors.HTTPErrorResponse"
            }
          }
        }
      }
    },
    "/v1/machine/{id}/free": {
      "delete": {
        "consumes": [
          "application/json"
        ],
        "produces": [
          "application/json"
        ],
        "tags": [
          "machine"
        ],
        "summary": "free a machine",
        "operationId": "freeMachine",
        "parameters": [
          {
            "type": "string",
            "description": "identifier of the machine",
            "name": "id",
            "in": "path",
            "required": true
          }
        ],
        "responses": {
          "200": {
            "description": "OK",
            "schema": {
              "$ref": "#/definitions/v1.MachineResponse"
            }
          },
          "default": {
            "description": "Error",
            "schema": {
              "$ref": "#/definitions/httperrors.HTTPErrorResponse"
            }
          }
        }
      }
    },
    "/v1/machine/{id}/ipmi": {
      "get": {
        "consumes": [
          "application/json"
        ],
        "produces": [
          "application/json"
        ],
        "tags": [
          "machine"
        ],
        "summary": "returns the IPMI connection data for a machine",
        "operationId": "ipmiData",
        "parameters": [
          {
            "type": "string",
            "description": "identifier of the machine",
            "name": "id",
            "in": "path",
            "required": true
          }
        ],
        "responses": {
          "200": {
            "description": "OK",
            "schema": {
              "$ref": "#/definitions/v1.MachineIPMI"
            }
          },
          "default": {
            "description": "Error",
            "schema": {
              "$ref": "#/definitions/httperrors.HTTPErrorResponse"
            }
          }
        }
      }
    },
    "/v1/machine/{id}/power/bios": {
      "post": {
        "consumes": [
          "application/json"
        ],
        "produces": [
          "application/json"
        ],
        "tags": [
          "machine"
        ],
        "summary": "boots machine into BIOS on next reboot",
        "operationId": "machineBios",
        "parameters": [
          {
            "type": "string",
            "description": "identifier of the machine",
            "name": "id",
            "in": "path",
            "required": true
          },
          {
            "name": "body",
            "in": "body",
            "required": true,
            "schema": {
              "$ref": "#/definitions/service.emptyBody"
            }
          }
        ],
        "responses": {
          "200": {
            "description": "OK",
            "schema": {
              "$ref": "#/definitions/metal.MachineAllocation"
            }
          },
          "default": {
            "description": "Error",
            "schema": {
              "$ref": "#/definitions/httperrors.HTTPErrorResponse"
            }
          }
        }
      }
    },
    "/v1/machine/{id}/power/off": {
      "post": {
        "consumes": [
          "application/json"
        ],
        "produces": [
          "application/json"
        ],
        "tags": [
          "machine"
        ],
        "summary": "sends a power-off to the machine",
        "operationId": "machineOff",
        "parameters": [
          {
            "type": "string",
            "description": "identifier of the machine",
            "name": "id",
            "in": "path",
            "required": true
          },
          {
            "name": "body",
            "in": "body",
            "required": true,
            "schema": {
              "$ref": "#/definitions/service.emptyBody"
            }
          }
        ],
        "responses": {
          "200": {
            "description": "OK",
            "schema": {
              "$ref": "#/definitions/metal.MachineAllocation"
            }
          },
          "default": {
            "description": "Error",
            "schema": {
              "$ref": "#/definitions/httperrors.HTTPErrorResponse"
            }
          }
        }
      }
    },
    "/v1/machine/{id}/power/on": {
      "post": {
        "consumes": [
          "application/json"
        ],
        "produces": [
          "application/json"
        ],
        "tags": [
          "machine"
        ],
        "summary": "sends a power-on to the machine",
        "operationId": "machineOn",
        "parameters": [
          {
            "type": "string",
            "description": "identifier of the machine",
            "name": "id",
            "in": "path",
            "required": true
          },
          {
            "name": "body",
            "in": "body",
            "required": true,
            "schema": {
              "$ref": "#/definitions/service.emptyBody"
            }
          }
        ],
        "responses": {
          "200": {
            "description": "OK",
            "schema": {
              "$ref": "#/definitions/metal.MachineAllocation"
            }
          },
          "default": {
            "description": "Error",
            "schema": {
              "$ref": "#/definitions/httperrors.HTTPErrorResponse"
            }
          }
        }
      }
    },
    "/v1/machine/{id}/power/reset": {
      "post": {
        "consumes": [
          "application/json"
        ],
        "produces": [
          "application/json"
        ],
        "tags": [
          "machine"
        ],
        "summary": "sends a reset to the machine",
        "operationId": "machineReset",
        "parameters": [
          {
            "type": "string",
            "description": "identifier of the machine",
            "name": "id",
            "in": "path",
            "required": true
          },
          {
            "name": "body",
            "in": "body",
            "required": true,
            "schema": {
              "$ref": "#/definitions/service.emptyBody"
            }
          }
        ],
        "responses": {
          "200": {
            "description": "OK",
            "schema": {
              "$ref": "#/definitions/metal.MachineAllocation"
            }
          },
          "default": {
            "description": "Error",
            "schema": {
              "$ref": "#/definitions/httperrors.HTTPErrorResponse"
            }
          }
        }
      }
    },
    "/v1/machine/{id}/state": {
      "post": {
        "consumes": [
          "application/json"
        ],
        "produces": [
          "application/json"
        ],
        "tags": [
          "machine"
        ],
        "summary": "set the state of a machine",
        "operationId": "setMachineState",
        "parameters": [
          {
            "type": "string",
            "description": "identifier of the machine",
            "name": "id",
            "in": "path",
            "required": true
          },
          {
            "name": "body",
            "in": "body",
            "required": true,
            "schema": {
              "$ref": "#/definitions/v1.MachineState"
            }
          }
        ],
        "responses": {
          "200": {
            "description": "OK",
            "schema": {
              "$ref": "#/definitions/v1.MachineResponse"
            }
          },
          "default": {
            "description": "Error",
            "schema": {
              "$ref": "#/definitions/httperrors.HTTPErrorResponse"
            }
          }
        }
      }
    },
    "/v1/machine/{id}/wait": {
      "get": {
        "consumes": [
          "application/json"
        ],
        "produces": [
          "application/json"
        ],
        "tags": [
          "machine"
        ],
        "summary": "wait for an allocation of this machine",
        "operationId": "waitForAllocation",
        "parameters": [
          {
            "type": "string",
            "description": "identifier of the machine",
            "name": "id",
            "in": "path",
            "required": true
          }
        ],
        "responses": {
          "200": {
            "description": "OK",
            "schema": {
              "$ref": "#/definitions/v1.MachineWaitResponse"
            }
          },
          "504": {
            "description": "Timeout",
            "schema": {
              "$ref": "#/definitions/httperrors.HTTPErrorResponse"
            }
          },
          "default": {
            "description": "Error",
            "schema": {
              "$ref": "#/definitions/httperrors.HTTPErrorResponse"
            }
          }
        }
      }
    },
    "/v1/network": {
      "get": {
        "consumes": [
          "application/json"
        ],
        "produces": [
          "application/json"
        ],
        "tags": [
          "network"
        ],
        "summary": "get all networks",
        "operationId": "listNetworks",
        "responses": {
          "200": {
            "description": "OK",
            "schema": {
              "type": "array",
              "items": {
                "$ref": "#/definitions/v1.NetworkResponse"
              }
            }
          },
          "default": {
            "description": "Error",
            "schema": {
              "$ref": "#/definitions/httperrors.HTTPErrorResponse"
            }
          }
        }
      },
      "put": {
        "consumes": [
          "application/json"
        ],
        "produces": [
          "application/json"
        ],
        "tags": [
          "network"
        ],
        "summary": "create an network. if the given ID already exists a conflict is returned",
        "operationId": "createNetwork",
        "parameters": [
          {
            "name": "body",
            "in": "body",
            "required": true,
            "schema": {
              "$ref": "#/definitions/v1.NetworkCreateRequest"
            }
          }
        ],
        "responses": {
          "201": {
            "description": "Created",
            "schema": {
              "$ref": "#/definitions/v1.NetworkResponse"
            }
          },
          "409": {
            "description": "Conflict",
            "schema": {
              "$ref": "#/definitions/httperrors.HTTPErrorResponse"
            }
          },
          "default": {
            "description": "Error",
            "schema": {
              "$ref": "#/definitions/httperrors.HTTPErrorResponse"
            }
          }
        }
      },
      "post": {
        "consumes": [
          "application/json"
        ],
        "produces": [
          "application/json"
        ],
        "tags": [
          "network"
        ],
        "summary": "updates an network. if the network was changed since this one was read, a conflict is returned",
        "operationId": "updateNetwork",
        "parameters": [
          {
            "name": "body",
            "in": "body",
            "required": true,
            "schema": {
              "$ref": "#/definitions/v1.NetworkUpdateRequest"
            }
          }
        ],
        "responses": {
          "200": {
            "description": "OK",
            "schema": {
              "$ref": "#/definitions/v1.NetworkResponse"
            }
          },
          "409": {
            "description": "Conflict",
            "schema": {
              "$ref": "#/definitions/httperrors.HTTPErrorResponse"
            }
          },
          "default": {
            "description": "Error",
            "schema": {
              "$ref": "#/definitions/httperrors.HTTPErrorResponse"
            }
          }
        }
      }
    },
    "/v1/network/{id}": {
      "get": {
        "consumes": [
          "application/json"
        ],
        "produces": [
          "application/json"
        ],
        "tags": [
          "network"
        ],
        "summary": "get network by id",
        "operationId": "findNetwork",
        "parameters": [
          {
            "type": "string",
            "description": "identifier of the network",
            "name": "id",
            "in": "path",
            "required": true
          }
        ],
        "responses": {
          "200": {
            "description": "OK",
            "schema": {
              "$ref": "#/definitions/v1.NetworkResponse"
            }
          },
          "default": {
            "description": "Error",
            "schema": {
              "$ref": "#/definitions/httperrors.HTTPErrorResponse"
            }
          }
        }
      },
      "delete": {
        "consumes": [
          "application/json"
        ],
        "produces": [
          "application/json"
        ],
        "tags": [
          "network"
        ],
        "summary": "deletes an network and returns the deleted entity",
        "operationId": "deleteNetwork",
        "parameters": [
          {
            "type": "string",
            "description": "identifier of the network",
            "name": "id",
            "in": "path",
            "required": true
          }
        ],
        "responses": {
          "200": {
            "description": "OK",
            "schema": {
              "$ref": "#/definitions/v1.NetworkResponse"
            }
          },
          "default": {
            "description": "Error",
            "schema": {
              "$ref": "#/definitions/httperrors.HTTPErrorResponse"
            }
          }
        }
      }
    },
    "/v1/partition": {
      "get": {
        "consumes": [
          "application/json"
        ],
        "produces": [
          "application/json"
        ],
        "tags": [
          "Partition"
        ],
        "summary": "get all Partitions",
        "operationId": "listPartitions",
        "responses": {
          "200": {
            "description": "OK",
            "schema": {
              "type": "array",
              "items": {
                "$ref": "#/definitions/v1.PartitionResponse"
              }
            }
          },
          "default": {
            "description": "Error",
            "schema": {
              "$ref": "#/definitions/httperrors.HTTPErrorResponse"
            }
          }
        }
      },
      "put": {
        "consumes": [
          "application/json"
        ],
        "produces": [
          "application/json"
        ],
        "tags": [
          "Partition"
        ],
        "summary": "create a Partition. if the given ID already exists a conflict is returned",
        "operationId": "createPartition",
        "parameters": [
          {
            "name": "body",
            "in": "body",
            "required": true,
            "schema": {
              "$ref": "#/definitions/v1.PartitionCreateRequest"
            }
          }
        ],
        "responses": {
          "201": {
            "description": "Created",
            "schema": {
              "$ref": "#/definitions/v1.PartitionResponse"
            }
          },
          "409": {
            "description": "Conflict",
            "schema": {
              "$ref": "#/definitions/httperrors.HTTPErrorResponse"
            }
          },
          "default": {
            "description": "Error",
            "schema": {
              "$ref": "#/definitions/httperrors.HTTPErrorResponse"
            }
          }
        }
      },
      "post": {
        "consumes": [
          "application/json"
        ],
        "produces": [
          "application/json"
        ],
        "tags": [
          "Partition"
        ],
        "summary": "updates a Partition. if the Partition was changed since this one was read, a conflict is returned",
        "operationId": "updatePartition",
        "parameters": [
          {
            "name": "body",
            "in": "body",
            "required": true,
            "schema": {
              "$ref": "#/definitions/v1.PartitionUpdateRequest"
            }
          }
        ],
        "responses": {
          "200": {
            "description": "OK",
            "schema": {
              "$ref": "#/definitions/v1.PartitionResponse"
            }
          },
          "409": {
            "description": "Conflict",
            "schema": {
              "$ref": "#/definitions/httperrors.HTTPErrorResponse"
            }
          },
          "default": {
            "description": "Error",
            "schema": {
              "$ref": "#/definitions/httperrors.HTTPErrorResponse"
            }
          }
        }
      }
    },
    "/v1/partition/{id}": {
      "get": {
        "consumes": [
          "application/json"
        ],
        "produces": [
          "application/json"
        ],
        "tags": [
          "Partition"
        ],
        "summary": "get Partition by id",
        "operationId": "findPartition",
        "parameters": [
          {
            "type": "string",
            "description": "identifier of the Partition",
            "name": "id",
            "in": "path",
            "required": true
          }
        ],
        "responses": {
          "200": {
            "description": "OK",
            "schema": {
              "$ref": "#/definitions/v1.PartitionResponse"
            }
          },
          "default": {
            "description": "Error",
            "schema": {
              "$ref": "#/definitions/httperrors.HTTPErrorResponse"
            }
          }
        }
      },
      "delete": {
        "consumes": [
          "application/json"
        ],
        "produces": [
          "application/json"
        ],
        "tags": [
          "Partition"
        ],
        "summary": "deletes a Partition and returns the deleted entity",
        "operationId": "deletePartition",
        "parameters": [
          {
            "type": "string",
            "description": "identifier of the Partition",
            "name": "id",
            "in": "path",
            "required": true
          }
        ],
        "responses": {
          "200": {
            "description": "OK",
            "schema": {
              "$ref": "#/definitions/v1.PartitionResponse"
            }
          },
          "default": {
            "description": "Error",
            "schema": {
              "$ref": "#/definitions/httperrors.HTTPErrorResponse"
            }
          }
        }
      }
    },
    "/v1/size": {
      "get": {
        "consumes": [
          "application/json"
        ],
        "produces": [
          "application/json"
        ],
        "tags": [
          "size"
        ],
        "summary": "get all sizes",
        "operationId": "listSizes",
        "responses": {
          "200": {
            "description": "OK",
            "schema": {
              "type": "array",
              "items": {
                "$ref": "#/definitions/v1.SizeResponse"
              }
            }
          },
          "default": {
            "description": "Error",
            "schema": {
              "$ref": "#/definitions/httperrors.HTTPErrorResponse"
            }
          }
        }
      },
      "put": {
        "consumes": [
          "application/json"
        ],
        "produces": [
          "application/json"
        ],
        "tags": [
          "size"
        ],
        "summary": "create a size. if the given ID already exists a conflict is returned",
        "operationId": "createSize",
        "parameters": [
          {
            "name": "body",
            "in": "body",
            "required": true,
            "schema": {
              "$ref": "#/definitions/v1.SizeCreateRequest"
            }
          }
        ],
        "responses": {
          "201": {
            "description": "Created",
            "schema": {
              "$ref": "#/definitions/v1.SizeResponse"
            }
          },
          "409": {
            "description": "Conflict",
            "schema": {
              "$ref": "#/definitions/httperrors.HTTPErrorResponse"
            }
          },
          "default": {
            "description": "Error",
            "schema": {
              "$ref": "#/definitions/httperrors.HTTPErrorResponse"
            }
          }
        }
      },
      "post": {
        "consumes": [
          "application/json"
        ],
        "produces": [
          "application/json"
        ],
        "tags": [
          "size"
        ],
        "summary": "updates a size. if the size was changed since this one was read, a conflict is returned",
        "operationId": "updateSize",
        "parameters": [
          {
            "name": "body",
            "in": "body",
            "required": true,
            "schema": {
              "$ref": "#/definitions/v1.SizeUpdateRequest"
            }
          }
        ],
        "responses": {
          "200": {
            "description": "OK",
            "schema": {
              "$ref": "#/definitions/v1.SizeResponse"
            }
          },
          "409": {
            "description": "Conflict",
            "schema": {
              "$ref": "#/definitions/httperrors.HTTPErrorResponse"
            }
          },
          "default": {
            "description": "Error",
            "schema": {
              "$ref": "#/definitions/httperrors.HTTPErrorResponse"
            }
          }
        }
      }
    },
    "/v1/size/from-hardware": {
      "post": {
        "consumes": [
          "application/json"
        ],
        "produces": [
          "application/json"
        ],
        "tags": [
          "size"
        ],
        "summary": "Searches all sizes for one to match the given hardwarespecs. If nothing is found, a list of entries is returned which describe the constraint which did not match",
        "operationId": "fromHardware",
        "parameters": [
          {
            "name": "body",
            "in": "body",
            "required": true,
            "schema": {
              "$ref": "#/definitions/metal.MachineHardware"
            }
          }
        ],
        "responses": {
          "200": {
            "description": "OK",
            "schema": {
              "$ref": "#/definitions/metal.SizeMatchingLog"
            }
          },
          "404": {
            "description": "NotFound",
            "schema": {
              "type": "array",
              "items": {
                "$ref": "#/definitions/metal.SizeMatchingLog"
              }
            }
          },
          "default": {
            "description": "Error",
            "schema": {
              "$ref": "#/definitions/httperrors.HTTPErrorResponse"
            }
          }
        }
      }
    },
    "/v1/size/{id}": {
      "get": {
        "consumes": [
          "application/json"
        ],
        "produces": [
          "application/json"
        ],
        "tags": [
          "size"
        ],
        "summary": "get size by id",
        "operationId": "findSize",
        "parameters": [
          {
            "type": "string",
            "description": "identifier of the size",
            "name": "id",
            "in": "path",
            "required": true
          }
        ],
        "responses": {
          "200": {
            "description": "OK",
            "schema": {
              "$ref": "#/definitions/v1.SizeResponse"
            }
          },
          "default": {
            "description": "Error",
            "schema": {
              "$ref": "#/definitions/httperrors.HTTPErrorResponse"
            }
          }
        }
      },
      "delete": {
        "consumes": [
          "application/json"
        ],
        "produces": [
          "application/json"
        ],
        "tags": [
          "size"
        ],
        "summary": "deletes an size and returns the deleted entity",
        "operationId": "deleteSize",
        "parameters": [
          {
            "type": "string",
            "description": "identifier of the size",
            "name": "id",
            "in": "path",
            "required": true
          }
        ],
        "responses": {
          "200": {
            "description": "OK",
            "schema": {
              "$ref": "#/definitions/v1.SizeResponse"
            }
          },
          "default": {
            "description": "Error",
            "schema": {
              "$ref": "#/definitions/httperrors.HTTPErrorResponse"
            }
          }
        }
      }
    },
    "/v1/switch": {
      "get": {
        "consumes": [
          "application/json"
        ],
        "produces": [
          "application/json"
        ],
        "tags": [
          "switch"
        ],
        "summary": "get all switches",
        "operationId": "listSwitches",
        "responses": {
          "200": {
            "description": "OK",
            "schema": {
              "type": "array",
              "items": {
                "$ref": "#/definitions/metal.Switch"
              }
            }
          }
        }
      }
    },
    "/v1/switch/register": {
      "post": {
        "consumes": [
          "application/json"
        ],
        "produces": [
          "application/json"
        ],
        "tags": [
          "switch"
        ],
        "summary": "register a switch",
        "operationId": "registerSwitch",
        "parameters": [
          {
            "name": "body",
            "in": "body",
            "required": true,
            "schema": {
              "$ref": "#/definitions/metal.RegisterSwitch"
            }
          }
        ],
        "responses": {
          "200": {
            "description": "OK",
            "schema": {
              "$ref": "#/definitions/metal.Switch"
            }
          },
          "201": {
            "description": "Created",
            "schema": {
              "$ref": "#/definitions/metal.Switch"
            }
          },
          "409": {
            "description": "Conflict",
            "schema": {
              "$ref": "#/definitions/httperrors.HTTPErrorResponse"
            }
          }
        }
      }
    },
    "/v1/switch/{id}": {
      "get": {
        "consumes": [
          "application/json"
        ],
        "produces": [
          "application/json"
        ],
        "tags": [
          "switch"
        ],
        "summary": "get switch by id",
        "operationId": "findSwitch",
        "parameters": [
          {
            "type": "string",
            "description": "identifier of the switch",
            "name": "id",
            "in": "path",
            "required": true
          }
        ],
        "responses": {
          "200": {
            "description": "OK",
            "schema": {
              "$ref": "#/definitions/metal.Switch"
            }
          },
          "404": {
            "description": "Not Found",
            "schema": {
              "$ref": "#/definitions/httperrors.HTTPErrorResponse"
            }
          }
        }
      },
      "delete": {
        "consumes": [
          "application/json"
        ],
        "produces": [
          "application/json"
        ],
        "tags": [
          "switch"
        ],
        "summary": "deletes an switch and returns the deleted entity",
        "operationId": "deleteSwitch",
        "parameters": [
          {
            "type": "string",
            "description": "identifier of the switch",
            "name": "id",
            "in": "path",
            "required": true
          }
        ],
        "responses": {
          "200": {
            "description": "OK",
            "schema": {
              "$ref": "#/definitions/metal.Switch"
            }
          },
          "404": {
            "description": "Not Found",
            "schema": {
              "$ref": "#/definitions/httperrors.HTTPErrorResponse"
            }
          }
        }
      }
    },
    "/v1/version": {
      "get": {
        "consumes": [
          "application/json"
        ],
        "produces": [
          "application/json"
        ],
        "tags": [
          "version"
        ],
        "summary": "returns the current version information of this module",
        "operationId": "info",
        "responses": {
          "200": {
            "description": "OK",
            "schema": {
              "$ref": "#/definitions/rest.version"
            }
          }
        }
      }
    }
  },
  "definitions": {
    "httperrors.HTTPErrorResponse": {
      "required": [
        "statuscode",
        "message"
      ],
      "properties": {
        "message": {
          "description": "error message",
          "type": "string"
        },
        "statuscode": {
          "description": "http status code",
          "type": "integer",
          "format": "int32"
        }
      }
    },
    "metal.BlockDevice": {
      "required": [
        "Name",
        "Size"
      ],
      "properties": {
        "Name": {
          "type": "string"
        },
        "Size": {
          "type": "integer"
        }
      }
    },
    "metal.BootConfiguration": {
      "required": [
        "ImageURL",
        "KernelURL",
        "CommandLine"
      ],
      "properties": {
        "CommandLine": {
          "type": "string"
        },
        "ImageURL": {
          "type": "string"
        },
        "KernelURL": {
          "type": "string"
        }
      }
    },
    "metal.Connection": {
      "required": [
        "nic"
      ],
      "properties": {
        "machine_id": {
          "description": "the machine id of the machine connected to the nic",
          "type": "string"
        },
        "nic": {
          "description": "a network interface on the switch",
          "$ref": "#/definitions/metal.Nic"
        }
      }
    },
    "metal.Constraint": {
      "required": [
        "Type",
        "Min",
        "Max"
      ],
      "properties": {
        "Max": {
          "type": "integer"
        },
        "Min": {
          "type": "integer"
        },
        "Type": {
          "type": "string"
        }
      }
    },
    "metal.ConstraintMatchingLog": {
      "required": [
        "match"
      ],
      "properties": {
        "constraint": {
          "$ref": "#/definitions/metal.Constraint"
        },
        "log": {
          "type": "string"
        },
        "match": {
          "type": "boolean"
        }
      }
    },
    "metal.MachineAllocation": {
      "required": [
        "Created",
        "Name",
        "Description",
        "LastPing",
        "Tenant",
        "Project",
        "ImageID",
        "MachineNetworks",
        "Hostname",
        "SSHPubKeys",
        "UserData",
        "ConsolePassword",
        "PhoneHomeToken",
        "Succeeded"
      ],
      "properties": {
        "ConsolePassword": {
          "type": "string"
        },
        "Created": {
          "type": "string",
          "format": "date-time"
        },
        "Description": {
          "type": "string"
        },
        "Hostname": {
          "type": "string"
        },
        "ImageID": {
          "type": "string"
        },
        "LastPing": {
          "type": "string",
          "format": "date-time"
        },
        "MachineNetworks": {
          "type": "array",
          "items": {
            "$ref": "#/definitions/metal.MachineNetwork"
          }
        },
        "Name": {
          "type": "string"
        },
        "PhoneHomeToken": {
          "type": "string"
        },
        "Project": {
          "type": "string"
        },
        "SSHPubKeys": {
          "type": "array",
          "items": {
            "type": "string"
          }
        },
        "Succeeded": {
          "type": "boolean"
        },
        "Tenant": {
          "type": "string"
        },
        "UserData": {
          "type": "string"
        }
      }
    },
    "metal.MachineHardware": {
      "required": [
        "Memory",
        "CPUCores",
        "Nics",
        "Disks"
      ],
      "properties": {
        "CPUCores": {
          "type": "integer",
          "format": "int32"
        },
        "Disks": {
          "type": "array",
          "items": {
            "$ref": "#/definitions/metal.BlockDevice"
          }
        },
        "Memory": {
          "type": "integer"
        },
        "Nics": {
          "type": "array",
          "items": {
            "$ref": "#/definitions/metal.Nic"
          }
        }
      }
    },
    "metal.MachineNetwork": {
      "required": [
        "NetworkID",
        "Prefixes",
        "IPs",
        "DestinationPrefixes",
        "Vrf",
        "Primary",
        "ASN",
        "Nat",
        "Underlay"
      ],
      "properties": {
        "ASN": {
          "type": "integer",
          "format": "int64"
        },
        "DestinationPrefixes": {
          "type": "array",
          "items": {
            "type": "string"
          }
        },
        "IPs": {
          "type": "array",
          "items": {
            "type": "string"
          }
        },
        "Nat": {
          "type": "boolean"
        },
        "NetworkID": {
          "type": "string"
        },
        "Prefixes": {
          "type": "array",
          "items": {
            "type": "string"
          }
        },
        "Primary": {
          "type": "boolean"
        },
        "Underlay": {
          "type": "boolean"
        },
        "Vrf": {
          "type": "integer",
          "format": "integer"
        }
      }
    },
    "metal.Nic": {
      "required": [
        "mac",
        "name",
        "neighbors"
      ],
      "properties": {
        "mac": {
          "description": "the mac address of this network interface",
          "type": "string"
        },
        "name": {
          "description": "the name of this network interface",
          "type": "string"
        },
        "neighbors": {
          "description": "the neighbors visible to this network interface",
          "type": "array",
          "items": {
            "$ref": "#/definitions/metal.Nic"
          }
        },
        "vrf": {
          "description": "the vrf this network interface is part of",
          "type": "string"
        }
      }
    },
    "metal.Partition": {
      "required": [
        "id",
        "BootConfiguration",
        "MgmtServiceAddress",
        "ProjectNetworkPrefixLength"
      ],
      "properties": {
        "BootConfiguration": {
          "$ref": "#/definitions/metal.BootConfiguration"
        },
        "MgmtServiceAddress": {
          "type": "string"
        },
        "ProjectNetworkPrefixLength": {
          "type": "integer",
          "format": "int32"
        },
        "changed": {
          "description": "the last changed timestamp",
          "type": "string",
          "format": "date-time",
          "readOnly": true
        },
        "created": {
          "description": "the creation time of this entity",
          "type": "string",
          "format": "date-time",
          "readOnly": true
        },
        "description": {
          "description": "a description for this entity",
          "type": "string"
        },
        "id": {
          "description": "a unique ID",
          "type": "string",
          "uniqueItems": true
        },
        "name": {
          "description": "the readable name",
          "type": "string"
        }
      }
    },
    "metal.RegisterSwitch": {
      "required": [
        "id",
        "nics",
        "partition_id",
        "rack_id"
      ],
      "properties": {
        "id": {
          "description": "a unique ID",
          "type": "string",
          "uniqueItems": true
        },
        "nics": {
          "description": "the list of network interfaces on the switch",
          "type": "array",
          "items": {
            "$ref": "#/definitions/metal.Nic"
          }
        },
        "partition_id": {
          "description": "the id of the partition in which this switch is located",
          "type": "string"
        },
        "rack_id": {
          "description": "the id of the rack in which this switch is located",
          "type": "string"
        }
      }
    },
    "metal.SizeMatchingLog": {
      "required": [
        "name",
        "match"
      ],
      "properties": {
        "constraints": {
          "type": "array",
          "items": {
            "$ref": "#/definitions/metal.ConstraintMatchingLog"
          }
        },
        "log": {
          "type": "string"
        },
        "match": {
          "type": "boolean"
        },
        "name": {
          "type": "string"
        }
      }
    },
    "metal.Switch": {
      "description": "A switch that can register at the api.",
      "required": [
        "id",
        "nics",
        "connections",
        "partition_id",
        "rack_id",
        "partition"
      ],
      "properties": {
        "changed": {
          "description": "the last changed timestamp",
          "type": "string",
          "format": "date-time",
          "readOnly": true
        },
        "connections": {
          "description": "a connection between a switch port and a machine",
          "type": "array",
          "items": {
            "$ref": "#/definitions/metal.Connection"
          }
        },
        "created": {
          "description": "the creation time of this entity",
          "type": "string",
          "format": "date-time",
          "readOnly": true
        },
        "description": {
          "description": "a description for this entity",
          "type": "string"
        },
        "id": {
          "description": "a unique ID",
          "type": "string",
          "uniqueItems": true
        },
        "name": {
          "description": "the readable name",
          "type": "string"
        },
        "nics": {
          "description": "the list of network interfaces on the switch",
          "type": "array",
          "items": {
            "$ref": "#/definitions/metal.Nic"
          }
        },
        "partition": {
          "description": "the partition in which this switch is located",
          "$ref": "#/definitions/metal.Partition"
        },
        "partition_id": {
          "description": "the id of the partition in which this switch is located",
          "type": "string"
        },
        "rack_id": {
          "description": "the id of the rack in which this switch is located",
          "type": "string"
        }
      }
    },
    "rest.status": {
      "required": [
        "message"
      ],
      "properties": {
        "message": {
          "type": "string"
        }
      }
    },
    "rest.version": {
      "required": [
        "name",
        "version",
        "builddate",
        "revision",
        "gitsha1"
      ],
      "properties": {
        "builddate": {
          "type": "string"
        },
        "gitsha1": {
          "type": "string"
        },
        "name": {
          "type": "string"
        },
        "revision": {
          "type": "string"
        },
        "version": {
          "type": "string"
        }
      }
    },
    "service.emptyBody": {},
    "v1.FirewallCreateRequest": {
      "required": [
        "projectid",
<<<<<<< HEAD
        "ssh_pub_keys",
        "partitionid",
        "sizeid",
        "imageid",
=======
        "sizeid",
        "imageid",
        "ssh_pub_keys",
        "tenant",
        "partitionid",
>>>>>>> 337a6397
        "networks"
      ],
      "properties": {
        "description": {
          "description": "a description for this entity",
          "type": "string"
        },
        "ha": {
          "description": "if set to true, this firewall is set up in a High Available manner",
          "type": "boolean"
        },
        "hostname": {
          "description": "the hostname for the allocated machine (defaults to metal)",
          "type": "string"
        },
        "imageid": {
          "description": "the image id to assign this machine to",
          "type": "string"
        },
        "name": {
          "description": "a readable name for this entity",
          "type": "string"
        },
        "networks": {
          "description": "the networks of this firewall",
          "type": "array",
          "items": {
            "type": "string"
          }
        },
        "partitionid": {
          "description": "the partition id to assign this machine to",
          "type": "string"
        },
        "projectid": {
          "description": "the project id to assign this machine to",
          "type": "string"
        },
        "sizeid": {
          "description": "the size id to assign this machine to",
          "type": "string"
        },
        "ssh_pub_keys": {
          "description": "the public ssh keys to access the machine with",
          "type": "array",
          "items": {
            "type": "string"
          }
        },
        "tags": {
          "description": "tags for this machine",
          "type": "array",
          "items": {
            "type": "string"
          }
        },
        "tenant": {
          "description": "the name of the owning tenant",
          "type": "string"
        },
        "user_data": {
          "description": "cloud-init.io compatible userdata must be base64 encoded",
          "type": "string"
        },
        "uuid": {
          "description": "if this field is set, this specific machine will be allocated if it is not in available state and not currently allocated. this field overrules size and partition",
          "type": "string"
        }
      }
    },
    "v1.FirewallResponse": {
      "required": [
<<<<<<< HEAD
        "state",
        "events",
        "created",
        "size",
        "hardware",
        "allocation",
        "tags",
        "changed",
        "liveliness",
        "partition",
        "rackid",
        "id"
=======
        "hardware",
        "events",
        "partition",
        "created",
        "state",
        "liveliness",
        "rackid",
        "allocation",
        "tags",
        "id",
        "size",
        "changed"
>>>>>>> 337a6397
      ],
      "properties": {
        "allocation": {
          "description": "the allocation data of an allocated machine",
          "$ref": "#/definitions/v1.MachineAllocation"
        },
        "changed": {
          "description": "the last changed timestamp of this entity",
          "type": "string",
          "format": "date-time",
          "readOnly": true
        },
        "created": {
          "description": "the creation time of this entity",
          "type": "string",
          "format": "date-time",
          "readOnly": true
        },
        "description": {
          "description": "a description for this entity",
          "type": "string"
        },
        "events": {
          "description": "recent events of this machine during provisioning",
          "$ref": "#/definitions/v1.MachineRecentProvisioningEvents"
        },
        "hardware": {
          "description": "the hardware of this machine",
          "$ref": "#/definitions/v1.MachineHardware"
        },
        "id": {
          "description": "the unique ID of this entity",
          "type": "string",
          "uniqueItems": true
        },
        "liveliness": {
          "description": "the liveliness of this machine",
          "type": "string"
        },
        "name": {
          "description": "a readable name for this entity",
          "type": "string"
        },
        "partition": {
          "description": "the partition assigned to this machine",
          "$ref": "#/definitions/v1.PartitionResponse",
          "readOnly": true
        },
        "rackid": {
          "description": "the rack assigned to this machine",
          "type": "string",
          "readOnly": true
        },
        "size": {
          "description": "the size of this machine",
          "$ref": "#/definitions/v1.SizeResponse",
          "readOnly": true
        },
        "state": {
          "description": "the state of this machine",
          "$ref": "#/definitions/v1.MachineState"
        },
        "tags": {
          "description": "tags for this machine",
          "type": "array",
          "items": {
            "type": "string"
          }
        }
      }
    },
    "v1.IPAllocateRequest": {
      "required": [
        "projectid",
        "networkid"
      ],
      "properties": {
        "description": {
          "description": "a description for this entity",
          "type": "string"
        },
        "name": {
          "description": "a readable name for this entity",
          "type": "string"
        },
        "networkid": {
          "description": "the network this ip allocate request address belongs to",
          "type": "string"
        },
        "projectid": {
          "description": "the project this ip address belongs to",
          "type": "string"
        }
      }
    },
    "v1.IPResponse": {
      "required": [
        "projectid",
        "networkid",
        "ipaddress",
        "machineid",
        "created",
        "changed"
      ],
      "properties": {
        "changed": {
          "description": "the last changed timestamp of this entity",
          "type": "string",
          "format": "date-time",
          "readOnly": true
        },
        "created": {
          "description": "the creation time of this entity",
          "type": "string",
          "format": "date-time",
          "readOnly": true
        },
        "description": {
          "description": "a description for this entity",
          "type": "string"
        },
        "ipaddress": {
          "description": "the address (ipv4 or ipv6) of this ip",
          "type": "string",
          "uniqueItems": true
        },
        "machineid": {
          "description": "the machine this ip address belongs to, empty if not strong coupled",
          "type": "string"
        },
        "name": {
          "description": "a readable name for this entity",
          "type": "string"
        },
        "networkid": {
          "description": "the network this ip allocate request address belongs to",
          "type": "string"
        },
        "projectid": {
          "description": "the project this ip address belongs to",
          "type": "string"
        }
      }
    },
    "v1.IPUpdateRequest": {
      "required": [
        "machineid",
        "ipaddress"
      ],
      "properties": {
        "description": {
          "description": "a description for this entity",
          "type": "string"
        },
        "ipaddress": {
          "description": "the address (ipv4 or ipv6) of this ip",
          "type": "string",
          "uniqueItems": true
        },
        "machineid": {
          "description": "the machine this ip address belongs to, empty if not strong coupled",
          "type": "string"
        },
        "name": {
          "description": "a readable name for this entity",
          "type": "string"
        }
      }
    },
    "v1.ImageCreateRequest": {
      "required": [
        "id",
        "url"
      ],
      "properties": {
        "description": {
          "description": "a description for this entity",
          "type": "string"
        },
        "features": {
          "description": "features of this image",
          "type": "array",
          "items": {
            "type": "string"
          }
        },
        "id": {
          "description": "the unique ID of this entity",
          "type": "string",
          "uniqueItems": true
        },
        "name": {
          "description": "a readable name for this entity",
          "type": "string"
        },
        "url": {
          "description": "the url of this image",
          "type": "string"
        }
      }
    },
    "v1.ImageResponse": {
      "required": [
        "id",
        "created",
        "changed"
      ],
      "properties": {
        "changed": {
          "description": "the last changed timestamp of this entity",
          "type": "string",
          "format": "date-time",
          "readOnly": true
        },
        "created": {
          "description": "the creation time of this entity",
          "type": "string",
          "format": "date-time",
          "readOnly": true
        },
        "description": {
          "description": "a description for this entity",
          "type": "string"
        },
        "features": {
          "description": "features of this image",
          "type": "array",
          "items": {
            "type": "string"
          }
        },
        "id": {
          "description": "the unique ID of this entity",
          "type": "string",
          "uniqueItems": true
        },
        "name": {
          "description": "a readable name for this entity",
          "type": "string"
        },
        "url": {
          "description": "the url of this image",
          "type": "string"
        }
      }
    },
    "v1.ImageUpdateRequest": {
      "required": [
        "id"
      ],
      "properties": {
        "description": {
          "description": "a description for this entity",
          "type": "string"
        },
        "features": {
          "description": "features of this image",
          "type": "array",
          "items": {
            "type": "string"
          }
        },
        "id": {
          "description": "the unique ID of this entity",
          "type": "string",
          "uniqueItems": true
        },
        "name": {
          "description": "a readable name for this entity",
          "type": "string"
        },
        "url": {
          "description": "the url of this image",
          "type": "string"
        }
      }
    },
    "v1.MachineAllocateRequest": {
      "required": [
        "tenant",
        "projectid",
        "partitionid",
        "sizeid",
        "imageid",
        "ssh_pub_keys"
      ],
      "properties": {
        "description": {
          "description": "a description for this entity",
          "type": "string"
        },
        "hostname": {
          "description": "the hostname for the allocated machine (defaults to metal)",
          "type": "string"
        },
        "imageid": {
          "description": "the image id to assign this machine to",
          "type": "string"
        },
        "name": {
          "description": "a readable name for this entity",
          "type": "string"
        },
        "partitionid": {
          "description": "the partition id to assign this machine to",
          "type": "string"
        },
        "projectid": {
          "description": "the project id to assign this machine to",
          "type": "string"
        },
        "sizeid": {
          "description": "the size id to assign this machine to",
          "type": "string"
        },
        "ssh_pub_keys": {
          "description": "the public ssh keys to access the machine with",
          "type": "array",
          "items": {
            "type": "string"
          }
        },
        "tags": {
          "description": "tags for this machine",
          "type": "array",
          "items": {
            "type": "string"
          }
        },
        "tenant": {
          "description": "the name of the owning tenant",
          "type": "string"
        },
        "user_data": {
          "description": "cloud-init.io compatible userdata must be base64 encoded",
          "type": "string"
        },
        "uuid": {
          "description": "if this field is set, this specific machine will be allocated if it is not in available state and not currently allocated. this field overrules size and partition",
          "type": "string"
        }
      }
    },
    "v1.MachineAllocation": {
      "required": [
        "created",
        "name",
        "tenant",
        "project",
        "networks",
        "hostname",
        "ssh_pub_keys",
        "succeeded"
      ],
      "properties": {
        "console_password": {
          "description": "the console password which was generated while provisioning",
          "type": "string"
        },
        "created": {
          "description": "the time when the machine was created",
          "type": "string",
          "format": "date-time"
        },
        "description": {
          "description": "a description for this machine",
          "type": "string"
        },
        "hostname": {
          "description": "the hostname which will be used when creating the machine",
          "type": "string"
        },
        "image": {
          "description": "the image assigned to this machine",
          "$ref": "#/definitions/v1.ImageResponse",
          "readOnly": true
        },
        "last_ping": {
          "description": "the timestamp of the last phone home call/ping from the machine",
          "type": "string",
          "format": "date-time",
          "readOnly": true
        },
        "name": {
          "description": "the name of the machine",
          "type": "string"
        },
        "networks": {
          "description": "the networks of this machine",
          "type": "array",
          "items": {
            "$ref": "#/definitions/v1.MachineNetwork"
          }
        },
        "project": {
          "description": "the project that this machine is assigned to",
          "type": "string"
        },
        "ssh_pub_keys": {
          "description": "the public ssh keys to access the machine with",
          "type": "array",
          "items": {
            "type": "string"
          }
        },
        "succeeded": {
          "description": "if the allocation of the machine was successful, this is set to true",
          "type": "boolean"
        },
        "tenant": {
          "description": "the tenant that this machine is assigned to",
          "type": "string"
        },
        "user_data": {
          "description": "userdata to execute post installation tasks",
          "type": "string"
        }
      }
    },
    "v1.MachineBlockDevice": {
      "required": [
        "name",
        "size"
      ],
      "properties": {
        "name": {
          "description": "the name of this block device",
          "type": "string"
        },
        "size": {
          "description": "the size of this block device",
          "type": "integer"
        }
      }
    },
    "v1.MachineFinalizeAllocationRequest": {
      "required": [
        "console_password"
      ],
      "properties": {
        "console_password": {
          "description": "the console password which was generated while provisioning",
          "type": "string"
        }
      }
    },
    "v1.MachineFru": {
      "description": "The Field Replaceable Unit data",
      "properties": {
        "board_mfg": {
          "description": "the board mfg",
          "type": "string"
        },
        "board_mfg_serial": {
          "description": "the board mfg serial",
          "type": "string"
        },
        "board_part_number": {
          "description": "the board part number",
          "type": "string"
        },
        "chassis_part_number": {
          "description": "the chassis part number",
          "type": "string"
        },
        "chassis_part_serial": {
          "description": "the chassis part serial",
          "type": "string"
        },
        "product_manufacturer": {
          "description": "the product manufacturer",
          "type": "string"
        },
        "product_part_number": {
          "description": "the product part number",
          "type": "string"
        },
        "product_serial": {
          "description": "the product serial",
          "type": "string"
        }
      }
    },
    "v1.MachineHardware": {
      "required": [
        "memory",
        "cpu_cores",
        "nics",
        "disks"
      ],
      "properties": {
        "cpu_cores": {
          "description": "the number of cpu cores",
          "type": "integer",
          "format": "int32"
        },
        "disks": {
          "description": "the list of block devices of this machine",
          "type": "array",
          "items": {
            "$ref": "#/definitions/v1.MachineBlockDevice"
          }
        },
        "memory": {
          "description": "the total memory of the machine",
          "type": "integer"
        },
        "nics": {
          "description": "the list of network interfaces of this machine",
          "type": "array",
          "items": {
            "$ref": "#/definitions/v1.MachineNic"
          }
        }
      }
    },
    "v1.MachineIPMI": {
      "description": "The IPMI connection data",
      "required": [
        "address",
        "mac",
        "user",
        "password",
        "interface",
        "fru"
      ],
      "properties": {
        "address": {
          "type": "string"
        },
        "fru": {
          "$ref": "#/definitions/v1.MachineFru"
        },
        "interface": {
          "type": "string"
        },
        "mac": {
          "type": "string"
        },
        "password": {
          "type": "string"
        },
        "user": {
          "type": "string"
        }
      }
    },
    "v1.MachineLivelinessReport": {
      "required": [
        "alive_count",
        "dead_count",
        "unknown_count"
      ],
      "properties": {
        "alive_count": {
          "description": "the number of machines alive",
          "type": "integer",
          "format": "int32"
        },
        "dead_count": {
          "description": "the number of dead machines",
          "type": "integer",
          "format": "int32"
        },
        "unknown_count": {
          "description": "the number of machines with unknown liveliness",
          "type": "integer",
          "format": "int32"
        }
      }
    },
    "v1.MachineNetwork": {
      "description": "prefixes that are reachable within this network",
      "required": [
        "networkid",
        "prefixes",
        "ips",
        "vrf",
        "asn",
        "primary",
        "nat",
        "destinationprefixes",
        "underlay"
      ],
      "properties": {
        "asn": {
          "description": "ASN number for this network in the bgp configuration",
          "type": "integer",
          "format": "int64"
        },
        "destinationprefixes": {
          "description": "the destination prefixes of this network",
          "type": "array",
          "items": {
            "type": "string"
          }
        },
        "ips": {
          "description": "the ip addresses of the allocated machine in this vrf",
          "type": "array",
          "items": {
            "type": "string"
          }
        },
        "nat": {
          "description": "if set to true, packets leaving this network get masqueraded behind interface ip",
          "type": "boolean"
        },
        "networkid": {
          "description": "the networkID of the allocated machine in this vrf",
          "type": "string"
        },
        "prefixes": {
          "description": "the prefixes of this network",
          "type": "array",
          "items": {
            "type": "string"
          }
        },
        "primary": {
          "description": "indicates whether this network is the primary project network",
          "type": "boolean"
        },
        "underlay": {
          "description": "if set to true, this network can be used for underlay communication",
          "type": "boolean"
        },
        "vrf": {
          "description": "the vrf of the allocated machine",
          "type": "integer",
          "format": "integer"
        }
      }
    },
    "v1.MachineNic": {
      "required": [
        "mac",
        "name",
        "neighbors"
      ],
      "properties": {
        "mac": {
          "description": "the mac address of this network interface",
          "type": "string"
        },
        "name": {
          "description": "the name of this network interface",
          "type": "string"
        },
        "neighbors": {
          "description": "the neighbors visible to this network interface",
          "type": "array",
          "items": {
            "$ref": "#/definitions/v1.MachineNic"
          }
        }
      }
    },
    "v1.MachineProvisioningEvent": {
      "required": [
        "event"
      ],
      "properties": {
        "event": {
          "description": "the event emitted by the machine",
          "type": "string"
        },
        "message": {
          "description": "an additional message to add to the event",
          "type": "string"
        },
        "time": {
          "description": "the time that this event was received",
          "type": "string",
          "format": "date-time",
          "readOnly": true
        }
      }
    },
    "v1.MachineRecentProvisioningEvents": {
      "required": [
        "log",
        "last_event_time",
        "incomplete_provisioning_cycles"
      ],
      "properties": {
        "incomplete_provisioning_cycles": {
          "description": "the amount of incomplete provisioning cycles in the event container",
          "type": "string"
        },
        "last_event_time": {
          "description": "the time where the last event was received",
          "type": "string",
          "format": "date-time"
        },
        "log": {
          "description": "the log of recent machine provisioning events",
          "type": "array",
          "items": {
            "$ref": "#/definitions/v1.MachineProvisioningEvent"
          }
        }
      }
    },
    "v1.MachineRegisterRequest": {
      "required": [
        "uuid",
        "partitionid",
        "rackid",
        "hardware",
        "ipmi",
        "tags"
      ],
      "properties": {
        "hardware": {
          "description": "the hardware of this machine",
          "$ref": "#/definitions/v1.MachineHardware"
        },
        "ipmi": {
          "description": "the ipmi access infos",
          "$ref": "#/definitions/v1.MachineIPMI"
        },
        "partitionid": {
          "description": "the partition id to register this machine with",
          "type": "string"
        },
        "rackid": {
          "description": "the rack id where this machine is connected to",
          "type": "string"
        },
        "tags": {
          "description": "tags for this machine",
          "type": "array",
          "items": {
            "type": "string"
          }
        },
        "uuid": {
          "description": "the product uuid of the machine to register",
          "type": "string"
        }
      }
    },
    "v1.MachineResponse": {
      "required": [
        "id",
<<<<<<< HEAD
        "partition",
        "rackid",
=======
        "rackid",
        "size",
        "liveliness",
        "tags",
        "partition",
>>>>>>> 337a6397
        "hardware",
        "liveliness",
        "tags",
        "size",
        "allocation",
        "state",
        "events",
        "created",
        "changed"
      ],
      "properties": {
        "allocation": {
          "description": "the allocation data of an allocated machine",
          "$ref": "#/definitions/v1.MachineAllocation"
        },
        "changed": {
          "description": "the last changed timestamp of this entity",
          "type": "string",
          "format": "date-time",
          "readOnly": true
        },
        "created": {
          "description": "the creation time of this entity",
          "type": "string",
          "format": "date-time",
          "readOnly": true
        },
        "description": {
          "description": "a description for this entity",
          "type": "string"
        },
        "events": {
          "description": "recent events of this machine during provisioning",
          "$ref": "#/definitions/v1.MachineRecentProvisioningEvents"
        },
        "hardware": {
          "description": "the hardware of this machine",
          "$ref": "#/definitions/v1.MachineHardware"
        },
        "id": {
          "description": "the unique ID of this entity",
          "type": "string",
          "uniqueItems": true
        },
        "liveliness": {
          "description": "the liveliness of this machine",
          "type": "string"
        },
        "name": {
          "description": "a readable name for this entity",
          "type": "string"
        },
        "partition": {
          "description": "the partition assigned to this machine",
          "$ref": "#/definitions/v1.PartitionResponse",
          "readOnly": true
        },
        "rackid": {
          "description": "the rack assigned to this machine",
          "type": "string",
          "readOnly": true
        },
        "size": {
          "description": "the size of this machine",
          "$ref": "#/definitions/v1.SizeResponse",
          "readOnly": true
        },
        "state": {
          "description": "the state of this machine",
          "$ref": "#/definitions/v1.MachineState"
        },
        "tags": {
          "description": "tags for this machine",
          "type": "array",
          "items": {
            "type": "string"
          }
        }
      }
    },
    "v1.MachineState": {
      "required": [
        "value",
        "description"
      ],
      "properties": {
        "description": {
          "description": "a description why this machine is in the given state",
          "type": "string"
        },
        "value": {
          "description": "the state of this machine. empty means available for all",
          "type": "string"
        }
      }
    },
    "v1.MachineWaitResponse": {
      "required": [
<<<<<<< HEAD
        "hardware",
        "allocation",
        "liveliness",
        "events",
        "partition",
        "size",
        "created",
        "id",
        "state",
        "tags",
        "changed",
        "rackid",
=======
        "state",
        "partition",
        "changed",
        "created",
        "id",
        "liveliness",
        "rackid",
        "hardware",
        "size",
        "events",
        "tags",
        "allocation",
>>>>>>> 337a6397
        "phone_home_token"
      ],
      "properties": {
        "allocation": {
          "description": "the allocation data of an allocated machine",
          "$ref": "#/definitions/v1.MachineAllocation"
        },
        "changed": {
          "description": "the last changed timestamp of this entity",
          "type": "string",
          "format": "date-time",
          "readOnly": true
        },
        "created": {
          "description": "the creation time of this entity",
          "type": "string",
          "format": "date-time",
          "readOnly": true
        },
        "description": {
          "description": "a description for this entity",
          "type": "string"
        },
        "events": {
          "description": "recent events of this machine during provisioning",
          "$ref": "#/definitions/v1.MachineRecentProvisioningEvents"
        },
        "hardware": {
          "description": "the hardware of this machine",
          "$ref": "#/definitions/v1.MachineHardware"
        },
        "id": {
          "description": "the unique ID of this entity",
          "type": "string",
          "uniqueItems": true
        },
        "liveliness": {
          "description": "the liveliness of this machine",
          "type": "string"
        },
        "name": {
          "description": "a readable name for this entity",
          "type": "string"
        },
        "partition": {
          "description": "the partition assigned to this machine",
          "$ref": "#/definitions/v1.PartitionResponse",
          "readOnly": true
        },
        "phone_home_token": {
          "type": "string"
        },
        "rackid": {
          "description": "the rack assigned to this machine",
          "type": "string",
          "readOnly": true
        },
        "size": {
          "description": "the size of this machine",
          "$ref": "#/definitions/v1.SizeResponse",
          "readOnly": true
        },
        "state": {
          "description": "the state of this machine",
          "$ref": "#/definitions/v1.MachineState"
        },
        "tags": {
          "description": "tags for this machine",
          "type": "array",
          "items": {
            "type": "string"
          }
        }
      }
    },
    "v1.NetworkCreateRequest": {
      "required": [
        "id",
        "destinationprefixes",
        "nat",
        "primary",
        "underlay",
        "prefixes"
      ],
      "properties": {
        "description": {
          "description": "a description for this entity",
          "type": "string"
        },
        "destinationprefixes": {
          "description": "the destination prefixes of this network",
          "type": "array",
          "items": {
            "type": "string"
          }
        },
        "id": {
          "description": "the unique ID of this entity, auto-generated if left empty",
          "type": "string",
          "uniqueItems": true
        },
        "name": {
          "description": "a readable name for this entity",
          "type": "string"
        },
        "nat": {
          "description": "if set to true, packets leaving this network get masqueraded behind interface ip",
          "type": "boolean"
        },
        "partitionid": {
          "description": "the partition this network belongs to",
          "type": "string"
        },
        "prefixes": {
          "description": "the prefixes of this network",
          "type": "array",
          "items": {
            "type": "string"
          }
        },
        "primary": {
          "description": "if set to true, this network is attached to a machine/firewall",
          "type": "boolean"
        },
        "projectid": {
          "description": "the project this network belongs to, can be empty if globally available",
          "type": "string"
        },
        "underlay": {
          "description": "if set to true, this network can be used for underlay communication",
          "type": "boolean"
        },
        "vrf": {
          "description": "the vrf this network is associated with",
          "type": "integer",
          "format": "integer"
        }
      }
    },
    "v1.NetworkResponse": {
      "required": [
        "id",
        "primary",
        "underlay",
        "prefixes",
        "destinationprefixes",
        "nat",
        "usage",
        "created",
        "changed"
      ],
      "properties": {
        "changed": {
          "description": "the last changed timestamp of this entity",
          "type": "string",
          "format": "date-time",
          "readOnly": true
        },
        "created": {
          "description": "the creation time of this entity",
          "type": "string",
          "format": "date-time",
          "readOnly": true
        },
        "description": {
          "description": "a description for this entity",
          "type": "string"
        },
        "destinationprefixes": {
          "description": "the destination prefixes of this network",
          "type": "array",
          "items": {
            "type": "string"
          }
        },
        "id": {
          "description": "the unique ID of this entity",
          "type": "string",
          "uniqueItems": true
        },
        "name": {
          "description": "a readable name for this entity",
          "type": "string"
        },
        "nat": {
          "description": "if set to true, packets leaving this network get masqueraded behind interface ip",
          "type": "boolean"
        },
        "partitionid": {
          "description": "the partition this network belongs to",
          "type": "string"
        },
        "prefixes": {
          "description": "the prefixes of this network",
          "type": "array",
          "items": {
            "type": "string"
          }
        },
        "primary": {
          "description": "if set to true, this network is attached to a machine/firewall",
          "type": "boolean"
        },
        "projectid": {
          "description": "the project this network belongs to, can be empty if globally available",
          "type": "string"
        },
        "underlay": {
          "description": "if set to true, this network can be used for underlay communication",
          "type": "boolean"
        },
        "usage": {
          "description": "usage of ips and prefixes in this network",
          "$ref": "#/definitions/v1.NetworkUsage"
        },
        "vrf": {
          "description": "the vrf this network is associated with",
          "type": "integer",
          "format": "integer"
        }
      }
    },
    "v1.NetworkUpdateRequest": {
      "required": [
        "id"
      ],
      "properties": {
        "description": {
          "description": "a description for this entity",
          "type": "string"
        },
        "id": {
          "description": "the unique ID of this entity",
          "type": "string",
          "uniqueItems": true
        },
        "name": {
          "description": "a readable name for this entity",
          "type": "string"
        },
        "prefixes": {
          "description": "the prefixes of this network",
          "type": "array",
          "items": {
            "type": "string"
          }
        }
      }
    },
    "v1.NetworkUsage": {
      "required": [
        "available_ips",
        "used_ips",
        "available_prefixes",
        "used_prefixes"
      ],
      "properties": {
        "available_ips": {
          "description": "the total available IPs",
          "type": "integer"
        },
        "available_prefixes": {
          "description": "the total available Prefixes",
          "type": "integer"
        },
        "used_ips": {
          "description": "the total used IPs",
          "type": "integer"
        },
        "used_prefixes": {
          "description": "the total used Prefixes",
          "type": "integer"
        }
      }
    },
    "v1.PartitionBootConfiguration": {
      "description": "a partition has a distinct location in a data center, individual entities belong to a partition",
      "properties": {
        "commandline": {
          "description": "the cmdline to the kernel for the boot image",
          "type": "string"
        },
        "imageurl": {
          "description": "the url to download the initrd for the boot image",
          "type": "string"
        },
        "kernelurl": {
          "description": "the url to download the kernel for the boot image",
          "type": "string"
        }
      }
    },
    "v1.PartitionCreateRequest": {
      "required": [
        "id",
        "bootconfig"
      ],
      "properties": {
        "bootconfig": {
          "description": "the boot configuration of this partition",
          "$ref": "#/definitions/v1.PartitionBootConfiguration"
        },
        "description": {
          "description": "a description for this entity",
          "type": "string"
        },
        "id": {
          "description": "the unique ID of this entity",
          "type": "string",
          "uniqueItems": true
        },
        "mgmtserviceaddress": {
          "description": "the address to the management service of this partition",
          "type": "string"
        },
        "name": {
          "description": "a readable name for this entity",
          "type": "string"
        },
        "projectnetworkprefixlength": {
          "description": "the length of project networks for this partition, default 22",
          "type": "integer",
          "format": "int32",
          "maximum": 30,
          "minimum": 16
        }
      }
    },
    "v1.PartitionResponse": {
      "required": [
        "id",
        "bootconfig",
        "created",
        "changed"
      ],
      "properties": {
        "bootconfig": {
          "description": "the boot configuration of this partition",
          "$ref": "#/definitions/v1.PartitionBootConfiguration"
        },
        "changed": {
          "description": "the last changed timestamp of this entity",
          "type": "string",
          "format": "date-time",
          "readOnly": true
        },
        "created": {
          "description": "the creation time of this entity",
          "type": "string",
          "format": "date-time",
          "readOnly": true
        },
        "description": {
          "description": "a description for this entity",
          "type": "string"
        },
        "id": {
          "description": "the unique ID of this entity",
          "type": "string",
          "uniqueItems": true
        },
        "mgmtserviceaddress": {
          "description": "the address to the management service of this partition",
          "type": "string"
        },
        "name": {
          "description": "a readable name for this entity",
          "type": "string"
        },
        "projectnetworkprefixlength": {
          "description": "the length of project networks for this partition, default 22",
          "type": "integer",
          "format": "int32",
          "maximum": 30,
          "minimum": 16
        }
      }
    },
    "v1.PartitionUpdateRequest": {
      "required": [
        "id"
      ],
      "properties": {
        "bootconfig": {
          "description": "the boot configuration of this partition",
          "$ref": "#/definitions/v1.PartitionBootConfiguration"
        },
        "description": {
          "description": "a description for this entity",
          "type": "string"
        },
        "id": {
          "description": "the unique ID of this entity",
          "type": "string",
          "uniqueItems": true
        },
        "mgmtserviceaddress": {
          "description": "the address to the management service of this partition",
          "type": "string"
        },
        "name": {
          "description": "a readable name for this entity",
          "type": "string"
        }
      }
    },
    "v1.SizeConstraint": {
      "description": "a machine matches to a size in order to make them easier to categorize",
      "required": [
        "type",
        "min",
        "max"
      ],
      "properties": {
        "max": {
          "description": "the maximum value of the constraint",
          "type": "integer"
        },
        "min": {
          "description": "the minimum value of the constraint",
          "type": "integer"
        },
        "type": {
          "description": "the type of the constraint",
          "type": "string",
          "enum": [
            "cores",
            "memory",
            "storage"
          ]
        }
      }
    },
    "v1.SizeCreateRequest": {
      "required": [
        "id",
        "constraints"
      ],
      "properties": {
        "constraints": {
          "description": "a list of constraints that defines this size",
          "type": "array",
          "items": {
            "$ref": "#/definitions/v1.SizeConstraint"
          }
        },
        "description": {
          "description": "a description for this entity",
          "type": "string"
        },
        "id": {
          "description": "the unique ID of this entity",
          "type": "string",
          "uniqueItems": true
        },
        "name": {
          "description": "a readable name for this entity",
          "type": "string"
        }
      }
    },
    "v1.SizeResponse": {
      "required": [
        "id",
        "constraints",
        "changed",
        "created"
      ],
      "properties": {
        "changed": {
          "description": "the last changed timestamp of this entity",
          "type": "string",
          "format": "date-time",
          "readOnly": true
        },
        "constraints": {
          "description": "a list of constraints that defines this size",
          "type": "array",
          "items": {
            "$ref": "#/definitions/v1.SizeConstraint"
          }
        },
        "created": {
          "description": "the creation time of this entity",
          "type": "string",
          "format": "date-time",
          "readOnly": true
        },
        "description": {
          "description": "a description for this entity",
          "type": "string"
        },
        "id": {
          "description": "the unique ID of this entity",
          "type": "string",
          "uniqueItems": true
        },
        "name": {
          "description": "a readable name for this entity",
          "type": "string"
        }
      }
    },
    "v1.SizeUpdateRequest": {
      "required": [
        "id"
      ],
      "properties": {
        "constraints": {
          "description": "a list of constraints that defines this size",
          "type": "array",
          "items": {
            "$ref": "#/definitions/v1.SizeConstraint"
          }
        },
        "description": {
          "description": "a description for this entity",
          "type": "string"
        },
        "id": {
          "description": "the unique ID of this entity",
          "type": "string",
          "uniqueItems": true
        },
        "name": {
          "description": "a readable name for this entity",
          "type": "string"
        }
      }
    }
  },
  "tags": [
    {
      "description": "Managing image entities",
      "name": "image"
    },
    {
      "description": "Managing network entities",
      "name": "network"
    },
    {
      "description": "Managing ip entities",
      "name": "ip"
    },
    {
      "description": "Managing size entities",
      "name": "size"
    },
    {
      "description": "Managing machines",
      "name": "machine"
    },
    {
      "description": "Managing switches",
      "name": "switch"
    }
  ]
}<|MERGE_RESOLUTION|>--- conflicted
+++ resolved
@@ -1,4 +1,4 @@
-{"level":"warn","time":"2019-05-15T10:13:02.913+0200","caller":"metal-api/main.go:256","message":"dex not reachable","error":"cannot fetch dex keys from /keys: invalid url scheme "}
+{"level":"warn","time":"2019-05-15T12:28:24.441Z","caller":"metal-api/main.go:256","message":"dex not reachable","error":"cannot fetch dex keys from /keys: invalid url scheme "}
 {
   "swagger": "2.0",
   "info": {
@@ -2518,19 +2518,12 @@
     "service.emptyBody": {},
     "v1.FirewallCreateRequest": {
       "required": [
-        "projectid",
-<<<<<<< HEAD
-        "ssh_pub_keys",
         "partitionid",
         "sizeid",
         "imageid",
-=======
-        "sizeid",
-        "imageid",
+        "tenant",
+        "projectid",
         "ssh_pub_keys",
-        "tenant",
-        "partitionid",
->>>>>>> 337a6397
         "networks"
       ],
       "properties": {
@@ -2603,33 +2596,18 @@
     },
     "v1.FirewallResponse": {
       "required": [
-<<<<<<< HEAD
-        "state",
-        "events",
+        "id",
+        "partition",
+        "hardware",
         "created",
         "size",
-        "hardware",
         "allocation",
+        "liveliness",
+        "events",
+        "rackid",
+        "state",
         "tags",
-        "changed",
-        "liveliness",
-        "partition",
-        "rackid",
-        "id"
-=======
-        "hardware",
-        "events",
-        "partition",
-        "created",
-        "state",
-        "liveliness",
-        "rackid",
-        "allocation",
-        "tags",
-        "id",
-        "size",
         "changed"
->>>>>>> 337a6397
       ],
       "properties": {
         "allocation": {
@@ -2776,8 +2754,8 @@
     },
     "v1.IPUpdateRequest": {
       "required": [
-        "machineid",
-        "ipaddress"
+        "ipaddress",
+        "machineid"
       ],
       "properties": {
         "description": {
@@ -3376,23 +3354,15 @@
     "v1.MachineResponse": {
       "required": [
         "id",
-<<<<<<< HEAD
+        "hardware",
+        "state",
+        "liveliness",
+        "events",
         "partition",
         "rackid",
-=======
-        "rackid",
-        "size",
-        "liveliness",
-        "tags",
-        "partition",
->>>>>>> 337a6397
-        "hardware",
-        "liveliness",
-        "tags",
         "size",
         "allocation",
-        "state",
-        "events",
+        "tags",
         "created",
         "changed"
       ],
@@ -3484,33 +3454,18 @@
     },
     "v1.MachineWaitResponse": {
       "required": [
-<<<<<<< HEAD
-        "hardware",
-        "allocation",
-        "liveliness",
+        "id",
+        "size",
         "events",
         "partition",
-        "size",
+        "hardware",
+        "state",
+        "liveliness",
         "created",
-        "id",
-        "state",
         "tags",
+        "rackid",
         "changed",
-        "rackid",
-=======
-        "state",
-        "partition",
-        "changed",
-        "created",
-        "id",
-        "liveliness",
-        "rackid",
-        "hardware",
-        "size",
-        "events",
-        "tags",
         "allocation",
->>>>>>> 337a6397
         "phone_home_token"
       ],
       "properties": {
@@ -3589,11 +3544,11 @@
     "v1.NetworkCreateRequest": {
       "required": [
         "id",
-        "destinationprefixes",
         "nat",
         "primary",
         "underlay",
-        "prefixes"
+        "prefixes",
+        "destinationprefixes"
       ],
       "properties": {
         "description": {
@@ -3653,11 +3608,11 @@
     "v1.NetworkResponse": {
       "required": [
         "id",
-        "primary",
-        "underlay",
         "prefixes",
         "destinationprefixes",
         "nat",
+        "primary",
+        "underlay",
         "usage",
         "created",
         "changed"
@@ -3976,8 +3931,8 @@
       "required": [
         "id",
         "constraints",
-        "changed",
-        "created"
+        "created",
+        "changed"
       ],
       "properties": {
         "changed": {
