--- conflicted
+++ resolved
@@ -2927,19 +2927,11 @@
     "v1.EmptyBody": {},
     "v1.FirewallCreateRequest": {
       "required": [
-<<<<<<< HEAD
         "projectid",
+        "partitionid",
+        "imageid",
         "sizeid",
-        "imageid",
-        "ssh_pub_keys",
-        "partitionid"
-=======
-        "partitionid",
-        "projectid",
-        "sizeid",
-        "imageid",
         "ssh_pub_keys"
->>>>>>> 1e47eba8
       ],
       "properties": {
         "description": {
@@ -3014,97 +3006,50 @@
     },
     "v1.FirewallFindRequest": {
       "required": [
-<<<<<<< HEAD
+        "partition_id",
+        "network_prefixes",
+        "allocation_hostname",
+        "network_vrfs",
+        "nics_vrfs",
+        "nics_mac_addresses",
+        "disk_names",
+        "sizeid",
+        "fru_board_part_number",
+        "network_ips",
+        "network_asns",
+        "ipmi_address",
+        "allocation_project",
+        "allocation_name",
+        "network_ids",
         "network_destination_prefixes",
-        "network_underlay",
+        "allocation_succeeded",
+        "state_value",
+        "name",
+        "nics_neighbor_mac_addresses",
+        "allocation_image_id",
+        "network_private",
         "network_nat",
-        "ipmi_interface",
-        "allocation_project",
-        "nics_names",
-        "disk_names",
-        "allocation_name",
-        "network_vrfs",
-        "nics_mac_addresses",
-        "allocation_succeeded",
-        "nics_vrfs",
-        "disk_sizes",
-        "fru_product_part_number",
-        "fru_board_mfg",
-        "network_ids",
-        "network_asns",
-        "sizeid",
-        "allocation_image_id",
-        "fru_chassis_part_number",
-        "allocation_hostname",
-        "rackid",
-        "fru_board_mfg_serial",
-        "fru_chassis_part_serial",
-        "ipmi_address",
-        "liveliness",
-        "state_value",
-        "fru_product_manufacturer",
-        "ipmi_user",
-        "id",
-        "ipmi_mac_address",
-        "name",
-        "fru_product_serial",
-        "hardware_cpu_cores",
-        "network_ips",
-        "partition_id",
-        "fru_board_part_number",
-        "network_private",
-        "tags",
-        "nics_neighbor_vrfs",
-        "network_prefixes",
-        "hardware_memory",
-        "nics_neighbor_names",
-        "nics_neighbor_mac_addresses"
-=======
         "hardware_cpu_cores",
         "fru_board_mfg",
+        "fru_product_part_number",
+        "fru_chassis_part_number",
+        "network_underlay",
+        "nics_neighbor_names",
+        "ipmi_interface",
+        "nics_names",
+        "nics_neighbor_vrfs",
+        "liveliness",
+        "tags",
+        "ipmi_mac_address",
+        "fru_board_mfg_serial",
+        "fru_product_manufacturer",
+        "disk_sizes",
+        "hardware_memory",
+        "ipmi_user",
         "rackid",
-        "tags",
-        "network_destination_prefixes",
-        "nics_names",
-        "nics_neighbor_names",
-        "nics_neighbor_vrfs",
-        "allocation_succeeded",
-        "disk_sizes",
-        "allocation_hostname",
-        "partition_id",
-        "sizeid",
-        "liveliness",
-        "network_private",
-        "fru_board_mfg_serial",
-        "fru_product_part_number",
-        "disk_names",
-        "allocation_name",
-        "ipmi_interface",
-        "nics_neighbor_mac_addresses",
-        "hardware_memory",
-        "network_vrfs",
-        "network_nat",
-        "nics_vrfs",
-        "ipmi_user",
-        "ipmi_address",
-        "fru_board_part_number",
-        "name",
-        "network_underlay",
-        "nics_mac_addresses",
-        "fru_product_manufacturer",
+        "fru_chassis_part_serial",
         "id",
-        "network_ids",
-        "fru_chassis_part_serial",
-        "fru_chassis_part_number",
-        "allocation_project",
-        "fru_product_serial",
-        "network_prefixes",
-        "state_value",
-        "network_ips",
-        "ipmi_mac_address",
-        "allocation_image_id",
-        "network_asns"
->>>>>>> 1e47eba8
+        "fru_product_serial"
       ],
       "properties": {
         "allocation_hostname": {
@@ -3290,35 +3235,19 @@
     },
     "v1.FirewallResponse": {
       "required": [
-<<<<<<< HEAD
-        "size",
-        "ledstate",
-        "created",
-        "rackid",
-        "state",
-        "hardware",
-        "id",
-        "liveliness",
-        "partition",
-        "tags",
-        "allocation",
-        "events",
-        "changed"
-=======
-        "created",
-        "allocation",
-        "events",
-        "size",
-        "liveliness",
         "tags",
         "rackid",
-        "partition",
+        "hardware",
         "ledstate",
         "changed",
+        "allocation",
+        "state",
+        "created",
+        "events",
         "id",
-        "hardware",
-        "state"
->>>>>>> 1e47eba8
+        "partition",
+        "liveliness",
+        "size"
       ],
       "properties": {
         "allocation": {
@@ -3396,8 +3325,8 @@
     },
     "v1.IPAllocateRequest": {
       "required": [
-        "networkid",
-        "projectid"
+        "projectid",
+        "networkid"
       ],
       "properties": {
         "description": {
@@ -3420,11 +3349,11 @@
     },
     "v1.IPFindRequest": {
       "required": [
+        "projectid",
         "ipaddress",
         "networkprefix",
         "networkid",
-        "machineid",
-        "projectid"
+        "machineid"
       ],
       "properties": {
         "ipaddress": {
@@ -3451,8 +3380,8 @@
     },
     "v1.IPResponse": {
       "required": [
+        "networkid",
         "projectid",
-        "networkid",
         "ipaddress",
         "machineid",
         "created",
@@ -3834,97 +3763,50 @@
     },
     "v1.MachineFindRequest": {
       "required": [
-<<<<<<< HEAD
+        "network_nat",
+        "hardware_memory",
+        "nics_mac_addresses",
+        "nics_names",
+        "state_value",
+        "allocation_project",
+        "network_ips",
+        "network_vrfs",
+        "fru_board_part_number",
+        "fru_product_part_number",
+        "name",
+        "sizeid",
+        "fru_product_serial",
+        "hardware_cpu_cores",
+        "nics_vrfs",
         "fru_product_manufacturer",
-        "partition_id",
+        "ipmi_interface",
+        "tags",
         "network_destination_prefixes",
+        "ipmi_mac_address",
+        "nics_neighbor_names",
+        "ipmi_user",
         "disk_names",
-        "ipmi_address",
-        "nics_names",
-        "nics_neighbor_vrfs",
-        "rackid",
-        "network_ips",
-        "network_nat",
-        "hardware_cpu_cores",
-        "state_value",
-        "ipmi_user",
-        "sizeid",
-        "tags",
-        "network_asns",
         "disk_sizes",
-        "hardware_memory",
-        "nics_neighbor_mac_addresses",
-        "ipmi_mac_address",
         "fru_chassis_part_number",
-        "id",
-        "allocation_hostname",
-        "allocation_succeeded",
-        "network_underlay",
-        "fru_chassis_part_serial",
-        "fru_board_part_number",
-        "name",
-        "allocation_name",
-        "network_ids",
-        "fru_product_part_number",
-        "fru_board_mfg_serial",
-        "fru_product_serial",
-        "allocation_image_id",
-        "network_prefixes",
-        "network_vrfs",
-        "network_private",
-        "nics_mac_addresses",
-        "ipmi_interface",
         "fru_board_mfg",
         "liveliness",
-        "allocation_project",
-        "nics_vrfs",
-        "nics_neighbor_names"
-=======
-        "network_ids",
-        "disk_names",
-        "fru_board_mfg",
-        "fru_product_serial",
         "allocation_name",
         "nics_neighbor_mac_addresses",
+        "network_ids",
+        "network_private",
+        "network_asns",
+        "network_underlay",
+        "ipmi_address",
+        "partition_id",
+        "allocation_image_id",
+        "allocation_hostname",
+        "fru_board_mfg_serial",
+        "network_prefixes",
         "nics_neighbor_vrfs",
-        "ipmi_address",
-        "fru_board_mfg_serial",
-        "allocation_project",
-        "network_underlay",
-        "hardware_cpu_cores",
-        "nics_vrfs",
-        "fru_board_part_number",
-        "sizeid",
-        "allocation_hostname",
-        "network_destination_prefixes",
-        "liveliness",
-        "tags",
-        "network_vrfs",
-        "network_asns",
-        "nics_mac_addresses",
-        "state_value",
-        "ipmi_user",
         "fru_chassis_part_serial",
-        "partition_id",
-        "network_ips",
-        "network_private",
-        "ipmi_interface",
-        "fru_product_manufacturer",
-        "network_prefixes",
-        "disk_sizes",
-        "ipmi_mac_address",
-        "fru_chassis_part_number",
-        "fru_product_part_number",
         "id",
         "rackid",
-        "allocation_image_id",
-        "allocation_succeeded",
-        "network_nat",
-        "hardware_memory",
-        "nics_names",
-        "nics_neighbor_names",
-        "name"
->>>>>>> 1e47eba8
+        "allocation_succeeded"
       ],
       "properties": {
         "allocation_hostname": {
@@ -4147,9 +4029,9 @@
     },
     "v1.MachineHardware": {
       "required": [
-        "memory",
         "cpu_cores",
         "disks",
+        "memory",
         "nics"
       ],
       "properties": {
@@ -4180,9 +4062,9 @@
     },
     "v1.MachineHardwareExtended": {
       "required": [
-        "memory",
         "cpu_cores",
         "disks",
+        "memory",
         "nics"
       ],
       "properties": {
@@ -4498,31 +4380,18 @@
     "v1.MachineResponse": {
       "required": [
         "id",
-<<<<<<< HEAD
-=======
-        "ledstate",
->>>>>>> 1e47eba8
-        "partition",
+        "hardware",
+        "allocation",
+        "liveliness",
+        "events",
         "rackid",
         "size",
-        "hardware",
-        "allocation",
-<<<<<<< HEAD
+        "state",
         "ledstate",
-        "events",
         "tags",
-        "state",
-        "liveliness",
+        "partition",
         "created",
         "changed"
-=======
-        "state",
-        "liveliness",
-        "events",
-        "tags",
-        "changed",
-        "created"
->>>>>>> 1e47eba8
       ],
       "properties": {
         "allocation": {
@@ -4648,12 +4517,12 @@
       "required": [
         "id",
         "labels",
-        "privatesuper",
-        "underlay",
         "parentnetworkid",
         "prefixes",
         "destinationprefixes",
-        "nat"
+        "nat",
+        "privatesuper",
+        "underlay"
       ],
       "properties": {
         "description": {
@@ -4727,31 +4596,18 @@
     },
     "v1.NetworkFindRequest": {
       "required": [
-<<<<<<< HEAD
+        "privatesuper",
+        "underlay",
+        "labels",
+        "id",
+        "name",
+        "partitionid",
+        "prefixes",
+        "destinationprefixes",
+        "projectid",
         "nat",
         "vrf",
-=======
-        "prefixes",
-        "destinationprefixes",
->>>>>>> 1e47eba8
-        "parentnetworkid",
-        "labels",
-        "name",
-        "partitionid",
-        "projectid",
-<<<<<<< HEAD
-        "destinationprefixes",
-        "id",
-        "prefixes",
-        "privatesuper",
-        "underlay"
-=======
-        "nat",
-        "privatesuper",
-        "underlay",
-        "vrf",
-        "id"
->>>>>>> 1e47eba8
+        "parentnetworkid"
       ],
       "properties": {
         "destinationprefixes": {
@@ -4806,22 +4662,15 @@
       "required": [
         "id",
         "labels",
-<<<<<<< HEAD
-=======
-        "parentnetworkid",
->>>>>>> 1e47eba8
         "prefixes",
         "destinationprefixes",
         "nat",
         "privatesuper",
         "underlay",
-<<<<<<< HEAD
         "parentnetworkid",
-=======
->>>>>>> 1e47eba8
         "usage",
-        "created",
-        "changed"
+        "changed",
+        "created"
       ],
       "properties": {
         "changed": {
