--- conflicted
+++ resolved
@@ -1,88 +1,242 @@
 {
   "basePath": "/",
   "definitions": {
-    ".methods": {
-      "properties": {
-        "CheckInitialized": {
-          "$ref": "#/definitions/.methods.CheckInitialized"
-        },
-        "Flags": {
+    "httperrors.HTTPErrorResponse": {
+      "properties": {
+        "message": {
+          "description": "error message",
+          "type": "string"
+        },
+        "statuscode": {
+          "description": "http status code",
+          "format": "int32",
+          "type": "integer"
+        }
+      },
+      "required": [
+        "message",
+        "statuscode"
+      ]
+    },
+    "metal.SwitchSync": {
+      "properties": {
+        "duration": {
           "format": "integer",
           "type": "integer"
         },
-        "Marshal": {
-          "$ref": "#/definitions/.methods.Marshal"
-        },
-        "Merge": {
-          "$ref": "#/definitions/.methods.Merge"
-        },
-        "Size": {
-          "$ref": "#/definitions/.methods.Size"
-        },
-        "Unmarshal": {
-          "$ref": "#/definitions/.methods.Unmarshal"
-        }
-      },
-      "required": [
-        "CheckInitialized",
-        "Flags",
-        "Marshal",
-        "Merge",
-        "Size",
-        "Unmarshal"
-      ]
-    },
-    ".methods.CheckInitialized": {},
-    ".methods.Marshal": {},
-    ".methods.Merge": {},
-    ".methods.Size": {},
-    ".methods.Unmarshal": {},
-    "datastore.IPSearchQuery": {
-      "description": "an ip address that can be attached to a machine",
-      "properties": {
-        "ipaddress": {
-          "description": "the address (ipv4 or ipv6) of this ip",
-          "type": "string"
-        },
-        "machineid": {
-          "description": "the machine an ip address is associated to",
-          "type": "string"
-        },
-        "networkid": {
-          "description": "the network this ip allocate request address belongs to",
-          "type": "string"
-        },
-        "networkprefix": {
-          "description": "the prefix of the network this ip address belongs to",
+        "error": {
+          "type": "string"
+        },
+        "time": {
+          "format": "date-time",
+          "type": "string"
+        }
+      },
+      "required": [
+        "duration",
+        "error",
+        "time"
+      ]
+    },
+    "rest.status": {
+      "properties": {
+        "message": {
+          "type": "string"
+        },
+        "status": {
+          "type": "string"
+        }
+      },
+      "required": [
+        "message",
+        "status"
+      ]
+    },
+    "rest.version": {
+      "properties": {
+        "builddate": {
+          "type": "string"
+        },
+        "gitsha1": {
+          "type": "string"
+        },
+        "name": {
+          "type": "string"
+        },
+        "revision": {
+          "type": "string"
+        },
+        "version": {
+          "type": "string"
+        }
+      },
+      "required": [
+        "builddate",
+        "gitsha1",
+        "name",
+        "revision",
+        "version"
+      ]
+    },
+    "v1.BGPFilter": {
+      "properties": {
+        "cidrs": {
+          "description": "the cidr addresses that are allowed to be announced at this switch port",
+          "items": {
+            "type": "string"
+          },
+          "type": "array"
+        },
+        "vnis": {
+          "description": "the virtual networks that are exposed at this switch port",
+          "items": {
+            "type": "string"
+          },
+          "type": "array"
+        }
+      },
+      "required": [
+        "cidrs"
+      ]
+    },
+    "v1.BootInfo": {
+      "properties": {
+        "bootloaderid": {
+          "description": "the bootloader ID",
+          "type": "string"
+        },
+        "cmdline": {
+          "description": "the cmdline",
+          "type": "string"
+        },
+        "image_id": {
+          "description": "the ID of the current image",
+          "type": "string"
+        },
+        "initrd": {
+          "description": "the initrd image",
+          "type": "string"
+        },
+        "kernel": {
+          "description": "the kernel",
+          "type": "string"
+        },
+        "os_partition": {
+          "description": "the partition containing the OS",
+          "type": "string"
+        },
+        "primary_disk": {
+          "description": "the primary disk",
+          "type": "string"
+        }
+      },
+      "required": [
+        "bootloaderid",
+        "cmdline",
+        "image_id",
+        "initrd",
+        "kernel",
+        "os_partition",
+        "primary_disk"
+      ]
+    },
+    "v1.ChassisIdentifyLEDState": {
+      "properties": {
+        "description": {
+          "description": "a description why this chassis identify LED is in the given state",
+          "type": "string"
+        },
+        "value": {
+          "description": "the state of this chassis identify LED. empty means LED-OFF",
+          "type": "string"
+        }
+      },
+      "required": [
+        "description",
+        "value"
+      ]
+    },
+    "v1.EmptyBody": {},
+    "v1.FirewallCreateRequest": {
+      "properties": {
+        "description": {
+          "description": "a description for this entity",
+          "type": "string"
+        },
+        "ha": {
+          "description": "if set to true, this firewall is set up in a High Available manner",
+          "type": "boolean"
+        },
+        "hostname": {
+          "description": "the hostname for the allocated machine (defaults to metal)",
+          "type": "string"
+        },
+        "imageid": {
+          "description": "the image id to assign this machine to",
+          "type": "string"
+        },
+        "ips": {
+          "description": "the ips to attach to this machine additionally",
+          "items": {
+            "type": "string"
+          },
+          "type": "array"
+        },
+        "name": {
+          "description": "a readable name for this entity",
+          "type": "string"
+        },
+        "networks": {
+          "description": "the networks that this machine will be placed in.",
+          "items": {
+            "$ref": "#/definitions/v1.MachineAllocationNetwork"
+          },
+          "type": "array"
+        },
+        "partitionid": {
+          "description": "the partition id to assign this machine to",
           "type": "string"
         },
         "projectid": {
-          "description": "the project this ip address belongs to, empty if not strong coupled",
-          "type": "string"
+          "description": "the project id to assign this machine to",
+          "type": "string"
+        },
+        "sizeid": {
+          "description": "the size id to assign this machine to",
+          "type": "string"
+        },
+        "ssh_pub_keys": {
+          "description": "the public ssh keys to access the machine with",
+          "items": {
+            "type": "string"
+          },
+          "type": "array"
         },
         "tags": {
-          "description": "the tags that are assigned to this ip address",
-          "items": {
-            "type": "string"
-          },
-          "type": "array"
-        },
-        "type": {
-          "description": "the type of the ip address, ephemeral or static",
-          "type": "string"
-        }
-      },
-      "required": [
-        "ipaddress",
-        "machineid",
-        "networkid",
-        "networkprefix",
+          "description": "tags for this machine",
+          "items": {
+            "type": "string"
+          },
+          "type": "array"
+        },
+        "user_data": {
+          "description": "cloud-init.io compatible userdata must be base64 encoded",
+          "type": "string"
+        },
+        "uuid": {
+          "description": "if this field is set, this specific machine will be allocated if it is not in available state and not currently allocated. this field overrules size and partition",
+          "type": "string"
+        }
+      },
+      "required": [
+        "imageid",
+        "partitionid",
         "projectid",
-        "tags",
-        "type"
-      ]
-    },
-    "datastore.MachineSearchQuery": {
+        "sizeid",
+        "ssh_pub_keys"
+      ]
+    },
+    "v1.FirewallFindRequest": {
       "properties": {
         "allocation_hostname": {
           "type": "string"
@@ -311,762 +465,458 @@
         "tags"
       ]
     },
-    "datastore.NetworkSearchQuery": {
-      "properties": {
-        "destinationprefixes": {
-          "items": {
-            "type": "string"
-          },
-          "type": "array"
-        },
-        "id": {
-          "type": "string"
-        },
-        "labels": {
-          "additionalProperties": {
-            "type": "string"
-          },
-          "type": "object"
-        },
-        "name": {
-          "type": "string"
-        },
-        "nat": {
-          "type": "boolean"
-        },
-        "parentnetworkid": {
-          "type": "string"
-        },
-        "partitionid": {
-          "type": "string"
-        },
-        "prefixes": {
-          "items": {
-            "type": "string"
-          },
-          "type": "array"
-        },
-        "privatesuper": {
-          "type": "boolean"
-        },
-        "projectid": {
-          "type": "string"
-        },
-        "underlay": {
-          "type": "boolean"
-        },
-        "vrf": {
-          "format": "int64",
-          "type": "integer"
-        }
-      },
-      "required": [
-        "destinationprefixes",
-        "id",
-        "labels",
-        "name",
-        "nat",
-        "parentnetworkid",
-        "partitionid",
-        "prefixes",
-        "privatesuper",
-        "projectid",
-        "underlay",
-        "vrf"
-      ]
-    },
-    "httperrors.HTTPErrorResponse": {
-      "properties": {
-        "message": {
-          "description": "error message",
-          "type": "string"
-        },
-        "statuscode": {
-          "description": "http status code",
-          "format": "int32",
-          "type": "integer"
-        }
-      },
-      "required": [
-        "message",
-        "statuscode"
-      ]
-    },
-    "impl.MessageInfo": {
-      "properties": {
-        "Desc": {
-          "$ref": "#/definitions/protoreflect.MessageDescriptor"
-        },
-        "Exporter": {
-          "$ref": "#/definitions/impl.exporter"
-        },
-        "GoReflectType": {
-          "$ref": "#/definitions/reflect.Type"
-        },
-        "OneofWrappers": {
-          "items": {
-            "$ref": "#/definitions/impl.MessageInfo.OneofWrappers"
-          },
-          "type": "array"
-        },
-        "coderFields": {
-          "additionalProperties": {
-            "$ref": "#/definitions/impl.coderFieldInfo"
-          },
-          "type": "object"
-        },
-        "denseCoderFields": {
-          "items": {
-            "$ref": "#/definitions/impl.coderFieldInfo"
-          },
-          "type": "array"
-        },
-        "denseFields": {
-          "items": {
-            "$ref": "#/definitions/impl.fieldInfo"
-          },
-          "type": "array"
-        },
-        "extensionMap": {
-          "$ref": "#/definitions/impl.reflectMessageInfo.extensionMap"
-        },
-        "extensionOffset": {
-          "$ref": "#/definitions/impl.offset"
-        },
-        "fields": {
-          "additionalProperties": {
-            "$ref": "#/definitions/impl.fieldInfo"
-          },
-          "type": "object"
-        },
-        "getUnknown": {
-          "$ref": "#/definitions/impl.reflectMessageInfo.getUnknown"
-        },
-        "initDone": {
-          "format": "integer",
-          "type": "integer"
-        },
-        "initMu": {
-          "$ref": "#/definitions/sync.Mutex"
-        },
-        "isMessageSet": {
-          "type": "boolean"
-        },
-        "methods": {
-          "$ref": "#/definitions/.methods"
-        },
-        "needsInitCheck": {
-          "type": "boolean"
-        },
-        "nilMessage": {
-          "$ref": "#/definitions/impl.atomicNilMessage"
-        },
-        "numRequiredFields": {
-          "format": "byte",
-          "type": "integer"
-        },
-        "oneofs": {
-          "additionalProperties": {
-            "$ref": "#/definitions/impl.oneofInfo"
-          },
-          "type": "object"
-        },
-        "orderedCoderFields": {
-          "items": {
-            "$ref": "#/definitions/impl.coderFieldInfo"
-          },
-          "type": "array"
-        },
-        "rangeInfos": {
-          "items": {
-            "$ref": "#/definitions/impl.reflectMessageInfo.rangeInfos"
-          },
-          "type": "array"
-        },
-        "setUnknown": {
-          "$ref": "#/definitions/impl.reflectMessageInfo.setUnknown"
-        },
-        "sizecacheOffset": {
-          "$ref": "#/definitions/impl.offset"
-        },
-        "unknownOffset": {
-          "$ref": "#/definitions/impl.offset"
-        }
-      },
-      "required": [
-        "Desc",
-        "Exporter",
-        "GoReflectType",
-        "OneofWrappers",
-        "coderFields",
-        "denseCoderFields",
-        "denseFields",
-        "extensionMap",
-        "extensionOffset",
-        "fields",
-        "getUnknown",
-        "initDone",
-        "initMu",
-        "isMessageSet",
-        "methods",
-        "needsInitCheck",
-        "nilMessage",
-        "numRequiredFields",
-        "oneofs",
-        "orderedCoderFields",
-        "rangeInfos",
-        "setUnknown",
-        "sizecacheOffset",
-        "unknownOffset"
-      ]
-    },
-    "impl.MessageInfo.OneofWrappers": {},
-    "impl.MessageState": {
-      "properties": {
-        "DoNotCompare": {
-          "items": {
-            "$ref": "#/definitions/impl.MessageState.DoNotCompare"
-          },
-          "type": "array"
-        },
-        "DoNotCopy": {
-          "items": {
-            "$ref": "#/definitions/sync.Mutex"
-          },
-          "type": "array"
-        },
-        "atomicMessageInfo": {
-          "$ref": "#/definitions/impl.MessageInfo"
-        }
-      },
-      "required": [
-        "DoNotCompare",
-        "DoNotCopy",
-        "atomicMessageInfo"
-      ]
-    },
-    "impl.MessageState.DoNotCompare": {},
-    "impl.atomicNilMessage": {
-      "properties": {
-        "p": {
-          "$ref": "#/definitions/unsafe.Pointer"
-        }
-      },
-      "required": [
-        "p"
-      ]
-    },
-    "impl.coderFieldInfo": {
-      "properties": {
-        "ft": {
-          "$ref": "#/definitions/reflect.Type"
-        },
-        "funcs": {
-          "$ref": "#/definitions/impl.pointerCoderFuncs"
-        },
-        "isPointer": {
-          "type": "boolean"
-        },
-        "isRequired": {
-          "type": "boolean"
-        },
-        "mi": {
-          "$ref": "#/definitions/impl.MessageInfo"
-        },
-        "num": {
-          "format": "int32",
-          "type": "integer"
-        },
-        "offset": {
-          "$ref": "#/definitions/impl.offset"
-        },
-        "tagsize": {
-          "format": "int32",
-          "type": "integer"
-        },
-        "validation": {
-          "$ref": "#/definitions/impl.validationInfo"
-        },
-        "wiretag": {
-          "format": "integer",
-          "type": "integer"
-        }
-      },
-      "required": [
-        "ft",
-        "funcs",
-        "isPointer",
-        "isRequired",
-        "mi",
-        "num",
-        "offset",
-        "tagsize",
-        "validation",
-        "wiretag"
-      ]
-    },
-    "impl.coderMessageInfo": {
-      "properties": {
-        "coderFields": {
-          "additionalProperties": {
-            "$ref": "#/definitions/impl.coderFieldInfo"
-          },
-          "type": "object"
-        },
-        "denseCoderFields": {
-          "items": {
-            "$ref": "#/definitions/impl.coderFieldInfo"
-          },
-          "type": "array"
-        },
-        "extensionOffset": {
-          "$ref": "#/definitions/impl.offset"
-        },
-        "isMessageSet": {
-          "type": "boolean"
-        },
-        "methods": {
-          "$ref": "#/definitions/.methods"
-        },
-        "needsInitCheck": {
-          "type": "boolean"
-        },
-        "numRequiredFields": {
-          "format": "byte",
-          "type": "integer"
-        },
-        "orderedCoderFields": {
-          "items": {
-            "$ref": "#/definitions/impl.coderFieldInfo"
-          },
-          "type": "array"
-        },
-        "sizecacheOffset": {
-          "$ref": "#/definitions/impl.offset"
-        },
-        "unknownOffset": {
-          "$ref": "#/definitions/impl.offset"
-        }
-      },
-      "required": [
-        "coderFields",
-        "denseCoderFields",
-        "extensionOffset",
-        "isMessageSet",
-        "methods",
-        "needsInitCheck",
-        "numRequiredFields",
-        "orderedCoderFields",
-        "sizecacheOffset",
-        "unknownOffset"
-      ]
-    },
-    "impl.fieldInfo": {
-      "properties": {
-        "clear": {
-          "$ref": "#/definitions/impl.fieldInfo.clear"
-        },
-        "fieldDesc": {
-          "$ref": "#/definitions/protoreflect.FieldDescriptor"
-        },
-        "get": {
-          "$ref": "#/definitions/impl.fieldInfo.get"
-        },
-        "has": {
-          "$ref": "#/definitions/impl.fieldInfo.has"
-        },
-        "mutable": {
-          "$ref": "#/definitions/impl.fieldInfo.mutable"
-        },
-        "newField": {
-          "$ref": "#/definitions/impl.fieldInfo.newField"
-        },
-        "newMessage": {
-          "$ref": "#/definitions/impl.fieldInfo.newMessage"
-        },
-        "set": {
-          "$ref": "#/definitions/impl.fieldInfo.set"
-        }
-      },
-      "required": [
-        "clear",
-        "fieldDesc",
-        "get",
-        "has",
-        "mutable",
-        "newField",
-        "newMessage",
-        "set"
-      ]
-    },
-    "impl.fieldInfo.clear": {},
-    "impl.fieldInfo.get": {},
-    "impl.fieldInfo.has": {},
-    "impl.fieldInfo.mutable": {},
-    "impl.fieldInfo.newField": {},
-    "impl.fieldInfo.newMessage": {},
-    "impl.fieldInfo.set": {},
-    "impl.oneofInfo": {
-      "properties": {
-        "oneofDesc": {
-          "$ref": "#/definitions/protoreflect.OneofDescriptor"
-        },
-        "which": {
-          "$ref": "#/definitions/impl.oneofInfo.which"
-        }
-      },
-      "required": [
-        "oneofDesc",
-        "which"
-      ]
-    },
-    "impl.oneofInfo.which": {},
-    "impl.pointerCoderFuncs": {
-      "properties": {
-        "isInit": {
-          "$ref": "#/definitions/impl.pointerCoderFuncs.isInit"
-        },
-        "marshal": {
-          "$ref": "#/definitions/impl.pointerCoderFuncs.marshal"
-        },
-        "merge": {
-          "$ref": "#/definitions/impl.pointerCoderFuncs.merge"
-        },
-        "mi": {
-          "$ref": "#/definitions/impl.MessageInfo"
-        },
-        "size": {
-          "$ref": "#/definitions/impl.pointerCoderFuncs.size"
-        },
-        "unmarshal": {
-          "$ref": "#/definitions/impl.pointerCoderFuncs.unmarshal"
-        }
-      },
-      "required": [
-        "isInit",
-        "marshal",
-        "merge",
-        "mi",
-        "size",
-        "unmarshal"
-      ]
-    },
-    "impl.pointerCoderFuncs.isInit": {},
-    "impl.pointerCoderFuncs.marshal": {},
-    "impl.pointerCoderFuncs.merge": {},
-    "impl.pointerCoderFuncs.size": {},
-    "impl.pointerCoderFuncs.unmarshal": {},
-    "impl.reflectMessageInfo": {
-      "properties": {
-        "denseFields": {
-          "items": {
-            "$ref": "#/definitions/impl.fieldInfo"
-          },
-          "type": "array"
-        },
-        "extensionMap": {
-          "$ref": "#/definitions/impl.reflectMessageInfo.extensionMap"
-        },
-        "fields": {
-          "additionalProperties": {
-            "$ref": "#/definitions/impl.fieldInfo"
-          },
-          "type": "object"
-        },
-        "getUnknown": {
-          "$ref": "#/definitions/impl.reflectMessageInfo.getUnknown"
-        },
-        "nilMessage": {
-          "$ref": "#/definitions/impl.atomicNilMessage"
-        },
-        "oneofs": {
-          "additionalProperties": {
-            "$ref": "#/definitions/impl.oneofInfo"
-          },
-          "type": "object"
-        },
-        "rangeInfos": {
-          "items": {
-            "$ref": "#/definitions/impl.reflectMessageInfo.rangeInfos"
-          },
-          "type": "array"
-        },
-        "setUnknown": {
-          "$ref": "#/definitions/impl.reflectMessageInfo.setUnknown"
-        }
-      },
-      "required": [
-        "denseFields",
-        "extensionMap",
-        "fields",
-        "getUnknown",
-        "nilMessage",
-        "oneofs",
-        "rangeInfos",
-        "setUnknown"
-      ]
-    },
-    "impl.reflectMessageInfo.extensionMap": {},
-    "impl.reflectMessageInfo.getUnknown": {},
-    "impl.reflectMessageInfo.rangeInfos": {},
-    "impl.reflectMessageInfo.setUnknown": {},
-    "impl.validationInfo": {
-      "properties": {
-        "keyType": {
-          "format": "byte",
-          "type": "integer"
-        },
-        "mi": {
-          "$ref": "#/definitions/impl.MessageInfo"
-        },
-        "requiredBit": {
-          "format": "integer",
-          "type": "integer"
-        },
-        "typ": {
-          "format": "byte",
-          "type": "integer"
-        },
-        "valType": {
-          "format": "byte",
-          "type": "integer"
-        }
-      },
-      "required": [
-        "keyType",
-        "mi",
-        "requiredBit",
-        "typ",
-        "valType"
-      ]
-    },
-    "metal.SwitchSync": {
-      "properties": {
-        "duration": {
-          "format": "integer",
-          "type": "integer"
-        },
-        "error": {
-          "type": "string"
-        },
-        "time": {
+    "v1.FirewallResponse": {
+      "properties": {
+        "allocation": {
+          "$ref": "#/definitions/v1.MachineAllocation",
+          "description": "the allocation data of an allocated machine"
+        },
+        "bios": {
+          "$ref": "#/definitions/v1.MachineBIOS",
+          "description": "bios information of this machine"
+        },
+        "changed": {
+          "description": "the last changed timestamp of this entity",
           "format": "date-time",
-          "type": "string"
-        }
-      },
-      "required": [
-        "duration",
-        "error",
-        "time"
-      ]
-    },
-    "pragma.NoUnkeyedLiterals": {},
-    "rest.status": {
-      "properties": {
-        "message": {
-          "type": "string"
-        },
-        "status": {
-          "type": "string"
-        }
-      },
-      "required": [
-        "message",
-        "status"
-      ]
-    },
-    "rest.version": {
-      "properties": {
-        "builddate": {
-          "type": "string"
-        },
-        "gitsha1": {
-          "type": "string"
-        },
-        "name": {
-          "type": "string"
-        },
-        "revision": {
-          "type": "string"
-        },
-        "version": {
-          "type": "string"
-        }
-      },
-      "required": [
-        "builddate",
-        "gitsha1",
-        "name",
-        "revision",
-        "version"
-      ]
-    },
-<<<<<<< HEAD
-    "sync.Mutex": {
-      "properties": {
-        "sema": {
-          "format": "integer",
-          "type": "integer"
-        },
-        "state": {
-          "format": "int32",
-          "type": "integer"
-        }
-      },
-      "required": [
-        "sema",
-        "state"
-      ]
-    },
-    "timestamppb.Timestamp": {
-      "properties": {
-        "nanos": {
-          "format": "int32",
-          "type": "integer"
-        },
-        "seconds": {
-          "format": "int64",
-          "type": "integer"
-        },
-        "sizeCache": {
-          "format": "int32",
-          "type": "integer"
-        },
-        "state": {
-          "$ref": "#/definitions/impl.MessageState"
-        },
-        "unknownFields": {
-          "type": "string"
-        }
-      },
-      "required": [
-        "sizeCache",
-        "state",
-        "unknownFields"
-      ]
-    },
-=======
->>>>>>> 376e3c95
-    "v1.BGPFilter": {
-      "properties": {
-        "cidrs": {
-          "description": "the cidr addresses that are allowed to be announced at this switch port",
-          "items": {
-            "type": "string"
-          },
-          "type": "array"
-        },
-        "vnis": {
-          "description": "the virtual networks that are exposed at this switch port",
-          "items": {
-            "type": "string"
-          },
-          "type": "array"
-        }
-      },
-      "required": [
-        "cidrs"
-      ]
-    },
-    "v1.BootInfo": {
-      "properties": {
-        "bootloaderid": {
-          "description": "the bootloader ID",
-          "type": "string"
-        },
-        "cmdline": {
-          "description": "the cmdline",
-          "type": "string"
-        },
-        "image_id": {
-          "description": "the ID of the current image",
-          "type": "string"
-        },
-        "initrd": {
-          "description": "the initrd image",
-          "type": "string"
-        },
-        "kernel": {
-          "description": "the kernel",
-          "type": "string"
-        },
-        "os_partition": {
-          "description": "the partition containing the OS",
-          "type": "string"
-        },
-        "primary_disk": {
-          "description": "the primary disk",
-          "type": "string"
-        }
-      },
-      "required": [
-        "bootloaderid",
-        "cmdline",
-        "image_id",
-        "initrd",
-        "kernel",
-        "os_partition",
-        "primary_disk"
-      ]
-    },
-    "v1.ChassisIdentifyLEDState": {
-      "properties": {
-        "description": {
-          "description": "a description why this chassis identify LED is in the given state",
-          "type": "string"
-        },
-        "value": {
-          "description": "the state of this chassis identify LED. empty means LED-OFF",
-          "type": "string"
-        }
-      },
-      "required": [
-        "description",
-        "value"
-      ]
-    },
-    "v1.Common": {
-      "properties": {
+          "readOnly": true,
+          "type": "string"
+        },
+        "created": {
+          "description": "the creation time of this entity",
+          "format": "date-time",
+          "readOnly": true,
+          "type": "string"
+        },
         "description": {
           "description": "a description for this entity",
           "type": "string"
+        },
+        "events": {
+          "$ref": "#/definitions/v1.MachineRecentProvisioningEvents",
+          "description": "recent events of this machine during provisioning"
+        },
+        "hardware": {
+          "$ref": "#/definitions/v1.MachineHardware",
+          "description": "the hardware of this machine"
         },
         "id": {
           "description": "the unique ID of this entity",
           "type": "string",
           "uniqueItems": true
         },
+        "ledstate": {
+          "$ref": "#/definitions/v1.ChassisIdentifyLEDState",
+          "description": "the state of this chassis identify LED"
+        },
+        "liveliness": {
+          "description": "the liveliness of this machine",
+          "type": "string"
+        },
         "name": {
           "description": "a readable name for this entity",
           "type": "string"
-        }
-      },
-      "required": [
-        "id"
-      ]
-    },
-    "v1.Describable": {
+        },
+        "partition": {
+          "$ref": "#/definitions/v1.PartitionResponse",
+          "description": "the partition assigned to this machine",
+          "readOnly": true
+        },
+        "rackid": {
+          "description": "the rack assigned to this machine",
+          "readOnly": true,
+          "type": "string"
+        },
+        "size": {
+          "$ref": "#/definitions/v1.SizeResponse",
+          "description": "the size of this machine",
+          "readOnly": true
+        },
+        "state": {
+          "$ref": "#/definitions/v1.MachineState",
+          "description": "the state of this machine"
+        },
+        "tags": {
+          "description": "tags for this machine",
+          "items": {
+            "type": "string"
+          },
+          "type": "array"
+        }
+      },
+      "required": [
+        "allocation",
+        "bios",
+        "changed",
+        "created",
+        "events",
+        "hardware",
+        "id",
+        "ledstate",
+        "liveliness",
+        "partition",
+        "rackid",
+        "size",
+        "state",
+        "tags"
+      ]
+    },
+    "v1.IPAllocateRequest": {
       "properties": {
         "description": {
           "description": "a description for this entity",
           "type": "string"
         },
+        "machineid": {
+          "description": "the machine id this ip should be associated with",
+          "type": "string"
+        },
         "name": {
           "description": "a readable name for this entity",
           "type": "string"
-        }
-      }
-    },
-    "v1.EmptyBody": {},
-    "v1.FirewallCreateRequest": {
-      "properties": {
+        },
+        "networkid": {
+          "description": "the network this ip allocate request address belongs to",
+          "type": "string"
+        },
+        "projectid": {
+          "description": "the project this ip address belongs to",
+          "type": "string"
+        },
+        "tags": {
+          "description": "free tags that you associate with this ip.",
+          "items": {
+            "type": "string"
+          },
+          "type": "array"
+        },
+        "type": {
+          "default": "static",
+          "description": "the ip type, ephemeral leads to automatic cleanup of the ip address, static will enable re-use of the ip at a later point in time",
+          "enum": [
+            "ephemeral",
+            "static"
+          ],
+          "type": "string"
+        }
+      },
+      "required": [
+        "machineid",
+        "networkid",
+        "projectid",
+        "tags",
+        "type"
+      ]
+    },
+    "v1.IPFindRequest": {
+      "properties": {
+        "ipaddress": {
+          "description": "the address (ipv4 or ipv6) of this ip",
+          "type": "string"
+        },
+        "machineid": {
+          "description": "the machine an ip address is associated to",
+          "type": "string"
+        },
+        "networkid": {
+          "description": "the network this ip allocate request address belongs to",
+          "type": "string"
+        },
+        "networkprefix": {
+          "description": "the prefix of the network this ip address belongs to",
+          "type": "string"
+        },
+        "projectid": {
+          "description": "the project this ip address belongs to, empty if not strong coupled",
+          "type": "string"
+        },
+        "tags": {
+          "description": "the tags that are assigned to this ip address",
+          "items": {
+            "type": "string"
+          },
+          "type": "array"
+        },
+        "type": {
+          "description": "the type of the ip address, ephemeral or static",
+          "type": "string"
+        }
+      },
+      "required": [
+        "ipaddress",
+        "machineid",
+        "networkid",
+        "networkprefix",
+        "projectid",
+        "tags",
+        "type"
+      ]
+    },
+    "v1.IPResponse": {
+      "properties": {
+        "changed": {
+          "description": "the last changed timestamp of this entity",
+          "format": "date-time",
+          "readOnly": true,
+          "type": "string"
+        },
+        "created": {
+          "description": "the creation time of this entity",
+          "format": "date-time",
+          "readOnly": true,
+          "type": "string"
+        },
         "description": {
           "description": "a description for this entity",
           "type": "string"
         },
-        "ha": {
-          "description": "if set to true, this firewall is set up in a High Available manner",
+        "ipaddress": {
+          "description": "the address (ipv4 or ipv6) of this ip",
+          "type": "string",
+          "uniqueItems": true
+        },
+        "name": {
+          "description": "a readable name for this entity",
+          "type": "string"
+        },
+        "networkid": {
+          "description": "the network this ip allocate request address belongs to",
+          "type": "string"
+        },
+        "projectid": {
+          "description": "the project this ip address belongs to",
+          "type": "string"
+        },
+        "tags": {
+          "description": "free tags that you associate with this ip.",
+          "items": {
+            "type": "string"
+          },
+          "type": "array"
+        },
+        "type": {
+          "default": "static",
+          "description": "the ip type, ephemeral leads to automatic cleanup of the ip address, static will enable re-use of the ip at a later point in time",
+          "enum": [
+            "ephemeral",
+            "static"
+          ],
+          "type": "string"
+        }
+      },
+      "required": [
+        "changed",
+        "created",
+        "ipaddress",
+        "networkid",
+        "projectid",
+        "tags",
+        "type"
+      ]
+    },
+    "v1.IPUpdateRequest": {
+      "properties": {
+        "description": {
+          "description": "a description for this entity",
+          "type": "string"
+        },
+        "ipaddress": {
+          "description": "the address (ipv4 or ipv6) of this ip",
+          "type": "string",
+          "uniqueItems": true
+        },
+        "name": {
+          "description": "a readable name for this entity",
+          "type": "string"
+        },
+        "tags": {
+          "description": "free tags that you associate with this ip.",
+          "items": {
+            "type": "string"
+          },
+          "type": "array"
+        },
+        "type": {
+          "description": "the ip type, ephemeral leads to automatic cleanup of the ip address, static will enable re-use of the ip at a later point in time",
+          "enum": [
+            "ephemeral",
+            "static"
+          ],
+          "type": "string"
+        }
+      },
+      "required": [
+        "ipaddress",
+        "tags",
+        "type"
+      ]
+    },
+    "v1.ImageCreateRequest": {
+      "properties": {
+        "classification": {
+          "description": "classification of this image",
+          "type": "string"
+        },
+        "description": {
+          "description": "a description for this entity",
+          "type": "string"
+        },
+        "expirationDate": {
+          "description": "expirationDate of this image",
+          "format": "date-time",
+          "type": "string"
+        },
+        "features": {
+          "description": "features of this image",
+          "items": {
+            "type": "string"
+          },
+          "type": "array"
+        },
+        "id": {
+          "description": "the unique ID of this entity",
+          "type": "string",
+          "uniqueItems": true
+        },
+        "name": {
+          "description": "a readable name for this entity",
+          "type": "string"
+        },
+        "url": {
+          "description": "the url of this image",
+          "type": "string"
+        }
+      },
+      "required": [
+        "id",
+        "url"
+      ]
+    },
+    "v1.ImageResponse": {
+      "properties": {
+        "changed": {
+          "description": "the last changed timestamp of this entity",
+          "format": "date-time",
+          "readOnly": true,
+          "type": "string"
+        },
+        "classification": {
+          "description": "classification of this image",
+          "type": "string"
+        },
+        "created": {
+          "description": "the creation time of this entity",
+          "format": "date-time",
+          "readOnly": true,
+          "type": "string"
+        },
+        "description": {
+          "description": "a description for this entity",
+          "type": "string"
+        },
+        "expirationDate": {
+          "description": "expirationDate of this image",
+          "format": "date-time",
+          "type": "string"
+        },
+        "features": {
+          "description": "features of this image",
+          "items": {
+            "type": "string"
+          },
+          "type": "array"
+        },
+        "id": {
+          "description": "the unique ID of this entity",
+          "type": "string",
+          "uniqueItems": true
+        },
+        "name": {
+          "description": "a readable name for this entity",
+          "type": "string"
+        },
+        "url": {
+          "description": "the url of this image",
+          "type": "string"
+        },
+        "usedby": {
+          "description": "machines where this image is in use",
+          "items": {
+            "type": "string"
+          },
+          "type": "array"
+        }
+      },
+      "required": [
+        "changed",
+        "created",
+        "expirationDate",
+        "id"
+      ]
+    },
+    "v1.ImageUpdateRequest": {
+      "properties": {
+        "classification": {
+          "description": "classification of this image",
+          "type": "string"
+        },
+        "description": {
+          "description": "a description for this entity",
+          "type": "string"
+        },
+        "expirationDate": {
+          "description": "expirationDate of this image",
+          "format": "date-time",
+          "type": "string"
+        },
+        "features": {
+          "description": "features of this image",
+          "items": {
+            "type": "string"
+          },
+          "type": "array"
+        },
+        "id": {
+          "description": "the unique ID of this entity",
+          "type": "string",
+          "uniqueItems": true
+        },
+        "name": {
+          "description": "a readable name for this entity",
+          "type": "string"
+        },
+        "url": {
+          "description": "the url of this image",
+          "type": "string"
+        },
+        "usedby": {
+          "description": "machines where this image is in use",
+          "items": {
+            "type": "string"
+          },
+          "type": "array"
+        }
+      },
+      "required": [
+        "expirationDate",
+        "id"
+      ]
+    },
+    "v1.MachineAbortReinstallRequest": {
+      "properties": {
+        "primary_disk_wiped": {
+          "description": "indicates whether the primary disk is already wiped",
           "type": "boolean"
+        }
+      },
+      "required": [
+        "primary_disk_wiped"
+      ]
+    },
+    "v1.MachineAllocateRequest": {
+      "properties": {
+        "description": {
+          "description": "a description for this entity",
+          "type": "string"
         },
         "hostname": {
           "description": "the hostname for the allocated machine (defaults to metal)",
@@ -1137,7 +987,254 @@
         "ssh_pub_keys"
       ]
     },
-    "v1.FirewallFindRequest": {
+    "v1.MachineAllocation": {
+      "properties": {
+        "boot_info": {
+          "$ref": "#/definitions/v1.BootInfo",
+          "description": "information required for booting the machine from HD"
+        },
+        "console_password": {
+          "description": "the console password which was generated while provisioning",
+          "type": "string"
+        },
+        "created": {
+          "description": "the time when the machine was created",
+          "format": "date-time",
+          "type": "string"
+        },
+        "description": {
+          "description": "a description for this machine",
+          "type": "string"
+        },
+        "hostname": {
+          "description": "the hostname which will be used when creating the machine",
+          "type": "string"
+        },
+        "image": {
+          "$ref": "#/definitions/v1.ImageResponse",
+          "description": "the image assigned to this machine",
+          "readOnly": true
+        },
+        "name": {
+          "description": "the name of the machine",
+          "type": "string"
+        },
+        "networks": {
+          "description": "the networks of this machine",
+          "items": {
+            "$ref": "#/definitions/v1.MachineNetwork"
+          },
+          "type": "array"
+        },
+        "project": {
+          "description": "the project id that this machine is assigned to",
+          "type": "string"
+        },
+        "reinstall": {
+          "description": "indicates whether to reinstall the machine",
+          "type": "boolean"
+        },
+        "ssh_pub_keys": {
+          "description": "the public ssh keys to access the machine with",
+          "items": {
+            "type": "string"
+          },
+          "type": "array"
+        },
+        "succeeded": {
+          "description": "if the allocation of the machine was successful, this is set to true",
+          "type": "boolean"
+        },
+        "user_data": {
+          "description": "userdata to execute post installation tasks",
+          "type": "string"
+        }
+      },
+      "required": [
+        "created",
+        "hostname",
+        "name",
+        "networks",
+        "project",
+        "reinstall",
+        "ssh_pub_keys",
+        "succeeded"
+      ]
+    },
+    "v1.MachineAllocationNetwork": {
+      "properties": {
+        "autoacquire": {
+          "description": "will automatically acquire an ip in this network if set to true, default is true",
+          "type": "boolean"
+        },
+        "networkid": {
+          "description": "the id of the network that this machine will be placed in",
+          "type": "string"
+        }
+      },
+      "required": [
+        "autoacquire",
+        "networkid"
+      ]
+    },
+    "v1.MachineBIOS": {
+      "description": "The bios version",
+      "properties": {
+        "date": {
+          "description": "the bios date",
+          "type": "string"
+        },
+        "vendor": {
+          "description": "the bios vendor",
+          "type": "string"
+        },
+        "version": {
+          "description": "the bios version",
+          "type": "string"
+        }
+      },
+      "required": [
+        "date",
+        "vendor",
+        "version"
+      ]
+    },
+    "v1.MachineBlockDevice": {
+      "properties": {
+        "name": {
+          "description": "the name of this block device",
+          "type": "string"
+        },
+        "partitions": {
+          "description": "the partitions of this disk",
+          "items": {
+            "$ref": "#/definitions/v1.MachineDiskPartition"
+          },
+          "type": "array"
+        },
+        "primary": {
+          "description": "whether this disk has the OS installed",
+          "type": "boolean"
+        },
+        "size": {
+          "description": "the size of this block device",
+          "format": "integer",
+          "type": "integer"
+        }
+      },
+      "required": [
+        "name",
+        "partitions",
+        "primary",
+        "size"
+      ]
+    },
+    "v1.MachineDiskPartition": {
+      "properties": {
+        "device": {
+          "description": "the partition device name, e.g. sda1",
+          "type": "string"
+        },
+        "filesystem": {
+          "description": "the partition filesystem",
+          "type": "string"
+        },
+        "gptguid": {
+          "description": "the partition GPT guid",
+          "type": "string"
+        },
+        "gpttyoe": {
+          "description": "the partition GPT type",
+          "type": "string"
+        },
+        "label": {
+          "description": "the partition label",
+          "type": "string"
+        },
+        "mountoptions": {
+          "description": "the partition mount options",
+          "items": {
+            "type": "string"
+          },
+          "type": "array"
+        },
+        "mountpoint": {
+          "description": "the partition mount point",
+          "type": "string"
+        },
+        "number": {
+          "description": "the partition number",
+          "format": "integer",
+          "type": "integer"
+        },
+        "properties": {
+          "additionalProperties": {
+            "type": "string"
+          },
+          "description": "the partition properties",
+          "type": "object"
+        },
+        "size": {
+          "description": "the partition size",
+          "format": "int64",
+          "type": "integer"
+        }
+      },
+      "required": [
+        "device",
+        "filesystem",
+        "gptguid",
+        "gpttyoe",
+        "label",
+        "mountoptions",
+        "mountpoint",
+        "number",
+        "properties",
+        "size"
+      ]
+    },
+    "v1.MachineFinalizeAllocationRequest": {
+      "properties": {
+        "bootloaderid": {
+          "description": "the bootloader ID",
+          "type": "string"
+        },
+        "cmdline": {
+          "description": "the cmdline",
+          "type": "string"
+        },
+        "console_password": {
+          "description": "the console password which was generated while provisioning",
+          "type": "string"
+        },
+        "initrd": {
+          "description": "the initrd image",
+          "type": "string"
+        },
+        "kernel": {
+          "description": "the kernel",
+          "type": "string"
+        },
+        "ospartition": {
+          "description": "the partition that has the OS installed",
+          "type": "string"
+        },
+        "primarydisk": {
+          "description": "the device name of the primary disk",
+          "type": "string"
+        }
+      },
+      "required": [
+        "bootloaderid",
+        "cmdline",
+        "console_password",
+        "initrd",
+        "kernel",
+        "ospartition",
+        "primarydisk"
+      ]
+    },
+    "v1.MachineFindRequest": {
       "properties": {
         "allocation_hostname": {
           "type": "string"
@@ -1366,1166 +1463,6 @@
         "tags"
       ]
     },
-    "v1.FirewallResponse": {
-      "properties": {
-        "allocation": {
-          "$ref": "#/definitions/v1.MachineAllocation",
-          "description": "the allocation data of an allocated machine"
-        },
-        "bios": {
-          "$ref": "#/definitions/v1.MachineBIOS",
-          "description": "bios information of this machine"
-        },
-        "changed": {
-          "description": "the last changed timestamp of this entity",
-          "format": "date-time",
-          "readOnly": true,
-          "type": "string"
-        },
-        "created": {
-          "description": "the creation time of this entity",
-          "format": "date-time",
-          "readOnly": true,
-          "type": "string"
-        },
-        "description": {
-          "description": "a description for this entity",
-          "type": "string"
-        },
-        "events": {
-          "$ref": "#/definitions/v1.MachineRecentProvisioningEvents",
-          "description": "recent events of this machine during provisioning"
-        },
-        "hardware": {
-          "$ref": "#/definitions/v1.MachineHardware",
-          "description": "the hardware of this machine"
-        },
-        "id": {
-          "description": "the unique ID of this entity",
-          "type": "string",
-          "uniqueItems": true
-        },
-        "ledstate": {
-          "$ref": "#/definitions/v1.ChassisIdentifyLEDState",
-          "description": "the state of this chassis identify LED"
-        },
-        "liveliness": {
-          "description": "the liveliness of this machine",
-          "type": "string"
-        },
-        "name": {
-          "description": "a readable name for this entity",
-          "type": "string"
-        },
-        "partition": {
-          "$ref": "#/definitions/v1.PartitionResponse",
-          "description": "the partition assigned to this machine",
-          "readOnly": true
-        },
-        "rackid": {
-          "description": "the rack assigned to this machine",
-          "readOnly": true,
-          "type": "string"
-        },
-        "size": {
-          "$ref": "#/definitions/v1.SizeResponse",
-          "description": "the size of this machine",
-          "readOnly": true
-        },
-        "state": {
-          "$ref": "#/definitions/v1.MachineState",
-          "description": "the state of this machine"
-        },
-        "tags": {
-          "description": "tags for this machine",
-          "items": {
-            "type": "string"
-          },
-          "type": "array"
-        }
-      },
-      "required": [
-        "allocation",
-        "bios",
-        "changed",
-        "created",
-        "events",
-        "hardware",
-        "id",
-        "ledstate",
-        "liveliness",
-        "partition",
-        "rackid",
-        "size",
-        "state",
-        "tags"
-      ]
-    },
-    "v1.IPAllocateRequest": {
-      "properties": {
-        "description": {
-          "description": "a description for this entity",
-          "type": "string"
-        },
-        "machineid": {
-          "description": "the machine id this ip should be associated with",
-          "type": "string"
-        },
-        "name": {
-          "description": "a readable name for this entity",
-          "type": "string"
-        },
-        "networkid": {
-          "description": "the network this ip allocate request address belongs to",
-          "type": "string"
-        },
-        "projectid": {
-          "description": "the project this ip address belongs to",
-          "type": "string"
-        },
-        "tags": {
-          "description": "free tags that you associate with this ip.",
-          "items": {
-            "type": "string"
-          },
-          "type": "array"
-        },
-        "type": {
-          "default": "static",
-          "description": "the ip type, ephemeral leads to automatic cleanup of the ip address, static will enable re-use of the ip at a later point in time",
-          "enum": [
-            "ephemeral",
-            "static"
-          ],
-          "type": "string"
-        }
-      },
-      "required": [
-        "machineid",
-        "networkid",
-        "projectid",
-        "tags",
-        "type"
-      ]
-    },
-    "v1.IPBase": {
-      "properties": {
-        "networkid": {
-          "description": "the network this ip allocate request address belongs to",
-          "type": "string"
-        },
-        "projectid": {
-          "description": "the project this ip address belongs to",
-          "type": "string"
-        },
-        "tags": {
-          "description": "free tags that you associate with this ip.",
-          "items": {
-            "type": "string"
-          },
-          "type": "array"
-        },
-        "type": {
-          "default": "static",
-          "description": "the ip type, ephemeral leads to automatic cleanup of the ip address, static will enable re-use of the ip at a later point in time",
-          "enum": [
-            "ephemeral",
-            "static"
-          ],
-          "type": "string"
-        }
-      },
-      "required": [
-        "networkid",
-        "projectid",
-        "tags",
-        "type"
-      ]
-    },
-    "v1.IPFindRequest": {
-      "properties": {
-        "ipaddress": {
-          "description": "the address (ipv4 or ipv6) of this ip",
-          "type": "string"
-        },
-        "machineid": {
-          "description": "the machine an ip address is associated to",
-          "type": "string"
-        },
-        "networkid": {
-          "description": "the network this ip allocate request address belongs to",
-          "type": "string"
-        },
-        "networkprefix": {
-          "description": "the prefix of the network this ip address belongs to",
-          "type": "string"
-        },
-        "projectid": {
-          "description": "the project this ip address belongs to, empty if not strong coupled",
-          "type": "string"
-        },
-        "tags": {
-          "description": "the tags that are assigned to this ip address",
-          "items": {
-            "type": "string"
-          },
-          "type": "array"
-        },
-        "type": {
-          "description": "the type of the ip address, ephemeral or static",
-          "type": "string"
-        }
-      },
-      "required": [
-        "ipaddress",
-        "machineid",
-        "networkid",
-        "networkprefix",
-        "projectid",
-        "tags",
-        "type"
-      ]
-    },
-    "v1.IPIdentifiable": {
-      "description": "an ip address that can be attached to a machine",
-      "properties": {
-        "ipaddress": {
-          "description": "the address (ipv4 or ipv6) of this ip",
-          "type": "string",
-          "uniqueItems": true
-        }
-      },
-      "required": [
-        "ipaddress"
-      ]
-    },
-    "v1.IPResponse": {
-      "properties": {
-        "changed": {
-          "description": "the last changed timestamp of this entity",
-          "format": "date-time",
-          "readOnly": true,
-          "type": "string"
-        },
-        "created": {
-          "description": "the creation time of this entity",
-          "format": "date-time",
-          "readOnly": true,
-          "type": "string"
-        },
-        "description": {
-          "description": "a description for this entity",
-          "type": "string"
-        },
-        "ipaddress": {
-          "description": "the address (ipv4 or ipv6) of this ip",
-          "type": "string",
-          "uniqueItems": true
-        },
-        "name": {
-          "description": "a readable name for this entity",
-          "type": "string"
-        },
-        "networkid": {
-          "description": "the network this ip allocate request address belongs to",
-          "type": "string"
-        },
-        "projectid": {
-          "description": "the project this ip address belongs to",
-          "type": "string"
-        },
-        "tags": {
-          "description": "free tags that you associate with this ip.",
-          "items": {
-            "type": "string"
-          },
-          "type": "array"
-        },
-        "type": {
-          "default": "static",
-          "description": "the ip type, ephemeral leads to automatic cleanup of the ip address, static will enable re-use of the ip at a later point in time",
-          "enum": [
-            "ephemeral",
-            "static"
-          ],
-          "type": "string"
-        }
-      },
-      "required": [
-        "changed",
-        "created",
-        "ipaddress",
-        "networkid",
-        "projectid",
-        "tags",
-        "type"
-      ]
-    },
-    "v1.IPUpdateRequest": {
-      "properties": {
-        "description": {
-          "description": "a description for this entity",
-          "type": "string"
-        },
-        "ipaddress": {
-          "description": "the address (ipv4 or ipv6) of this ip",
-          "type": "string",
-          "uniqueItems": true
-        },
-        "name": {
-          "description": "a readable name for this entity",
-          "type": "string"
-        },
-        "tags": {
-          "description": "free tags that you associate with this ip.",
-          "items": {
-            "type": "string"
-          },
-          "type": "array"
-        },
-        "type": {
-          "description": "the ip type, ephemeral leads to automatic cleanup of the ip address, static will enable re-use of the ip at a later point in time",
-          "enum": [
-            "ephemeral",
-            "static"
-          ],
-          "type": "string"
-        }
-      },
-      "required": [
-        "ipaddress",
-        "tags",
-        "type"
-      ]
-    },
-    "v1.Identifiable": {
-      "properties": {
-        "id": {
-          "description": "the unique ID of this entity",
-          "type": "string",
-          "uniqueItems": true
-        }
-      },
-      "required": [
-        "id"
-      ]
-    },
-    "v1.ImageBase": {
-      "description": "an image that can be attached to a machine",
-      "properties": {
-        "classification": {
-          "description": "classification of this image",
-          "type": "string"
-        },
-        "expirationDate": {
-          "description": "expirationDate of this image",
-          "format": "date-time",
-          "type": "string"
-        },
-        "features": {
-          "description": "features of this image",
-          "items": {
-            "type": "string"
-          },
-          "type": "array"
-        },
-        "url": {
-          "description": "the url of this image",
-          "type": "string"
-        },
-        "usedby": {
-          "description": "machines where this image is in use",
-          "items": {
-            "type": "string"
-          },
-          "type": "array"
-        }
-      },
-      "required": [
-        "expirationDate"
-      ]
-    },
-    "v1.ImageCreateRequest": {
-      "properties": {
-        "classification": {
-          "description": "classification of this image",
-          "type": "string"
-        },
-        "description": {
-          "description": "a description for this entity",
-          "type": "string"
-        },
-        "expirationDate": {
-          "description": "expirationDate of this image",
-          "format": "date-time",
-          "type": "string"
-        },
-        "features": {
-          "description": "features of this image",
-          "items": {
-            "type": "string"
-          },
-          "type": "array"
-        },
-        "id": {
-          "description": "the unique ID of this entity",
-          "type": "string",
-          "uniqueItems": true
-        },
-        "name": {
-          "description": "a readable name for this entity",
-          "type": "string"
-        },
-        "url": {
-          "description": "the url of this image",
-          "type": "string"
-        }
-      },
-      "required": [
-        "id",
-        "url"
-      ]
-    },
-    "v1.ImageResponse": {
-      "properties": {
-        "changed": {
-          "description": "the last changed timestamp of this entity",
-          "format": "date-time",
-          "readOnly": true,
-          "type": "string"
-        },
-        "classification": {
-          "description": "classification of this image",
-          "type": "string"
-        },
-        "created": {
-          "description": "the creation time of this entity",
-          "format": "date-time",
-          "readOnly": true,
-          "type": "string"
-        },
-        "description": {
-          "description": "a description for this entity",
-          "type": "string"
-        },
-        "expirationDate": {
-          "description": "expirationDate of this image",
-          "format": "date-time",
-          "type": "string"
-        },
-        "features": {
-          "description": "features of this image",
-          "items": {
-            "type": "string"
-          },
-          "type": "array"
-        },
-        "id": {
-          "description": "the unique ID of this entity",
-          "type": "string",
-          "uniqueItems": true
-        },
-        "name": {
-          "description": "a readable name for this entity",
-          "type": "string"
-        },
-        "url": {
-          "description": "the url of this image",
-          "type": "string"
-        },
-        "usedby": {
-          "description": "machines where this image is in use",
-          "items": {
-            "type": "string"
-          },
-          "type": "array"
-        }
-      },
-      "required": [
-        "changed",
-        "created",
-        "expirationDate",
-        "id"
-      ]
-    },
-    "v1.ImageUpdateRequest": {
-      "properties": {
-        "classification": {
-          "description": "classification of this image",
-          "type": "string"
-        },
-        "description": {
-          "description": "a description for this entity",
-          "type": "string"
-        },
-        "expirationDate": {
-          "description": "expirationDate of this image",
-          "format": "date-time",
-          "type": "string"
-        },
-        "features": {
-          "description": "features of this image",
-          "items": {
-            "type": "string"
-          },
-          "type": "array"
-        },
-        "id": {
-          "description": "the unique ID of this entity",
-          "type": "string",
-          "uniqueItems": true
-        },
-        "name": {
-          "description": "a readable name for this entity",
-          "type": "string"
-        },
-        "url": {
-          "description": "the url of this image",
-          "type": "string"
-        },
-        "usedby": {
-          "description": "machines where this image is in use",
-          "items": {
-            "type": "string"
-          },
-          "type": "array"
-        }
-      },
-      "required": [
-        "expirationDate",
-        "id"
-      ]
-    },
-    "v1.MachineAbortReinstallRequest": {
-      "properties": {
-        "primary_disk_wiped": {
-          "description": "indicates whether the primary disk is already wiped",
-          "type": "boolean"
-        }
-      },
-      "required": [
-        "primary_disk_wiped"
-      ]
-    },
-    "v1.MachineAllocateRequest": {
-      "properties": {
-        "description": {
-          "description": "a description for this entity",
-          "type": "string"
-        },
-        "hostname": {
-          "description": "the hostname for the allocated machine (defaults to metal)",
-          "type": "string"
-        },
-        "imageid": {
-          "description": "the image id to assign this machine to",
-          "type": "string"
-        },
-        "ips": {
-          "description": "the ips to attach to this machine additionally",
-          "items": {
-            "type": "string"
-          },
-          "type": "array"
-        },
-        "name": {
-          "description": "a readable name for this entity",
-          "type": "string"
-        },
-        "networks": {
-          "description": "the networks that this machine will be placed in.",
-          "items": {
-            "$ref": "#/definitions/v1.MachineAllocationNetwork"
-          },
-          "type": "array"
-        },
-        "partitionid": {
-          "description": "the partition id to assign this machine to",
-          "type": "string"
-        },
-        "projectid": {
-          "description": "the project id to assign this machine to",
-          "type": "string"
-        },
-        "sizeid": {
-          "description": "the size id to assign this machine to",
-          "type": "string"
-        },
-        "ssh_pub_keys": {
-          "description": "the public ssh keys to access the machine with",
-          "items": {
-            "type": "string"
-          },
-          "type": "array"
-        },
-        "tags": {
-          "description": "tags for this machine",
-          "items": {
-            "type": "string"
-          },
-          "type": "array"
-        },
-        "user_data": {
-          "description": "cloud-init.io compatible userdata must be base64 encoded",
-          "type": "string"
-        },
-        "uuid": {
-          "description": "if this field is set, this specific machine will be allocated if it is not in available state and not currently allocated. this field overrules size and partition",
-          "type": "string"
-        }
-      },
-      "required": [
-        "imageid",
-        "partitionid",
-        "projectid",
-        "sizeid",
-        "ssh_pub_keys"
-      ]
-    },
-    "v1.MachineAllocation": {
-      "properties": {
-        "boot_info": {
-          "$ref": "#/definitions/v1.BootInfo",
-          "description": "information required for booting the machine from HD"
-        },
-        "console_password": {
-          "description": "the console password which was generated while provisioning",
-          "type": "string"
-        },
-        "created": {
-          "description": "the time when the machine was created",
-          "format": "date-time",
-          "type": "string"
-        },
-        "description": {
-          "description": "a description for this machine",
-          "type": "string"
-        },
-        "hostname": {
-          "description": "the hostname which will be used when creating the machine",
-          "type": "string"
-        },
-        "image": {
-          "$ref": "#/definitions/v1.ImageResponse",
-          "description": "the image assigned to this machine",
-          "readOnly": true
-        },
-        "name": {
-          "description": "the name of the machine",
-          "type": "string"
-        },
-        "networks": {
-          "description": "the networks of this machine",
-          "items": {
-            "$ref": "#/definitions/v1.MachineNetwork"
-          },
-          "type": "array"
-        },
-        "project": {
-          "description": "the project id that this machine is assigned to",
-          "type": "string"
-        },
-        "reinstall": {
-          "description": "indicates whether to reinstall the machine",
-          "type": "boolean"
-        },
-        "ssh_pub_keys": {
-          "description": "the public ssh keys to access the machine with",
-          "items": {
-            "type": "string"
-          },
-          "type": "array"
-        },
-        "succeeded": {
-          "description": "if the allocation of the machine was successful, this is set to true",
-          "type": "boolean"
-        },
-        "user_data": {
-          "description": "userdata to execute post installation tasks",
-          "type": "string"
-        }
-      },
-      "required": [
-        "created",
-        "hostname",
-        "name",
-        "networks",
-        "project",
-        "reinstall",
-        "ssh_pub_keys",
-        "succeeded"
-      ]
-    },
-    "v1.MachineAllocationNetwork": {
-      "properties": {
-        "autoacquire": {
-          "description": "will automatically acquire an ip in this network if set to true, default is true",
-          "type": "boolean"
-        },
-        "networkid": {
-          "description": "the id of the network that this machine will be placed in",
-          "type": "string"
-        }
-      },
-      "required": [
-        "autoacquire",
-        "networkid"
-      ]
-    },
-    "v1.MachineBIOS": {
-      "description": "The bios version",
-      "properties": {
-        "date": {
-          "description": "the bios date",
-          "type": "string"
-        },
-        "vendor": {
-          "description": "the bios vendor",
-          "type": "string"
-        },
-        "version": {
-          "description": "the bios version",
-          "type": "string"
-        }
-      },
-      "required": [
-        "date",
-        "vendor",
-        "version"
-      ]
-    },
-    "v1.MachineBase": {
-      "description": "A machine representing a bare metal machine.",
-      "properties": {
-        "allocation": {
-          "$ref": "#/definitions/v1.MachineAllocation",
-          "description": "the allocation data of an allocated machine"
-        },
-        "bios": {
-          "$ref": "#/definitions/v1.MachineBIOS",
-          "description": "bios information of this machine"
-        },
-        "events": {
-          "$ref": "#/definitions/v1.MachineRecentProvisioningEvents",
-          "description": "recent events of this machine during provisioning"
-        },
-        "hardware": {
-          "$ref": "#/definitions/v1.MachineHardware",
-          "description": "the hardware of this machine"
-        },
-        "ledstate": {
-          "$ref": "#/definitions/v1.ChassisIdentifyLEDState",
-          "description": "the state of this chassis identify LED"
-        },
-        "liveliness": {
-          "description": "the liveliness of this machine",
-          "type": "string"
-        },
-        "partition": {
-          "$ref": "#/definitions/v1.PartitionResponse",
-          "description": "the partition assigned to this machine",
-          "readOnly": true
-        },
-        "rackid": {
-          "description": "the rack assigned to this machine",
-          "readOnly": true,
-          "type": "string"
-        },
-        "size": {
-          "$ref": "#/definitions/v1.SizeResponse",
-          "description": "the size of this machine",
-          "readOnly": true
-        },
-        "state": {
-          "$ref": "#/definitions/v1.MachineState",
-          "description": "the state of this machine"
-        },
-        "tags": {
-          "description": "tags for this machine",
-          "items": {
-            "type": "string"
-          },
-          "type": "array"
-        }
-      },
-      "required": [
-        "allocation",
-        "bios",
-        "events",
-        "hardware",
-        "ledstate",
-        "liveliness",
-        "partition",
-        "rackid",
-        "size",
-        "state",
-        "tags"
-      ]
-    },
-    "v1.MachineBlockDevice": {
-      "properties": {
-        "name": {
-          "description": "the name of this block device",
-          "type": "string"
-        },
-        "partitions": {
-          "description": "the partitions of this disk",
-          "items": {
-            "$ref": "#/definitions/v1.MachineDiskPartition"
-          },
-          "type": "array"
-        },
-        "primary": {
-          "description": "whether this disk has the OS installed",
-          "type": "boolean"
-        },
-        "size": {
-          "description": "the size of this block device",
-          "format": "integer",
-          "type": "integer"
-        }
-      },
-      "required": [
-        "name",
-        "partitions",
-        "primary",
-        "size"
-      ]
-    },
-    "v1.MachineDiskPartition": {
-      "properties": {
-        "device": {
-          "description": "the partition device name, e.g. sda1",
-          "type": "string"
-        },
-        "filesystem": {
-          "description": "the partition filesystem",
-          "type": "string"
-        },
-        "gptguid": {
-          "description": "the partition GPT guid",
-          "type": "string"
-        },
-        "gpttyoe": {
-          "description": "the partition GPT type",
-          "type": "string"
-        },
-        "label": {
-          "description": "the partition label",
-          "type": "string"
-        },
-        "mountoptions": {
-          "description": "the partition mount options",
-          "items": {
-            "type": "string"
-          },
-          "type": "array"
-        },
-        "mountpoint": {
-          "description": "the partition mount point",
-          "type": "string"
-        },
-        "number": {
-          "description": "the partition number",
-          "format": "integer",
-          "type": "integer"
-        },
-        "properties": {
-          "additionalProperties": {
-            "type": "string"
-          },
-          "description": "the partition properties",
-          "type": "object"
-        },
-        "size": {
-          "description": "the partition size",
-          "format": "int64",
-          "type": "integer"
-        }
-      },
-      "required": [
-        "device",
-        "filesystem",
-        "gptguid",
-        "gpttyoe",
-        "label",
-        "mountoptions",
-        "mountpoint",
-        "number",
-        "properties",
-        "size"
-      ]
-    },
-    "v1.MachineFinalizeAllocationRequest": {
-      "properties": {
-        "bootloaderid": {
-          "description": "the bootloader ID",
-          "type": "string"
-        },
-        "cmdline": {
-          "description": "the cmdline",
-          "type": "string"
-        },
-        "console_password": {
-          "description": "the console password which was generated while provisioning",
-          "type": "string"
-        },
-        "initrd": {
-          "description": "the initrd image",
-          "type": "string"
-        },
-        "kernel": {
-          "description": "the kernel",
-          "type": "string"
-        },
-        "ospartition": {
-          "description": "the partition that has the OS installed",
-          "type": "string"
-        },
-        "primarydisk": {
-          "description": "the device name of the primary disk",
-          "type": "string"
-        }
-      },
-      "required": [
-        "bootloaderid",
-        "cmdline",
-        "console_password",
-        "initrd",
-        "kernel",
-        "ospartition",
-        "primarydisk"
-      ]
-    },
-    "v1.MachineFindRequest": {
-      "properties": {
-        "allocation_hostname": {
-          "type": "string"
-        },
-        "allocation_image_id": {
-          "type": "string"
-        },
-        "allocation_name": {
-          "type": "string"
-        },
-        "allocation_project": {
-          "type": "string"
-        },
-        "allocation_succeeded": {
-          "type": "boolean"
-        },
-        "disk_names": {
-          "items": {
-            "type": "string"
-          },
-          "type": "array"
-        },
-        "disk_sizes": {
-          "items": {
-            "type": "integer"
-          },
-          "type": "array"
-        },
-        "fru_board_mfg": {
-          "type": "string"
-        },
-        "fru_board_mfg_serial": {
-          "type": "string"
-        },
-        "fru_board_part_number": {
-          "type": "string"
-        },
-        "fru_chassis_part_number": {
-          "type": "string"
-        },
-        "fru_chassis_part_serial": {
-          "type": "string"
-        },
-        "fru_product_manufacturer": {
-          "type": "string"
-        },
-        "fru_product_part_number": {
-          "type": "string"
-        },
-        "fru_product_serial": {
-          "type": "string"
-        },
-        "hardware_cpu_cores": {
-          "format": "int64",
-          "type": "integer"
-        },
-        "hardware_memory": {
-          "format": "int64",
-          "type": "integer"
-        },
-        "id": {
-          "type": "string"
-        },
-        "ipmi_address": {
-          "type": "string"
-        },
-        "ipmi_interface": {
-          "type": "string"
-        },
-        "ipmi_mac_address": {
-          "type": "string"
-        },
-        "ipmi_user": {
-          "type": "string"
-        },
-        "liveliness": {
-          "type": "string"
-        },
-        "name": {
-          "type": "string"
-        },
-        "network_asns": {
-          "items": {
-            "type": "integer"
-          },
-          "type": "array"
-        },
-        "network_destination_prefixes": {
-          "items": {
-            "type": "string"
-          },
-          "type": "array"
-        },
-        "network_ids": {
-          "items": {
-            "type": "string"
-          },
-          "type": "array"
-        },
-        "network_ips": {
-          "items": {
-            "type": "string"
-          },
-          "type": "array"
-        },
-        "network_nat": {
-          "type": "boolean"
-        },
-        "network_prefixes": {
-          "items": {
-            "type": "string"
-          },
-          "type": "array"
-        },
-        "network_private": {
-          "type": "boolean"
-        },
-        "network_underlay": {
-          "type": "boolean"
-        },
-        "network_vrfs": {
-          "items": {
-            "type": "integer"
-          },
-          "type": "array"
-        },
-        "nics_mac_addresses": {
-          "items": {
-            "type": "string"
-          },
-          "type": "array"
-        },
-        "nics_names": {
-          "items": {
-            "type": "string"
-          },
-          "type": "array"
-        },
-        "nics_neighbor_mac_addresses": {
-          "items": {
-            "type": "string"
-          },
-          "type": "array"
-        },
-        "nics_neighbor_names": {
-          "items": {
-            "type": "string"
-          },
-          "type": "array"
-        },
-        "nics_neighbor_vrfs": {
-          "items": {
-            "type": "string"
-          },
-          "type": "array"
-        },
-        "nics_vrfs": {
-          "items": {
-            "type": "string"
-          },
-          "type": "array"
-        },
-        "partition_id": {
-          "type": "string"
-        },
-        "rackid": {
-          "type": "string"
-        },
-        "sizeid": {
-          "type": "string"
-        },
-        "state_value": {
-          "type": "string"
-        },
-        "tags": {
-          "items": {
-            "type": "string"
-          },
-          "type": "array"
-        }
-      },
-      "required": [
-        "allocation_hostname",
-        "allocation_image_id",
-        "allocation_name",
-        "allocation_project",
-        "allocation_succeeded",
-        "disk_names",
-        "disk_sizes",
-        "fru_board_mfg",
-        "fru_board_mfg_serial",
-        "fru_board_part_number",
-        "fru_chassis_part_number",
-        "fru_chassis_part_serial",
-        "fru_product_manufacturer",
-        "fru_product_part_number",
-        "fru_product_serial",
-        "hardware_cpu_cores",
-        "hardware_memory",
-        "id",
-        "ipmi_address",
-        "ipmi_interface",
-        "ipmi_mac_address",
-        "ipmi_user",
-        "liveliness",
-        "name",
-        "network_asns",
-        "network_destination_prefixes",
-        "network_ids",
-        "network_ips",
-        "network_nat",
-        "network_prefixes",
-        "network_private",
-        "network_underlay",
-        "network_vrfs",
-        "nics_mac_addresses",
-        "nics_names",
-        "nics_neighbor_mac_addresses",
-        "nics_neighbor_names",
-        "nics_neighbor_vrfs",
-        "nics_vrfs",
-        "partition_id",
-        "rackid",
-        "sizeid",
-        "state_value",
-        "tags"
-      ]
-    },
     "v1.MachineFru": {
       "description": "The Field Replaceable Unit data",
       "properties": {
@@ -2595,32 +1532,6 @@
         "disks",
         "memory",
         "nics"
-      ]
-    },
-    "v1.MachineHardwareBase": {
-      "properties": {
-        "cpu_cores": {
-          "description": "the number of cpu cores",
-          "format": "int32",
-          "type": "integer"
-        },
-        "disks": {
-          "description": "the list of block devices of this machine",
-          "items": {
-            "$ref": "#/definitions/v1.MachineBlockDevice"
-          },
-          "type": "array"
-        },
-        "memory": {
-          "description": "the total memory of the machine",
-          "format": "integer",
-          "type": "integer"
-        }
-      },
-      "required": [
-        "cpu_cores",
-        "disks",
-        "memory"
       ]
     },
     "v1.MachineHardwareExtended": {
@@ -3174,12 +2085,8 @@
           "type": "string"
         },
         "created_time": {
-<<<<<<< HEAD
-          "$ref": "#/definitions/timestamppb.Timestamp"
-=======
           "format": "date-time",
           "type": "string"
->>>>>>> 376e3c95
         },
         "id": {
           "type": "string"
@@ -3194,12 +2101,8 @@
           "type": "array"
         },
         "updated_time": {
-<<<<<<< HEAD
-          "$ref": "#/definitions/timestamppb.Timestamp"
-=======
           "format": "date-time",
           "type": "string"
->>>>>>> 376e3c95
         },
         "version": {
           "format": "int64",
@@ -3223,28 +2126,6 @@
         "name": {
           "description": "a readable name for this entity",
           "type": "string"
-        },
-        "partitionid": {
-          "description": "the partition this network belongs to",
-          "type": "string"
-        },
-        "projectid": {
-          "description": "the project id this network belongs to, can be empty if globally available",
-          "type": "string"
-        }
-      },
-      "required": [
-        "labels"
-      ]
-    },
-    "v1.NetworkBase": {
-      "properties": {
-        "labels": {
-          "additionalProperties": {
-            "type": "string"
-          },
-          "description": "free labels that you associate with this network.",
-          "type": "object"
         },
         "partitionid": {
           "description": "the partition this network belongs to",
@@ -3404,58 +2285,6 @@
         "vrf"
       ]
     },
-    "v1.NetworkImmutable": {
-      "description": "a network which contains prefixes from which IP addresses can be allocated\nprefixes that are reachable within this network",
-      "properties": {
-        "destinationprefixes": {
-          "description": "the destination prefixes of this network",
-          "items": {
-            "type": "string"
-          },
-          "type": "array"
-        },
-        "nat": {
-          "description": "if set to true, packets leaving this network get masqueraded behind interface ip",
-          "type": "boolean"
-        },
-        "parentnetworkid": {
-          "description": "the id of the parent network",
-          "type": "string"
-        },
-        "prefixes": {
-          "description": "the prefixes of this network",
-          "items": {
-            "type": "string"
-          },
-          "type": "array"
-        },
-        "privatesuper": {
-          "description": "if set to true, this network will serve as a partition's super network for the internal machine networks,there can only be one privatesuper network per partition",
-          "type": "boolean"
-        },
-        "underlay": {
-          "description": "if set to true, this network can be used for underlay communication",
-          "type": "boolean"
-        },
-        "vrf": {
-          "description": "the vrf this network is associated with",
-          "format": "integer",
-          "type": "integer"
-        },
-        "vrfshared": {
-          "description": "if set to true, given vrf can be used by multiple networks, which is sometimes useful for network partioning (default: false)",
-          "type": "boolean"
-        }
-      },
-      "required": [
-        "destinationprefixes",
-        "nat",
-        "parentnetworkid",
-        "prefixes",
-        "privatesuper",
-        "underlay"
-      ]
-    },
     "v1.NetworkResponse": {
       "properties": {
         "changed": {
@@ -3613,10 +2442,72 @@
         "used_prefixes"
       ]
     },
-    "v1.PartitionBase": {
-      "properties": {
+    "v1.PartitionBootConfiguration": {
+      "description": "a partition has a distinct location in a data center, individual entities belong to a partition",
+      "properties": {
+        "commandline": {
+          "description": "the cmdline to the kernel for the boot image",
+          "type": "string"
+        },
+        "imageurl": {
+          "description": "the url to download the initrd for the boot image",
+          "type": "string"
+        },
+        "kernelurl": {
+          "description": "the url to download the kernel for the boot image",
+          "type": "string"
+        }
+      }
+    },
+    "v1.PartitionCapacity": {
+      "properties": {
+        "description": {
+          "description": "a description for this entity",
+          "type": "string"
+        },
+        "id": {
+          "description": "the unique ID of this entity",
+          "type": "string",
+          "uniqueItems": true
+        },
+        "name": {
+          "description": "a readable name for this entity",
+          "type": "string"
+        },
+        "servers": {
+          "description": "servers available in this partition",
+          "items": {
+            "$ref": "#/definitions/v1.ServerCapacity"
+          },
+          "type": "array"
+        }
+      },
+      "required": [
+        "id",
+        "servers"
+      ]
+    },
+    "v1.PartitionCreateRequest": {
+      "properties": {
+        "bootconfig": {
+          "$ref": "#/definitions/v1.PartitionBootConfiguration",
+          "description": "the boot configuration of this partition"
+        },
+        "description": {
+          "description": "a description for this entity",
+          "type": "string"
+        },
+        "id": {
+          "description": "the unique ID of this entity",
+          "type": "string",
+          "uniqueItems": true
+        },
         "mgmtserviceaddress": {
           "description": "the address to the management service of this partition",
+          "type": "string"
+        },
+        "name": {
+          "description": "a readable name for this entity",
           "type": "string"
         },
         "privatenetworkprefixlength": {
@@ -3626,58 +2517,29 @@
           "minimum": 16,
           "type": "integer"
         }
-      }
-    },
-    "v1.PartitionBootConfiguration": {
-      "description": "a partition has a distinct location in a data center, individual entities belong to a partition",
-      "properties": {
-        "commandline": {
-          "description": "the cmdline to the kernel for the boot image",
-          "type": "string"
-        },
-        "imageurl": {
-          "description": "the url to download the initrd for the boot image",
-          "type": "string"
-        },
-        "kernelurl": {
-          "description": "the url to download the kernel for the boot image",
-          "type": "string"
-        }
-      }
-    },
-    "v1.PartitionCapacity": {
-      "properties": {
-        "description": {
-          "description": "a description for this entity",
-          "type": "string"
-        },
-        "id": {
-          "description": "the unique ID of this entity",
-          "type": "string",
-          "uniqueItems": true
-        },
-        "name": {
-          "description": "a readable name for this entity",
-          "type": "string"
-        },
-        "servers": {
-          "description": "servers available in this partition",
-          "items": {
-            "$ref": "#/definitions/v1.ServerCapacity"
-          },
-          "type": "array"
-        }
-      },
-      "required": [
-        "id",
-        "servers"
-      ]
-    },
-    "v1.PartitionCreateRequest": {
+      },
+      "required": [
+        "bootconfig",
+        "id"
+      ]
+    },
+    "v1.PartitionResponse": {
       "properties": {
         "bootconfig": {
           "$ref": "#/definitions/v1.PartitionBootConfiguration",
           "description": "the boot configuration of this partition"
+        },
+        "changed": {
+          "description": "the last changed timestamp of this entity",
+          "format": "date-time",
+          "readOnly": true,
+          "type": "string"
+        },
+        "created": {
+          "description": "the creation time of this entity",
+          "format": "date-time",
+          "readOnly": true,
+          "type": "string"
         },
         "description": {
           "description": "a description for this entity",
@@ -3706,26 +2568,16 @@
       },
       "required": [
         "bootconfig",
+        "changed",
+        "created",
         "id"
       ]
     },
-    "v1.PartitionResponse": {
+    "v1.PartitionUpdateRequest": {
       "properties": {
         "bootconfig": {
           "$ref": "#/definitions/v1.PartitionBootConfiguration",
           "description": "the boot configuration of this partition"
-        },
-        "changed": {
-          "description": "the last changed timestamp of this entity",
-          "format": "date-time",
-          "readOnly": true,
-          "type": "string"
-        },
-        "created": {
-          "description": "the creation time of this entity",
-          "format": "date-time",
-          "readOnly": true,
-          "type": "string"
         },
         "description": {
           "description": "a description for this entity",
@@ -3743,56 +2595,33 @@
         "name": {
           "description": "a readable name for this entity",
           "type": "string"
-        },
-        "privatenetworkprefixlength": {
-          "description": "the length of private networks for the machine's child networks in this partition, default 22",
-          "format": "int32",
-          "maximum": 30,
-          "minimum": 16,
-          "type": "integer"
-        }
-      },
-      "required": [
-        "bootconfig",
-        "changed",
-        "created",
+        }
+      },
+      "required": [
         "id"
       ]
     },
-    "v1.PartitionUpdateRequest": {
-      "properties": {
-        "bootconfig": {
-          "$ref": "#/definitions/v1.PartitionBootConfiguration",
-          "description": "the boot configuration of this partition"
-        },
+    "v1.ProjectFindRequest": {
+      "properties": {
         "description": {
-          "description": "a description for this entity",
           "type": "string"
         },
         "id": {
-          "description": "the unique ID of this entity",
-          "type": "string",
-          "uniqueItems": true
-        },
-        "mgmtserviceaddress": {
-          "description": "the address to the management service of this partition",
           "type": "string"
         },
         "name": {
-          "description": "a readable name for this entity",
-          "type": "string"
-        }
-      },
-      "required": [
-        "id"
-      ]
-    },
-    "v1.Project": {
+          "type": "string"
+        },
+        "tenant_id": {
+          "type": "string"
+        }
+      }
+    },
+    "v1.ProjectResponse": {
       "properties": {
         "description": {
           "type": "string"
         },
-<<<<<<< HEAD
         "meta": {
           "$ref": "#/definitions/v1.Meta"
         },
@@ -3801,55 +2630,21 @@
         },
         "quotas": {
           "$ref": "#/definitions/v1.QuotaSet"
-=======
-        "id": {
-          "type": "string"
-        },
-        "name": {
-          "type": "string"
->>>>>>> 376e3c95
         },
         "tenant_id": {
           "type": "string"
         }
       }
     },
-    "v1.ProjectFindRequest": {
-      "properties": {
-        "description": {
-          "$ref": "#/definitions/wrapperspb.StringValue"
-        },
-        "id": {
-          "$ref": "#/definitions/wrapperspb.StringValue"
-        },
-        "name": {
-          "$ref": "#/definitions/wrapperspb.StringValue"
-        },
-        "tenant_id": {
-          "$ref": "#/definitions/wrapperspb.StringValue"
-        }
-      }
-    },
-    "v1.ProjectResponse": {
-      "properties": {
-        "project": {
-          "$ref": "#/definitions/v1.Project"
-        }
-      }
-    },
     "v1.Quota": {
       "properties": {
         "quota": {
-<<<<<<< HEAD
-          "$ref": "#/definitions/wrapperspb.Int32Value"
-=======
           "format": "int32",
           "type": "integer"
         },
         "used": {
           "format": "int32",
           "type": "integer"
->>>>>>> 376e3c95
         }
       }
     },
@@ -4080,22 +2875,6 @@
       },
       "required": [
         "id"
-      ]
-    },
-    "v1.SwitchBase": {
-      "description": "A switch that can register at the api.",
-      "properties": {
-        "mode": {
-          "description": "the mode the switch currently has",
-          "type": "string"
-        },
-        "rack_id": {
-          "description": "the id of the rack in which this switch is located",
-          "type": "string"
-        }
-      },
-      "required": [
-        "rack_id"
       ]
     },
     "v1.SwitchConnection": {
@@ -4297,74 +3076,6 @@
         "id",
         "rack_id"
       ]
-<<<<<<< HEAD
-    },
-    "v1.Timestamps": {
-      "properties": {
-        "changed": {
-          "description": "the last changed timestamp of this entity",
-          "format": "date-time",
-          "readOnly": true,
-          "type": "string"
-        },
-        "created": {
-          "description": "the creation time of this entity",
-          "format": "date-time",
-          "readOnly": true,
-          "type": "string"
-        }
-      },
-      "required": [
-        "changed",
-        "created"
-      ]
-    },
-    "wrapperspb.Int32Value": {
-      "properties": {
-        "sizeCache": {
-          "format": "int32",
-          "type": "integer"
-        },
-        "state": {
-          "$ref": "#/definitions/impl.MessageState"
-        },
-        "unknownFields": {
-          "type": "string"
-        },
-        "value": {
-          "format": "int32",
-          "type": "integer"
-        }
-      },
-      "required": [
-        "sizeCache",
-        "state",
-        "unknownFields"
-      ]
-    },
-    "wrapperspb.StringValue": {
-      "properties": {
-        "sizeCache": {
-          "format": "int32",
-          "type": "integer"
-        },
-        "state": {
-          "$ref": "#/definitions/impl.MessageState"
-        },
-        "unknownFields": {
-          "type": "string"
-        },
-        "value": {
-          "type": "string"
-        }
-      },
-      "required": [
-        "sizeCache",
-        "state",
-        "unknownFields"
-      ]
-=======
->>>>>>> 376e3c95
     }
   },
   "info": {
