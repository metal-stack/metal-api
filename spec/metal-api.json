--- conflicted
+++ resolved
@@ -521,22 +521,6 @@
         "revisions"
       ]
     },
-<<<<<<< HEAD
-    "v1.FirmwaresResponse.revisions": {
-      "additionalProperties": {
-        "$ref": "#/definitions/v1.FirmwaresResponse.revisions.value"
-      },
-      "type": "object"
-    },
-    "v1.FirmwaresResponse.revisions.value": {
-      "additionalProperties": {
-        "items": {
-          "type": "string"
-        },
-        "type": "array"
-      },
-      "type": "object"
-    },
     "v1.IAMConfig": {
       "properties": {
         "idm_config": {
@@ -554,8 +538,6 @@
         }
       }
     },
-=======
->>>>>>> e4487772
     "v1.IPAllocateRequest": {
       "properties": {
         "description": {
@@ -3136,7 +3118,6 @@
         "rack_id"
       ]
     },
-<<<<<<< HEAD
     "v1.TenantResponse": {
       "properties": {
         "default_quotas": {
@@ -3158,7 +3139,7 @@
           "$ref": "#/definitions/v1.QuotaSet"
         }
       }
-=======
+    },
     "v1.VendorRevisions": {
       "properties": {
         "VendorRevisions": {
@@ -3171,7 +3152,6 @@
       "required": [
         "VendorRevisions"
       ]
->>>>>>> e4487772
     }
   },
   "info": {
