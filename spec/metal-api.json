{
  "basePath": "/",
  "definitions": {
    "datastore.IPSearchQuery": {
      "description": "an ip address that can be attached to a machine",
      "properties": {
        "addressfamily": {
          "enum": [
            "IPv4",
            "IPv6"
          ],
          "type": "string"
        },
        "allocationuuid": {
          "description": "a unique identifier for this ip address allocation, can be used to distinguish between ip address allocation over time.",
          "type": "string"
        },
        "ipaddress": {
          "description": "the address (ipv4 or ipv6) of this ip",
          "type": "string"
        },
        "machineid": {
          "description": "the machine an ip address is associated to",
          "type": "string"
        },
        "name": {
          "description": "the name of the ip address",
          "type": "string"
        },
        "networkid": {
          "description": "the network this ip allocate request address belongs to",
          "type": "string"
        },
        "networkprefix": {
          "description": "the prefix of the network this ip address belongs to",
          "type": "string"
        },
        "projectid": {
          "description": "the project this ip address belongs to, empty if not strong coupled",
          "type": "string"
        },
        "tags": {
          "description": "the tags that are assigned to this ip address",
          "items": {
            "type": "string"
          },
          "type": "array"
        },
        "type": {
          "description": "the type of the ip address, ephemeral or static",
          "type": "string"
        }
      }
    },
    "datastore.ImageSearchQuery": {
      "properties": {
        "classification": {
          "enum": [
            "deprecated",
            "preview",
            "supported"
          ],
          "type": "string"
        },
        "features": {
          "items": {
            "type": "string"
          },
          "type": "array"
        },
        "id": {
          "type": "string"
        },
        "name": {
          "type": "string"
        },
        "os": {
          "type": "string"
        },
        "version": {
          "type": "string"
        }
      }
    },
    "datastore.MachineSearchQuery": {
      "properties": {
        "allocation_hostname": {
          "type": "string"
        },
        "allocation_image_id": {
          "type": "string"
        },
        "allocation_name": {
          "type": "string"
        },
        "allocation_project": {
          "type": "string"
        },
        "allocation_role": {
          "type": "string"
        },
        "allocation_succeeded": {
          "type": "boolean"
        },
        "disk_names": {
          "items": {
            "type": "string"
          },
          "type": "array"
        },
        "disk_sizes": {
          "items": {
            "format": "int64",
            "type": "integer"
          },
          "type": "array"
        },
        "fru_board_mfg": {
          "type": "string"
        },
        "fru_board_mfg_serial": {
          "type": "string"
        },
        "fru_board_part_number": {
          "type": "string"
        },
        "fru_chassis_part_number": {
          "type": "string"
        },
        "fru_chassis_part_serial": {
          "type": "string"
        },
        "fru_product_manufacturer": {
          "type": "string"
        },
        "fru_product_part_number": {
          "type": "string"
        },
        "fru_product_serial": {
          "type": "string"
        },
        "hardware_memory": {
          "format": "int64",
          "type": "integer"
        },
        "hibernation_enabled": {
          "type": "boolean"
        },
        "id": {
          "type": "string"
        },
        "ipmi_address": {
          "type": "string"
        },
        "ipmi_interface": {
          "type": "string"
        },
        "ipmi_mac_address": {
          "type": "string"
        },
        "ipmi_user": {
          "type": "string"
        },
        "name": {
          "type": "string"
        },
        "network_asns": {
          "items": {
            "format": "int64",
            "type": "integer"
          },
          "type": "array"
        },
        "network_destination_prefixes": {
          "items": {
            "type": "string"
          },
          "type": "array"
        },
        "network_ids": {
          "items": {
            "type": "string"
          },
          "type": "array"
        },
        "network_ips": {
          "items": {
            "type": "string"
          },
          "type": "array"
        },
        "network_prefixes": {
          "items": {
            "type": "string"
          },
          "type": "array"
        },
        "network_vrfs": {
          "items": {
            "format": "int64",
            "type": "integer"
          },
          "type": "array"
        },
        "nics_mac_addresses": {
          "items": {
            "type": "string"
          },
          "type": "array"
        },
        "nics_names": {
          "items": {
            "type": "string"
          },
          "type": "array"
        },
        "nics_neighbor_mac_addresses": {
          "items": {
            "type": "string"
          },
          "type": "array"
        },
        "nics_neighbor_names": {
          "items": {
            "type": "string"
          },
          "type": "array"
        },
        "nics_neighbor_vrfs": {
          "items": {
            "type": "string"
          },
          "type": "array"
        },
        "nics_vrfs": {
          "items": {
            "type": "string"
          },
          "type": "array"
        },
        "not_allocated": {
          "type": "boolean"
        },
        "partition_id": {
          "type": "string"
        },
        "preallocated": {
          "type": "boolean"
        },
        "rackid": {
          "type": "string"
        },
        "sizeid": {
          "type": "string"
        },
        "state_value": {
          "enum": [
            "",
            "LOCKED",
            "RESERVED"
          ],
          "type": "string"
        },
        "tags": {
          "items": {
            "type": "string"
          },
          "type": "array"
        },
        "waiting": {
          "type": "boolean"
        }
      }
    },
    "datastore.NetworkSearchQuery": {
      "properties": {
        "addressfamily": {
          "enum": [
            "IPv4",
            "IPv6"
          ],
          "type": "string"
        },
        "destinationprefixes": {
          "items": {
            "type": "string"
          },
          "type": "array"
        },
        "id": {
          "type": "string"
        },
        "labels": {
          "additionalProperties": {
            "type": "string"
          },
          "type": "object"
        },
        "name": {
          "type": "string"
        },
        "nat": {
          "type": "boolean"
        },
        "parentnetworkid": {
          "type": "string"
        },
        "partitionid": {
          "type": "string"
        },
        "prefixes": {
          "items": {
            "type": "string"
          },
          "type": "array"
        },
        "privatesuper": {
          "type": "boolean"
        },
        "projectid": {
          "type": "string"
        },
        "underlay": {
          "type": "boolean"
        },
        "vrf": {
          "format": "int64",
          "type": "integer"
        }
      }
    },
    "datastore.SwitchSearchQuery": {
      "properties": {
        "id": {
          "type": "string"
        },
        "name": {
          "type": "string"
        },
        "osvendor": {
          "type": "string"
        },
        "osversion": {
          "type": "string"
        },
        "partitionid": {
          "type": "string"
        },
        "rackid": {
          "type": "string"
        }
      }
    },
    "httperrors.HTTPErrorResponse": {
      "properties": {
        "message": {
          "description": "error message",
          "type": "string"
        },
        "statuscode": {
          "description": "http status code",
          "format": "int32",
          "type": "integer"
        }
      },
      "required": [
        "message",
        "statuscode"
      ],
      "x-go-type": {
        "import": {
          "package": "github.com/metal-stack/metal-lib/httperrors"
        },
        "type": "HTTPErrorResponse"
      }
    },
    "metal.SwitchBGPPortState": {
      "properties": {
        "AcceptedPrefixCounter": {
          "format": "int64",
          "type": "integer"
        },
        "BgpState": {
          "type": "string"
        },
        "BgpTimerUpEstablished": {
          "format": "int64",
          "type": "integer"
        },
        "Neighbor": {
          "type": "string"
        },
        "PeerGroup": {
          "type": "string"
        },
        "SentPrefixCounter": {
          "format": "int64",
          "type": "integer"
        },
        "VrfName": {
          "type": "string"
        }
      },
      "required": [
        "AcceptedPrefixCounter",
        "BgpState",
        "BgpTimerUpEstablished",
        "Neighbor",
        "PeerGroup",
        "SentPrefixCounter",
        "VrfName"
      ]
    },
    "rest.HealthResponse": {
      "properties": {
        "message": {
          "type": "string"
        },
        "services": {
          "additionalProperties": {
            "$ref": "#/definitions/rest.HealthResponse"
          },
          "type": "object"
        },
        "status": {
          "type": "string"
        }
      },
      "required": [
        "message",
        "status"
      ]
    },
    "rest.version": {
      "properties": {
        "builddate": {
          "type": "string"
        },
        "gitsha1": {
          "type": "string"
        },
        "min_client_version": {
          "type": "string"
        },
        "name": {
          "type": "string"
        },
        "release_version": {
          "type": "string"
        },
        "revision": {
          "type": "string"
        },
        "version": {
          "type": "string"
        }
      },
      "required": [
        "builddate",
        "gitsha1",
        "min_client_version",
        "name",
        "revision",
        "version"
      ]
    },
    "v1.AuditFindRequest": {
      "properties": {
        "body": {
          "type": "string"
        },
        "component": {
          "type": "string"
        },
        "detail": {
          "type": "string"
        },
        "error": {
          "type": "string"
        },
        "forwarded_for": {
          "type": "string"
        },
        "from": {
          "format": "date-time",
          "type": "string"
        },
        "limit": {
          "format": "int64",
          "type": "integer"
        },
        "path": {
          "type": "string"
        },
        "phase": {
          "type": "string"
        },
        "project": {
          "type": "string"
        },
        "remote_addr": {
          "type": "string"
        },
        "rqid": {
          "type": "string"
        },
        "status_code": {
          "format": "int32",
          "type": "integer"
        },
        "tenant": {
          "type": "string"
        },
        "to": {
          "format": "date-time",
          "type": "string"
        },
        "type": {
          "type": "string"
        },
        "user": {
          "type": "string"
        }
      }
    },
    "v1.AuditResponse": {
      "properties": {
        "body": {
          "type": "string"
        },
        "component": {
          "type": "string"
        },
        "detail": {
          "type": "string"
        },
        "error": {
          "type": "string"
        },
        "forwarded_for": {
          "type": "string"
        },
        "path": {
          "type": "string"
        },
        "phase": {
          "type": "string"
        },
        "remote_addr": {
          "type": "string"
        },
        "rqid": {
          "type": "string"
        },
        "status_code": {
          "format": "int32",
          "type": "integer"
        },
        "tenant": {
          "type": "string"
        },
        "timestamp": {
          "format": "date-time",
          "type": "string"
        },
        "type": {
          "type": "string"
        },
        "user": {
          "type": "string"
        }
      }
    },
    "v1.BGPFilter": {
      "properties": {
        "cidrs": {
          "description": "the cidr addresses that are allowed to be announced at this switch port",
          "items": {
            "type": "string"
          },
          "type": "array"
        },
        "vnis": {
          "description": "the virtual networks that are exposed at this switch port",
          "items": {
            "type": "string"
          },
          "type": "array"
        }
      },
      "required": [
        "cidrs"
      ]
    },
    "v1.BoardRevisions": {
      "properties": {
        "BoardRevisions": {
          "additionalProperties": {
            "items": {
              "type": "string"
            },
            "type": "array"
          },
          "type": "object"
        }
      },
      "required": [
        "BoardRevisions"
      ]
    },
    "v1.BootInfo": {
      "properties": {
        "bootloaderid": {
          "description": "the bootloader ID",
          "type": "string"
        },
        "cmdline": {
          "description": "the cmdline",
          "type": "string"
        },
        "image_id": {
          "description": "the ID of the current image",
          "type": "string"
        },
        "initrd": {
          "description": "the initrd image",
          "type": "string"
        },
        "kernel": {
          "description": "the kernel",
          "type": "string"
        },
        "os_partition": {
          "description": "the partition containing the OS",
          "type": "string"
        },
        "primary_disk": {
          "description": "the primary disk",
          "type": "string"
        }
      },
      "required": [
        "bootloaderid",
        "cmdline",
        "image_id",
        "initrd",
        "kernel",
        "os_partition",
        "primary_disk"
      ]
    },
    "v1.ChassisIdentifyLEDState": {
      "properties": {
        "description": {
          "description": "a description why this chassis identify LED is in the given state",
          "type": "string"
        },
        "value": {
          "description": "the state of this chassis identify LED. empty means LED-OFF",
          "type": "string"
        }
      },
      "required": [
        "description",
        "value"
      ]
    },
    "v1.Common": {
      "properties": {
        "description": {
          "description": "a description for this entity",
          "type": "string"
        },
        "id": {
          "description": "the unique ID of this entity",
          "type": "string"
        },
        "name": {
          "description": "a readable name for this entity",
          "type": "string"
        }
      },
      "required": [
        "id"
      ]
    },
    "v1.DNSServer": {
      "properties": {
        "ip": {
          "description": "ip address of this dns server",
          "type": "string"
        }
      },
      "required": [
        "ip"
      ]
    },
    "v1.Describable": {
      "properties": {
        "description": {
          "description": "a description for this entity",
          "type": "string"
        },
        "name": {
          "description": "a readable name for this entity",
          "type": "string"
        }
      }
    },
    "v1.Disk": {
      "properties": {
        "device": {
          "description": "the device to create the partitions",
          "type": "string"
        },
        "partitions": {
          "description": "list of partitions to create on this disk",
          "items": {
            "$ref": "#/definitions/v1.DiskPartition"
          },
          "type": "array"
        },
        "wipeonreinstall": {
          "description": "if set to true, this disk will be wiped before reinstallation",
          "type": "boolean"
        }
      },
      "required": [
        "device",
        "wipeonreinstall"
      ]
    },
    "v1.DiskPartition": {
      "properties": {
        "gpttype": {
          "description": "the gpt partition table type of this partition",
          "type": "string"
        },
        "label": {
          "description": "optional label for this this partition",
          "type": "string"
        },
        "number": {
          "description": "partition number, will be appended to partitionprefix to create the final devicename",
          "format": "byte",
          "type": "integer"
        },
        "size": {
          "description": "size in mebibytes (MiB) of this partition",
          "format": "integer",
          "type": "integer"
        }
      },
      "required": [
        "gpttype",
        "number",
        "size"
      ]
    },
    "v1.EmptyBody": {},
    "v1.Filesystem": {
      "properties": {
        "createoptions": {
          "description": "the options to use to create (mkfs) this filesystem",
          "items": {
            "type": "string"
          },
          "type": "array"
        },
        "device": {
          "description": "the underlying device where this filesystem should be created",
          "type": "string"
        },
        "format": {
          "description": "the filesystem format",
          "type": "string"
        },
        "label": {
          "description": "optional label for this this filesystem",
          "type": "string"
        },
        "mountoptions": {
          "description": "the options to use to mount this filesystem",
          "items": {
            "type": "string"
          },
          "type": "array"
        },
        "path": {
          "description": "the mountpoint where this filesystem should be mounted on",
          "type": "string"
        }
      },
      "required": [
        "device",
        "format"
      ]
    },
    "v1.FilesystemLayoutBase": {
      "properties": {
        "constraints": {
          "$ref": "#/definitions/v1.FilesystemLayoutConstraints",
          "description": "constraints which must match that this layout is taken, if sizes and images are empty these are develop layouts"
        },
        "disks": {
          "description": "list of disks that belong to this layout",
          "items": {
            "$ref": "#/definitions/v1.Disk"
          },
          "type": "array"
        },
        "filesystems": {
          "description": "list of filesystems to create",
          "items": {
            "$ref": "#/definitions/v1.Filesystem"
          },
          "type": "array"
        },
        "logicalvolumes": {
          "description": "list of logicalvolumes to create",
          "items": {
            "$ref": "#/definitions/v1.LogicalVolume"
          },
          "type": "array"
        },
        "raid": {
          "description": "list of raid arrays to create",
          "items": {
            "$ref": "#/definitions/v1.Raid"
          },
          "type": "array"
        },
        "volumegroups": {
          "description": "list of volumegroups to create",
          "items": {
            "$ref": "#/definitions/v1.VolumeGroup"
          },
          "type": "array"
        }
      },
      "required": [
        "constraints"
      ]
    },
    "v1.FilesystemLayoutConstraints": {
      "properties": {
        "images": {
          "additionalProperties": {
            "type": "string"
          },
          "description": "list of images this layout applies to",
          "type": "object"
        },
        "sizes": {
          "description": "list of sizes this layout applies to",
          "items": {
            "type": "string"
          },
          "type": "array"
        }
      },
      "required": [
        "images"
      ]
    },
    "v1.FilesystemLayoutCreateRequest": {
      "properties": {
        "constraints": {
          "$ref": "#/definitions/v1.FilesystemLayoutConstraints",
          "description": "constraints which must match that this layout is taken, if sizes and images are empty these are develop layouts"
        },
        "description": {
          "description": "a description for this entity",
          "type": "string"
        },
        "disks": {
          "description": "list of disks that belong to this layout",
          "items": {
            "$ref": "#/definitions/v1.Disk"
          },
          "type": "array"
        },
        "filesystems": {
          "description": "list of filesystems to create",
          "items": {
            "$ref": "#/definitions/v1.Filesystem"
          },
          "type": "array"
        },
        "id": {
          "description": "the unique ID of this entity",
          "type": "string"
        },
        "logicalvolumes": {
          "description": "list of logicalvolumes to create",
          "items": {
            "$ref": "#/definitions/v1.LogicalVolume"
          },
          "type": "array"
        },
        "name": {
          "description": "a readable name for this entity",
          "type": "string"
        },
        "raid": {
          "description": "list of raid arrays to create",
          "items": {
            "$ref": "#/definitions/v1.Raid"
          },
          "type": "array"
        },
        "volumegroups": {
          "description": "list of volumegroups to create",
          "items": {
            "$ref": "#/definitions/v1.VolumeGroup"
          },
          "type": "array"
        }
      },
      "required": [
        "constraints",
        "id"
      ]
    },
    "v1.FilesystemLayoutMatchRequest": {
      "properties": {
        "filesystemlayout": {
          "description": "filesystemlayout id to check",
          "type": "string"
        },
        "machine": {
          "description": "machine id to check",
          "type": "string"
        }
      },
      "required": [
        "filesystemlayout",
        "machine"
      ]
    },
    "v1.FilesystemLayoutResponse": {
      "properties": {
        "constraints": {
          "$ref": "#/definitions/v1.FilesystemLayoutConstraints",
          "description": "constraints which must match that this layout is taken, if sizes and images are empty these are develop layouts"
        },
        "description": {
          "description": "a description for this entity",
          "type": "string"
        },
        "disks": {
          "description": "list of disks that belong to this layout",
          "items": {
            "$ref": "#/definitions/v1.Disk"
          },
          "type": "array"
        },
        "filesystems": {
          "description": "list of filesystems to create",
          "items": {
            "$ref": "#/definitions/v1.Filesystem"
          },
          "type": "array"
        },
        "id": {
          "description": "the unique ID of this entity",
          "type": "string"
        },
        "logicalvolumes": {
          "description": "list of logicalvolumes to create",
          "items": {
            "$ref": "#/definitions/v1.LogicalVolume"
          },
          "type": "array"
        },
        "name": {
          "description": "a readable name for this entity",
          "type": "string"
        },
        "raid": {
          "description": "list of raid arrays to create",
          "items": {
            "$ref": "#/definitions/v1.Raid"
          },
          "type": "array"
        },
        "volumegroups": {
          "description": "list of volumegroups to create",
          "items": {
            "$ref": "#/definitions/v1.VolumeGroup"
          },
          "type": "array"
        }
      },
      "required": [
        "constraints",
        "id"
      ]
    },
    "v1.FilesystemLayoutTryRequest": {
      "properties": {
        "image": {
          "description": "image to try",
          "type": "string"
        },
        "size": {
          "description": "machine size to try",
          "type": "string"
        }
      },
      "required": [
        "image",
        "size"
      ]
    },
    "v1.FilesystemLayoutUpdateRequest": {
      "properties": {
        "constraints": {
          "$ref": "#/definitions/v1.FilesystemLayoutConstraints",
          "description": "constraints which must match that this layout is taken, if sizes and images are empty these are develop layouts"
        },
        "description": {
          "description": "a description for this entity",
          "type": "string"
        },
        "disks": {
          "description": "list of disks that belong to this layout",
          "items": {
            "$ref": "#/definitions/v1.Disk"
          },
          "type": "array"
        },
        "filesystems": {
          "description": "list of filesystems to create",
          "items": {
            "$ref": "#/definitions/v1.Filesystem"
          },
          "type": "array"
        },
        "id": {
          "description": "the unique ID of this entity",
          "type": "string"
        },
        "logicalvolumes": {
          "description": "list of logicalvolumes to create",
          "items": {
            "$ref": "#/definitions/v1.LogicalVolume"
          },
          "type": "array"
        },
        "name": {
          "description": "a readable name for this entity",
          "type": "string"
        },
        "raid": {
          "description": "list of raid arrays to create",
          "items": {
            "$ref": "#/definitions/v1.Raid"
          },
          "type": "array"
        },
        "volumegroups": {
          "description": "list of volumegroups to create",
          "items": {
            "$ref": "#/definitions/v1.VolumeGroup"
          },
          "type": "array"
        }
      },
      "required": [
        "constraints",
        "id"
      ]
    },
    "v1.FirewallAllocateRequest": {
      "properties": {
        "firewall_rules": {
          "$ref": "#/definitions/v1.FirewallRules",
          "description": "optional egress and ingress firewall rules to deploy during firewall allocation"
        }
      }
    },
    "v1.FirewallCreateRequest": {
      "properties": {
        "description": {
          "description": "a description for this entity",
          "type": "string"
        },
        "dns_servers": {
          "description": "the dns servers used for the machine",
          "items": {
            "$ref": "#/definitions/v1.DNSServer"
          },
          "type": "array"
        },
        "filesystemlayoutid": {
          "description": "the filesystemlayout id to assign to this machine",
          "type": "string"
        },
        "firewall_rules": {
          "$ref": "#/definitions/v1.FirewallRules",
          "description": "optional egress and ingress firewall rules to deploy during firewall allocation"
        },
        "hostname": {
          "description": "the hostname for the allocated machine (defaults to metal)",
          "type": "string"
        },
        "imageid": {
          "description": "the image id to assign this machine to",
          "type": "string"
        },
        "ips": {
          "description": "the ips to attach to this machine additionally",
          "items": {
            "type": "string"
          },
          "type": "array"
        },
        "name": {
          "description": "a readable name for this entity",
          "type": "string"
        },
        "networks": {
          "description": "the networks that this machine will be placed in.",
          "items": {
            "$ref": "#/definitions/v1.MachineAllocationNetwork"
          },
          "type": "array"
        },
        "ntp_servers": {
          "description": "the ntp servers used for the machine",
          "items": {
            "$ref": "#/definitions/v1.NTPServer"
          },
          "type": "array"
        },
        "partitionid": {
          "description": "the partition id to assign this machine to",
          "type": "string"
        },
        "placement_tags": {
          "description": "by default machines are spread across the racks inside a partition for every project. if placement tags are provided, the machine candidate has an additional anti-affinity to other machines having the same tags",
          "items": {
            "type": "string"
          },
          "type": "array"
        },
        "projectid": {
          "description": "the project id to assign this machine to",
          "type": "string"
        },
        "sizeid": {
          "description": "the size id to assign this machine to",
          "type": "string"
        },
        "ssh_pub_keys": {
          "description": "the public ssh keys to access the machine with",
          "items": {
            "type": "string"
          },
          "type": "array"
        },
        "tags": {
          "description": "tags for this machine",
          "items": {
            "type": "string"
          },
          "type": "array"
        },
        "user_data": {
          "description": "cloud-init.io compatible userdata must be base64 encoded",
          "type": "string"
        },
        "uuid": {
          "description": "if this field is set, this specific machine will be allocated if it is not in available state and not currently allocated. this field overrules size and partition",
          "type": "string"
        }
      },
      "required": [
        "imageid",
        "partitionid",
        "projectid",
        "sizeid",
        "ssh_pub_keys"
      ]
    },
    "v1.FirewallEgressRule": {
      "properties": {
        "comment": {
          "description": "an optional comment describing what this rule is used for",
          "type": "string"
        },
        "ports": {
          "description": "the ports affected by this rule",
          "items": {
            "format": "int32",
            "type": "integer"
          },
          "type": "array"
        },
        "protocol": {
          "description": "the protocol for the rule, defaults to tcp",
          "enum": [
            "tcp",
            "udp"
          ],
          "type": "string"
        },
        "to": {
          "description": "the cidrs affected by this rule",
          "items": {
            "type": "string"
          },
          "type": "array"
        }
      },
      "required": [
        "ports",
        "to"
      ]
    },
    "v1.FirewallFindRequest": {
      "properties": {
        "allocation_hostname": {
          "type": "string"
        },
        "allocation_image_id": {
          "type": "string"
        },
        "allocation_name": {
          "type": "string"
        },
        "allocation_project": {
          "type": "string"
        },
        "allocation_role": {
          "type": "string"
        },
        "allocation_succeeded": {
          "type": "boolean"
        },
        "disk_names": {
          "items": {
            "type": "string"
          },
          "type": "array"
        },
        "disk_sizes": {
          "items": {
            "format": "int64",
            "type": "integer"
          },
          "type": "array"
        },
        "fru_board_mfg": {
          "type": "string"
        },
        "fru_board_mfg_serial": {
          "type": "string"
        },
        "fru_board_part_number": {
          "type": "string"
        },
        "fru_chassis_part_number": {
          "type": "string"
        },
        "fru_chassis_part_serial": {
          "type": "string"
        },
        "fru_product_manufacturer": {
          "type": "string"
        },
        "fru_product_part_number": {
          "type": "string"
        },
        "fru_product_serial": {
          "type": "string"
        },
        "hardware_memory": {
          "format": "int64",
          "type": "integer"
        },
        "hibernation_enabled": {
          "type": "boolean"
        },
        "id": {
          "type": "string"
        },
        "ipmi_address": {
          "type": "string"
        },
        "ipmi_interface": {
          "type": "string"
        },
        "ipmi_mac_address": {
          "type": "string"
        },
        "ipmi_user": {
          "type": "string"
        },
        "name": {
          "type": "string"
        },
        "network_asns": {
          "items": {
            "format": "int64",
            "type": "integer"
          },
          "type": "array"
        },
        "network_destination_prefixes": {
          "items": {
            "type": "string"
          },
          "type": "array"
        },
        "network_ids": {
          "items": {
            "type": "string"
          },
          "type": "array"
        },
        "network_ips": {
          "items": {
            "type": "string"
          },
          "type": "array"
        },
        "network_prefixes": {
          "items": {
            "type": "string"
          },
          "type": "array"
        },
        "network_vrfs": {
          "items": {
            "format": "int64",
            "type": "integer"
          },
          "type": "array"
        },
        "nics_mac_addresses": {
          "items": {
            "type": "string"
          },
          "type": "array"
        },
        "nics_names": {
          "items": {
            "type": "string"
          },
          "type": "array"
        },
        "nics_neighbor_mac_addresses": {
          "items": {
            "type": "string"
          },
          "type": "array"
        },
        "nics_neighbor_names": {
          "items": {
            "type": "string"
          },
          "type": "array"
        },
        "nics_neighbor_vrfs": {
          "items": {
            "type": "string"
          },
          "type": "array"
        },
        "nics_vrfs": {
          "items": {
            "type": "string"
          },
          "type": "array"
        },
        "not_allocated": {
          "type": "boolean"
        },
        "partition_id": {
          "type": "string"
        },
        "preallocated": {
          "type": "boolean"
        },
        "rackid": {
          "type": "string"
        },
        "sizeid": {
          "type": "string"
        },
        "state_value": {
          "enum": [
            "",
            "LOCKED",
            "RESERVED"
          ],
          "type": "string"
        },
        "tags": {
          "items": {
            "type": "string"
          },
          "type": "array"
        },
        "waiting": {
          "type": "boolean"
        }
      }
    },
    "v1.FirewallIngressRule": {
      "properties": {
        "comment": {
          "description": "an optional comment describing what this rule is used for",
          "type": "string"
        },
        "from": {
          "description": "the cidrs affected by this rule",
          "items": {
            "type": "string"
          },
          "type": "array"
        },
        "ports": {
          "description": "the ports affected by this rule",
          "items": {
            "format": "int32",
            "type": "integer"
          },
          "type": "array"
        },
        "protocol": {
          "description": "the protocol for the rule, defaults to tcp",
          "enum": [
            "tcp",
            "udp"
          ],
          "type": "string"
        },
        "to": {
          "description": "the cidrs affected by this rule",
          "items": {
            "type": "string"
          },
          "type": "array"
        }
      },
      "required": [
        "from",
        "ports"
      ]
    },
    "v1.FirewallResponse": {
      "properties": {
        "allocation": {
          "$ref": "#/definitions/v1.MachineAllocation",
          "description": "the allocation data of an allocated machine"
        },
        "bios": {
          "$ref": "#/definitions/v1.MachineBIOS",
          "description": "bios information of this machine"
        },
        "changed": {
          "description": "the last changed timestamp of this entity",
          "format": "date-time",
          "readOnly": true,
          "type": "string"
        },
        "created": {
          "description": "the creation time of this entity",
          "format": "date-time",
          "readOnly": true,
          "type": "string"
        },
        "description": {
          "description": "a description for this entity",
          "type": "string"
        },
        "events": {
          "$ref": "#/definitions/v1.MachineRecentProvisioningEvents",
          "description": "recent events of this machine during provisioning"
        },
        "hardware": {
          "$ref": "#/definitions/v1.MachineHardware",
          "description": "the hardware of this machine"
        },
        "id": {
          "description": "the unique ID of this entity",
          "type": "string"
        },
        "ledstate": {
          "$ref": "#/definitions/v1.ChassisIdentifyLEDState",
          "description": "the state of this chassis identify LED"
        },
        "liveliness": {
          "description": "the liveliness of this machine",
          "enum": [
            "Alive",
            "Dead",
            "Hibernated",
            "Unknown"
          ],
          "type": "string"
        },
        "name": {
          "description": "a readable name for this entity",
          "type": "string"
        },
        "partition": {
          "$ref": "#/definitions/v1.PartitionResponse",
          "description": "the partition assigned to this machine",
          "readOnly": true
        },
        "rackid": {
          "description": "the rack assigned to this machine",
          "readOnly": true,
          "type": "string"
        },
        "size": {
          "$ref": "#/definitions/v1.SizeResponse",
          "description": "the size of this machine",
          "readOnly": true
        },
        "state": {
          "$ref": "#/definitions/v1.MachineState",
          "description": "the state of this machine"
        },
        "tags": {
          "description": "tags for this machine",
          "items": {
            "type": "string"
          },
          "type": "array"
        }
      },
      "required": [
        "bios",
        "events",
        "hardware",
        "id",
        "ledstate",
        "liveliness",
        "state",
        "tags"
      ]
    },
    "v1.FirewallRules": {
      "properties": {
        "egress": {
          "description": "list of egress rules to be deployed during firewall allocation",
          "items": {
            "$ref": "#/definitions/v1.FirewallEgressRule"
          },
          "type": "array"
        },
        "ingress": {
          "description": "list of ingress rules to be deployed during firewall allocation",
          "items": {
            "$ref": "#/definitions/v1.FirewallIngressRule"
          },
          "type": "array"
        }
      }
    },
    "v1.FirmwaresResponse": {
      "properties": {
        "revisions": {
          "additionalProperties": {
            "$ref": "#/definitions/v1.VendorRevisions"
          },
          "description": "list of firmwares per board per vendor per kind",
          "type": "object"
        }
      },
      "required": [
        "revisions"
      ]
    },
    "v1.IAMConfig": {
      "properties": {
        "idm_config": {
          "$ref": "#/definitions/v1.IDMConfig"
        },
        "issuer_config": {
          "$ref": "#/definitions/v1.IssuerConfig"
        }
      }
    },
    "v1.IDMConfig": {
      "properties": {
        "idm_type": {
          "type": "string"
        }
      }
    },
    "v1.IPAllocateRequest": {
      "properties": {
        "addressfamily": {
          "description": "the addressfamily to allocate a ip address from the given network, defaults to IPv4",
          "enum": [
            "IPv4",
            "IPv6"
          ],
          "type": "string"
        },
        "description": {
          "description": "a description for this entity",
          "type": "string"
        },
        "machineid": {
          "description": "the machine id this ip should be associated with",
          "type": "string"
        },
        "name": {
          "description": "a readable name for this entity",
          "type": "string"
        },
        "networkid": {
          "description": "the network this ip allocate request address belongs to",
          "type": "string"
        },
        "projectid": {
          "description": "the project this ip address belongs to",
          "type": "string"
        },
        "tags": {
          "description": "free tags that you associate with this ip.",
          "items": {
            "type": "string"
          },
          "type": "array"
        },
        "type": {
          "description": "the ip type, ephemeral leads to automatic cleanup of the ip address, static will enable re-use of the ip at a later point in time",
          "enum": [
            "ephemeral",
            "static"
          ],
          "type": "string"
        }
      },
      "required": [
        "networkid",
        "projectid",
        "type"
      ]
    },
    "v1.IPBase": {
      "properties": {
        "networkid": {
          "description": "the network this ip allocate request address belongs to",
          "type": "string"
        },
        "projectid": {
          "description": "the project this ip address belongs to",
          "type": "string"
        },
        "tags": {
          "description": "free tags that you associate with this ip.",
          "items": {
            "type": "string"
          },
          "type": "array"
        },
        "type": {
          "description": "the ip type, ephemeral leads to automatic cleanup of the ip address, static will enable re-use of the ip at a later point in time",
          "enum": [
            "ephemeral",
            "static"
          ],
          "type": "string"
        }
      },
      "required": [
        "networkid",
        "projectid",
        "type"
      ]
    },
    "v1.IPFindRequest": {
      "properties": {
        "addressfamily": {
          "enum": [
            "IPv4",
            "IPv6"
          ],
          "type": "string"
        },
        "allocationuuid": {
          "description": "a unique identifier for this ip address allocation, can be used to distinguish between ip address allocation over time.",
          "type": "string"
        },
        "ipaddress": {
          "description": "the address (ipv4 or ipv6) of this ip",
          "type": "string"
        },
        "machineid": {
          "description": "the machine an ip address is associated to",
          "type": "string"
        },
        "name": {
          "description": "the name of the ip address",
          "type": "string"
        },
        "networkid": {
          "description": "the network this ip allocate request address belongs to",
          "type": "string"
        },
        "networkprefix": {
          "description": "the prefix of the network this ip address belongs to",
          "type": "string"
        },
        "projectid": {
          "description": "the project this ip address belongs to, empty if not strong coupled",
          "type": "string"
        },
        "tags": {
          "description": "the tags that are assigned to this ip address",
          "items": {
            "type": "string"
          },
          "type": "array"
        },
        "type": {
          "description": "the type of the ip address, ephemeral or static",
          "type": "string"
        }
      }
    },
    "v1.IPIdentifiable": {
      "description": "an ip address that can be attached to a machine",
      "properties": {
        "allocationuuid": {
          "description": "a unique identifier for this ip address allocation, can be used to distinguish between ip address allocation over time.",
          "type": "string"
        },
        "ipaddress": {
          "description": "the address (ipv4 or ipv6) of this ip",
          "type": "string"
        }
      },
      "required": [
        "allocationuuid",
        "ipaddress"
      ]
    },
    "v1.IPResponse": {
      "properties": {
        "allocationuuid": {
          "description": "a unique identifier for this ip address allocation, can be used to distinguish between ip address allocation over time.",
          "type": "string"
        },
        "changed": {
          "description": "the last changed timestamp of this entity",
          "format": "date-time",
          "readOnly": true,
          "type": "string"
        },
        "created": {
          "description": "the creation time of this entity",
          "format": "date-time",
          "readOnly": true,
          "type": "string"
        },
        "description": {
          "description": "a description for this entity",
          "type": "string"
        },
        "ipaddress": {
          "description": "the address (ipv4 or ipv6) of this ip",
          "type": "string"
        },
        "name": {
          "description": "a readable name for this entity",
          "type": "string"
        },
        "networkid": {
          "description": "the network this ip allocate request address belongs to",
          "type": "string"
        },
        "projectid": {
          "description": "the project this ip address belongs to",
          "type": "string"
        },
        "tags": {
          "description": "free tags that you associate with this ip.",
          "items": {
            "type": "string"
          },
          "type": "array"
        },
        "type": {
          "description": "the ip type, ephemeral leads to automatic cleanup of the ip address, static will enable re-use of the ip at a later point in time",
          "enum": [
            "ephemeral",
            "static"
          ],
          "type": "string"
        }
      },
      "required": [
        "allocationuuid",
        "ipaddress",
        "networkid",
        "projectid",
        "type"
      ]
    },
    "v1.IPUpdateRequest": {
      "description": "an ip address that can be attached to a machine",
      "properties": {
        "description": {
          "description": "a description for this entity",
          "type": "string"
        },
        "ipaddress": {
          "description": "the address (ipv4 or ipv6) of this ip",
          "type": "string"
        },
        "name": {
          "description": "a readable name for this entity",
          "type": "string"
        },
        "tags": {
          "description": "free tags that you associate with this ip.",
          "items": {
            "type": "string"
          },
          "type": "array"
        },
        "type": {
          "description": "the ip type, ephemeral leads to automatic cleanup of the ip address, static will enable re-use of the ip at a later point in time",
          "enum": [
            "ephemeral",
            "static"
          ],
          "type": "string"
        }
      },
      "required": [
        "ipaddress",
        "type"
      ]
    },
    "v1.Identifiable": {
      "properties": {
        "id": {
          "description": "the unique ID of this entity",
          "type": "string"
        }
      },
      "required": [
        "id"
      ]
    },
    "v1.ImageBase": {
      "description": "an image that can be attached to a machine",
      "properties": {
        "classification": {
          "description": "classification of this image",
          "type": "string"
        },
        "expirationDate": {
          "description": "expirationDate of this image",
          "format": "date-time",
          "type": "string"
        },
        "features": {
          "description": "features of this image",
          "items": {
            "type": "string"
          },
          "type": "array"
        },
        "url": {
          "description": "the url of this image",
          "type": "string"
        },
        "usedby": {
          "description": "machines where this image is in use",
          "items": {
            "type": "string"
          },
          "type": "array"
        }
      },
      "required": [
        "expirationDate"
      ]
    },
    "v1.ImageCreateRequest": {
      "properties": {
        "classification": {
          "description": "classification of this image",
          "type": "string"
        },
        "description": {
          "description": "a description for this entity",
          "type": "string"
        },
        "expirationDate": {
          "description": "expirationDate of this image",
          "format": "date-time",
          "type": "string"
        },
        "features": {
          "description": "features of this image",
          "items": {
            "type": "string"
          },
          "type": "array"
        },
        "id": {
          "description": "the unique ID of this entity",
          "type": "string"
        },
        "name": {
          "description": "a readable name for this entity",
          "type": "string"
        },
        "url": {
          "description": "the url of this image",
          "type": "string"
        }
      },
      "required": [
        "id",
        "url"
      ]
    },
    "v1.ImageFindRequest": {
      "properties": {
        "classification": {
          "enum": [
            "deprecated",
            "preview",
            "supported"
          ],
          "type": "string"
        },
        "features": {
          "items": {
            "type": "string"
          },
          "type": "array"
        },
        "id": {
          "type": "string"
        },
        "name": {
          "type": "string"
        },
        "os": {
          "type": "string"
        },
        "version": {
          "type": "string"
        }
      }
    },
    "v1.ImageResponse": {
      "properties": {
        "changed": {
          "description": "the last changed timestamp of this entity",
          "format": "date-time",
          "readOnly": true,
          "type": "string"
        },
        "classification": {
          "description": "classification of this image",
          "type": "string"
        },
        "created": {
          "description": "the creation time of this entity",
          "format": "date-time",
          "readOnly": true,
          "type": "string"
        },
        "description": {
          "description": "a description for this entity",
          "type": "string"
        },
        "expirationDate": {
          "description": "expirationDate of this image",
          "format": "date-time",
          "type": "string"
        },
        "features": {
          "description": "features of this image",
          "items": {
            "type": "string"
          },
          "type": "array"
        },
        "id": {
          "description": "the unique ID of this entity",
          "type": "string"
        },
        "name": {
          "description": "a readable name for this entity",
          "type": "string"
        },
        "url": {
          "description": "the url of this image",
          "type": "string"
        },
        "usedby": {
          "description": "machines where this image is in use",
          "items": {
            "type": "string"
          },
          "type": "array"
        }
      },
      "required": [
        "expirationDate",
        "id"
      ]
    },
    "v1.ImageUpdateRequest": {
      "properties": {
        "classification": {
          "description": "classification of this image",
          "type": "string"
        },
        "description": {
          "description": "a description for this entity",
          "type": "string"
        },
        "expirationDate": {
          "description": "expirationDate of this image",
          "format": "date-time",
          "type": "string"
        },
        "features": {
          "description": "features of this image",
          "items": {
            "type": "string"
          },
          "type": "array"
        },
        "id": {
          "description": "the unique ID of this entity",
          "type": "string"
        },
        "name": {
          "description": "a readable name for this entity",
          "type": "string"
        },
        "url": {
          "description": "the url of this image",
          "type": "string"
        },
        "usedby": {
          "description": "machines where this image is in use",
          "items": {
            "type": "string"
          },
          "type": "array"
        }
      },
      "required": [
        "expirationDate",
        "id"
      ]
    },
    "v1.IssuerConfig": {
      "properties": {
        "client_id": {
          "type": "string"
        },
        "url": {
          "type": "string"
        }
      }
    },
    "v1.LogicalVolume": {
      "properties": {
        "lvmtype": {
          "description": "the type of this logical volume can be either linear|striped|raid1",
          "type": "string"
        },
        "name": {
          "description": "the name of the logical volume",
          "type": "string"
        },
        "size": {
          "description": "size in mebibytes (MiB) of this volume",
          "format": "integer",
          "type": "integer"
        },
        "volumegroup": {
          "description": "the name of the volume group where to create the logical volume onto",
          "type": "string"
        }
      },
      "required": [
        "lvmtype",
        "name",
        "size",
        "volumegroup"
      ]
    },
    "v1.MachineAllocateRequest": {
      "properties": {
        "description": {
          "description": "a description for this entity",
          "type": "string"
        },
        "dns_servers": {
          "description": "the dns servers used for the machine",
          "items": {
            "$ref": "#/definitions/v1.DNSServer"
          },
          "type": "array"
        },
        "filesystemlayoutid": {
          "description": "the filesystemlayout id to assign to this machine",
          "type": "string"
        },
        "hostname": {
          "description": "the hostname for the allocated machine (defaults to metal)",
          "type": "string"
        },
        "imageid": {
          "description": "the image id to assign this machine to",
          "type": "string"
        },
        "ips": {
          "description": "the ips to attach to this machine additionally",
          "items": {
            "type": "string"
          },
          "type": "array"
        },
        "name": {
          "description": "a readable name for this entity",
          "type": "string"
        },
        "networks": {
          "description": "the networks that this machine will be placed in.",
          "items": {
            "$ref": "#/definitions/v1.MachineAllocationNetwork"
          },
          "type": "array"
        },
        "ntp_servers": {
          "description": "the ntp servers used for the machine",
          "items": {
            "$ref": "#/definitions/v1.NTPServer"
          },
          "type": "array"
        },
        "partitionid": {
          "description": "the partition id to assign this machine to",
          "type": "string"
        },
        "placement_tags": {
          "description": "by default machines are spread across the racks inside a partition for every project. if placement tags are provided, the machine candidate has an additional anti-affinity to other machines having the same tags",
          "items": {
            "type": "string"
          },
          "type": "array"
        },
        "projectid": {
          "description": "the project id to assign this machine to",
          "type": "string"
        },
        "sizeid": {
          "description": "the size id to assign this machine to",
          "type": "string"
        },
        "ssh_pub_keys": {
          "description": "the public ssh keys to access the machine with",
          "items": {
            "type": "string"
          },
          "type": "array"
        },
        "tags": {
          "description": "tags for this machine",
          "items": {
            "type": "string"
          },
          "type": "array"
        },
        "user_data": {
          "description": "cloud-init.io compatible userdata must be base64 encoded",
          "type": "string"
        },
        "uuid": {
          "description": "if this field is set, this specific machine will be allocated if it is not in available state and not currently allocated. this field overrules size and partition",
          "type": "string"
        }
      },
      "required": [
        "imageid",
        "partitionid",
        "projectid",
        "sizeid",
        "ssh_pub_keys"
      ]
    },
    "v1.MachineAllocation": {
      "properties": {
        "allocationuuid": {
          "description": "a unique identifier for this machine allocation, can be used to distinguish between machine allocations over time.",
          "type": "string"
        },
        "boot_info": {
          "$ref": "#/definitions/v1.BootInfo",
          "description": "information required for booting the machine from HD"
        },
        "created": {
          "description": "the time when the machine was created",
          "format": "date-time",
          "type": "string"
        },
        "creator": {
          "description": "email of machine creator",
          "type": "string"
        },
        "description": {
          "description": "a description for this machine",
          "type": "string"
        },
        "dns_servers": {
          "description": "the dns servers used for the machine",
          "items": {
            "$ref": "#/definitions/v1.DNSServer"
          },
          "type": "array"
        },
        "filesystemlayout": {
          "$ref": "#/definitions/v1.FilesystemLayoutResponse",
          "description": "filesystemlayout to create on this machine"
        },
        "firewall_rules": {
          "$ref": "#/definitions/v1.FirewallRules",
          "description": "a set of firewall rules to apply"
        },
        "hostname": {
          "description": "the hostname which will be used when creating the machine",
          "type": "string"
        },
        "image": {
          "$ref": "#/definitions/v1.ImageResponse",
          "description": "the image assigned to this machine",
          "readOnly": true
        },
        "name": {
          "description": "the name of the machine",
          "type": "string"
        },
        "networks": {
          "description": "the networks of this machine",
          "items": {
            "$ref": "#/definitions/v1.MachineNetwork"
          },
          "type": "array"
        },
        "ntp_servers": {
          "description": "the ntp servers used for the machine",
          "items": {
            "$ref": "#/definitions/v1.NTPServer"
          },
          "type": "array"
        },
        "project": {
          "description": "the project id that this machine is assigned to",
          "type": "string"
        },
        "reinstall": {
          "description": "indicates whether to reinstall the machine",
          "type": "boolean"
        },
        "role": {
          "description": "the role of the machine",
          "enum": [
            "firewall",
            "machine"
          ],
          "type": "string"
        },
        "ssh_pub_keys": {
          "description": "the public ssh keys to access the machine with",
          "items": {
            "type": "string"
          },
          "type": "array"
        },
        "succeeded": {
          "description": "if the allocation of the machine was successful, this is set to true",
          "type": "boolean"
        },
        "user_data": {
          "description": "userdata to execute post installation tasks",
          "type": "string"
        },
        "vpn": {
          "$ref": "#/definitions/v1.MachineVPN",
          "description": "vpn connection info for machine"
        }
      },
      "required": [
        "allocationuuid",
        "created",
        "creator",
        "hostname",
        "name",
        "networks",
        "project",
        "reinstall",
        "role",
        "ssh_pub_keys",
        "succeeded"
      ]
    },
    "v1.MachineAllocationNetwork": {
      "properties": {
        "autoacquire": {
          "description": "will automatically acquire an ip in this network if set to true, default is true",
          "type": "boolean"
        },
        "networkid": {
          "description": "the id of the network that this machine will be placed in",
          "type": "string"
        }
      },
      "required": [
        "autoacquire",
        "networkid"
      ]
    },
    "v1.MachineBIOS": {
      "description": "The bios version",
      "properties": {
        "date": {
          "description": "the bios date",
          "type": "string"
        },
        "vendor": {
          "description": "the bios vendor",
          "type": "string"
        },
        "version": {
          "description": "the bios version",
          "type": "string"
        }
      },
      "required": [
        "date",
        "vendor",
        "version"
      ]
    },
    "v1.MachineBase": {
      "description": "A machine representing a bare metal machine.",
      "properties": {
        "allocation": {
          "$ref": "#/definitions/v1.MachineAllocation",
          "description": "the allocation data of an allocated machine"
        },
        "bios": {
          "$ref": "#/definitions/v1.MachineBIOS",
          "description": "bios information of this machine"
        },
        "events": {
          "$ref": "#/definitions/v1.MachineRecentProvisioningEvents",
          "description": "recent events of this machine during provisioning"
        },
        "hardware": {
          "$ref": "#/definitions/v1.MachineHardware",
          "description": "the hardware of this machine"
        },
        "ledstate": {
          "$ref": "#/definitions/v1.ChassisIdentifyLEDState",
          "description": "the state of this chassis identify LED"
        },
        "liveliness": {
          "description": "the liveliness of this machine",
          "enum": [
            "Alive",
            "Dead",
            "Hibernated",
            "Unknown"
          ],
          "type": "string"
        },
        "partition": {
          "$ref": "#/definitions/v1.PartitionResponse",
          "description": "the partition assigned to this machine",
          "readOnly": true
        },
        "rackid": {
          "description": "the rack assigned to this machine",
          "readOnly": true,
          "type": "string"
        },
        "size": {
          "$ref": "#/definitions/v1.SizeResponse",
          "description": "the size of this machine",
          "readOnly": true
        },
        "state": {
          "$ref": "#/definitions/v1.MachineState",
          "description": "the state of this machine"
        },
        "tags": {
          "description": "tags for this machine",
          "items": {
            "type": "string"
          },
          "type": "array"
        }
      },
      "required": [
        "bios",
        "events",
        "hardware",
        "ledstate",
        "liveliness",
        "state",
        "tags"
      ]
    },
    "v1.MachineBlockDevice": {
      "properties": {
        "name": {
          "description": "the name of this block device",
          "type": "string"
        },
        "size": {
          "description": "the size of this block device",
          "format": "integer",
          "type": "integer"
        }
      },
      "required": [
        "name",
        "size"
      ]
    },
    "v1.MachineConsolePasswordRequest": {
      "properties": {
        "id": {
          "description": "id of the machine to get the consolepassword for",
          "type": "string"
        },
        "reason": {
          "description": "reason why the consolepassword is requested, typically a incident number with short description",
          "type": "string"
        }
      },
      "required": [
        "id",
        "reason"
      ]
    },
    "v1.MachineConsolePasswordResponse": {
      "properties": {
        "console_password": {
          "description": "the console password which was generated while provisioning",
          "type": "string"
        },
        "description": {
          "description": "a description for this entity",
          "type": "string"
        },
        "id": {
          "description": "the unique ID of this entity",
          "type": "string"
        },
        "name": {
          "description": "a readable name for this entity",
          "type": "string"
        }
      },
      "required": [
        "console_password",
        "id"
      ]
    },
    "v1.MachineFindRequest": {
      "properties": {
        "allocation_hostname": {
          "type": "string"
        },
        "allocation_image_id": {
          "type": "string"
        },
        "allocation_name": {
          "type": "string"
        },
        "allocation_project": {
          "type": "string"
        },
        "allocation_role": {
          "type": "string"
        },
        "allocation_succeeded": {
          "type": "boolean"
        },
        "disk_names": {
          "items": {
            "type": "string"
          },
          "type": "array"
        },
        "disk_sizes": {
          "items": {
            "format": "int64",
            "type": "integer"
          },
          "type": "array"
        },
        "fru_board_mfg": {
          "type": "string"
        },
        "fru_board_mfg_serial": {
          "type": "string"
        },
        "fru_board_part_number": {
          "type": "string"
        },
        "fru_chassis_part_number": {
          "type": "string"
        },
        "fru_chassis_part_serial": {
          "type": "string"
        },
        "fru_product_manufacturer": {
          "type": "string"
        },
        "fru_product_part_number": {
          "type": "string"
        },
        "fru_product_serial": {
          "type": "string"
        },
        "hardware_memory": {
          "format": "int64",
          "type": "integer"
        },
        "hibernation_enabled": {
          "type": "boolean"
        },
        "id": {
          "type": "string"
        },
        "ipmi_address": {
          "type": "string"
        },
        "ipmi_interface": {
          "type": "string"
        },
        "ipmi_mac_address": {
          "type": "string"
        },
        "ipmi_user": {
          "type": "string"
        },
        "name": {
          "type": "string"
        },
        "network_asns": {
          "items": {
            "format": "int64",
            "type": "integer"
          },
          "type": "array"
        },
        "network_destination_prefixes": {
          "items": {
            "type": "string"
          },
          "type": "array"
        },
        "network_ids": {
          "items": {
            "type": "string"
          },
          "type": "array"
        },
        "network_ips": {
          "items": {
            "type": "string"
          },
          "type": "array"
        },
        "network_prefixes": {
          "items": {
            "type": "string"
          },
          "type": "array"
        },
        "network_vrfs": {
          "items": {
            "format": "int64",
            "type": "integer"
          },
          "type": "array"
        },
        "nics_mac_addresses": {
          "items": {
            "type": "string"
          },
          "type": "array"
        },
        "nics_names": {
          "items": {
            "type": "string"
          },
          "type": "array"
        },
        "nics_neighbor_mac_addresses": {
          "items": {
            "type": "string"
          },
          "type": "array"
        },
        "nics_neighbor_names": {
          "items": {
            "type": "string"
          },
          "type": "array"
        },
        "nics_neighbor_vrfs": {
          "items": {
            "type": "string"
          },
          "type": "array"
        },
        "nics_vrfs": {
          "items": {
            "type": "string"
          },
          "type": "array"
        },
        "not_allocated": {
          "type": "boolean"
        },
        "partition_id": {
          "type": "string"
        },
        "preallocated": {
          "type": "boolean"
        },
        "rackid": {
          "type": "string"
        },
        "sizeid": {
          "type": "string"
        },
        "state_value": {
          "enum": [
            "",
            "LOCKED",
            "RESERVED"
          ],
          "type": "string"
        },
        "tags": {
          "items": {
            "type": "string"
          },
          "type": "array"
        },
        "waiting": {
          "type": "boolean"
        }
      }
    },
    "v1.MachineFru": {
      "description": "The Field Replaceable Unit data",
      "properties": {
        "board_mfg": {
          "description": "the board mfg",
          "type": "string"
        },
        "board_mfg_serial": {
          "description": "the board mfg serial",
          "type": "string"
        },
        "board_part_number": {
          "description": "the board part number",
          "type": "string"
        },
        "chassis_part_number": {
          "description": "the chassis part number",
          "type": "string"
        },
        "chassis_part_serial": {
          "description": "the chassis part serial",
          "type": "string"
        },
        "product_manufacturer": {
          "description": "the product manufacturer",
          "type": "string"
        },
        "product_part_number": {
          "description": "the product part number",
          "type": "string"
        },
        "product_serial": {
          "description": "the product serial",
          "type": "string"
        }
      }
    },
    "v1.MachineHardware": {
      "properties": {
        "cpu_cores": {
          "description": "the number of cpu cores",
          "format": "int32",
          "type": "integer"
        },
        "cpus": {
          "description": "the cpu details",
          "items": {
            "$ref": "#/definitions/v1.MetalCPU"
          },
          "type": "array"
        },
        "disks": {
          "description": "the list of block devices of this machine",
          "items": {
            "$ref": "#/definitions/v1.MachineBlockDevice"
          },
          "type": "array"
        },
        "gpus": {
          "description": "the gpu details",
          "items": {
            "$ref": "#/definitions/v1.MetalGPU"
          },
          "type": "array"
        },
        "memory": {
          "description": "the total memory of the machine",
          "format": "integer",
          "type": "integer"
        },
        "nics": {
          "description": "the list of network interfaces of this machine",
          "items": {
            "$ref": "#/definitions/v1.MachineNic"
          },
          "type": "array"
        }
      },
      "required": [
        "cpu_cores",
        "disks",
        "memory",
        "nics"
      ]
    },
    "v1.MachineHardwareBase": {
      "properties": {
        "cpu_cores": {
          "description": "the number of cpu cores",
          "format": "int32",
          "type": "integer"
        },
        "cpus": {
          "description": "the cpu details",
          "items": {
            "$ref": "#/definitions/v1.MetalCPU"
          },
          "type": "array"
        },
        "disks": {
          "description": "the list of block devices of this machine",
          "items": {
            "$ref": "#/definitions/v1.MachineBlockDevice"
          },
          "type": "array"
        },
        "gpus": {
          "description": "the gpu details",
          "items": {
            "$ref": "#/definitions/v1.MetalGPU"
          },
          "type": "array"
        },
        "memory": {
          "description": "the total memory of the machine",
          "format": "integer",
          "type": "integer"
        }
      },
      "required": [
        "cpu_cores",
        "disks",
        "memory"
      ]
    },
    "v1.MachineHibernation": {
      "properties": {
        "changed": {
          "description": "last changed timestamp",
          "format": "date-time",
          "type": "string"
        },
        "description": {
          "description": "describes last state change of hibernation",
          "type": "string"
        },
        "enabled": {
          "description": "true if hibernation is enabled",
          "type": "boolean"
        }
      },
      "required": [
        "description",
        "enabled"
      ]
    },
    "v1.MachineIPMI": {
      "description": "The IPMI connection data",
      "properties": {
        "address": {
          "type": "string"
        },
        "bmcversion": {
          "type": "string"
        },
        "fru": {
          "$ref": "#/definitions/v1.MachineFru"
        },
        "interface": {
          "type": "string"
        },
        "last_updated": {
          "format": "date-time",
          "type": "string"
        },
        "mac": {
          "type": "string"
        },
        "password": {
          "type": "string"
        },
        "powermetric": {
          "$ref": "#/definitions/v1.PowerMetric"
        },
        "powerstate": {
          "type": "string"
        },
        "powersupplies": {
          "items": {
            "$ref": "#/definitions/v1.PowerSupply"
          },
          "type": "array"
        },
        "user": {
          "type": "string"
        }
      },
      "required": [
        "address",
        "bmcversion",
        "fru",
        "interface",
        "last_updated",
        "mac",
        "password",
        "powermetric",
        "powerstate",
        "powersupplies",
        "user"
      ]
    },
    "v1.MachineIPMIResponse": {
      "properties": {
        "allocation": {
          "$ref": "#/definitions/v1.MachineAllocation",
          "description": "the allocation data of an allocated machine"
        },
        "bios": {
          "$ref": "#/definitions/v1.MachineBIOS",
          "description": "bios information of this machine"
        },
        "changed": {
          "description": "the last changed timestamp of this entity",
          "format": "date-time",
          "readOnly": true,
          "type": "string"
        },
        "created": {
          "description": "the creation time of this entity",
          "format": "date-time",
          "readOnly": true,
          "type": "string"
        },
        "description": {
          "description": "a description for this entity",
          "type": "string"
        },
        "events": {
          "$ref": "#/definitions/v1.MachineRecentProvisioningEvents",
          "description": "recent events of this machine during provisioning"
        },
        "hardware": {
          "$ref": "#/definitions/v1.MachineHardware",
          "description": "the hardware of this machine"
        },
        "id": {
          "description": "the unique ID of this entity",
          "type": "string"
        },
        "ipmi": {
          "$ref": "#/definitions/v1.MachineIPMI",
          "description": "ipmi information of this machine"
        },
        "ledstate": {
          "$ref": "#/definitions/v1.ChassisIdentifyLEDState",
          "description": "the state of this chassis identify LED"
        },
        "liveliness": {
          "description": "the liveliness of this machine",
          "enum": [
            "Alive",
            "Dead",
            "Hibernated",
            "Unknown"
          ],
          "type": "string"
        },
        "name": {
          "description": "a readable name for this entity",
          "type": "string"
        },
        "partition": {
          "$ref": "#/definitions/v1.PartitionResponse",
          "description": "the partition assigned to this machine",
          "readOnly": true
        },
        "rackid": {
          "description": "the rack assigned to this machine",
          "readOnly": true,
          "type": "string"
        },
        "size": {
          "$ref": "#/definitions/v1.SizeResponse",
          "description": "the size of this machine",
          "readOnly": true
        },
        "state": {
          "$ref": "#/definitions/v1.MachineState",
          "description": "the state of this machine"
        },
        "tags": {
          "description": "tags for this machine",
          "items": {
            "type": "string"
          },
          "type": "array"
        }
      },
      "required": [
        "bios",
        "events",
        "hardware",
        "id",
        "ipmi",
        "ledstate",
        "liveliness",
        "state",
        "tags"
      ]
    },
    "v1.MachineIpmiReport": {
      "properties": {
        "BIOSVersion": {
          "type": "string"
        },
        "BMCIp": {
          "type": "string"
        },
        "BMCVersion": {
          "type": "string"
        },
        "FRU": {
          "$ref": "#/definitions/v1.MachineFru"
        },
        "IndicatorLEDState": {
          "type": "string"
        },
        "PowerMetric": {
          "$ref": "#/definitions/v1.PowerMetric"
        },
        "PowerState": {
          "type": "string"
        },
        "PowerSupplies": {
          "items": {
            "$ref": "#/definitions/v1.PowerSupply"
          },
          "type": "array"
        }
      },
      "required": [
        "BIOSVersion",
        "BMCIp",
        "BMCVersion",
        "FRU",
        "IndicatorLEDState",
        "PowerMetric",
        "PowerState",
        "PowerSupplies"
      ]
    },
    "v1.MachineIpmiReportResponse": {
      "properties": {
        "created": {
          "description": "the machine uuids that triggered a creation of a machine entity",
          "items": {
            "type": "string"
          },
          "type": "array"
        },
        "updated": {
          "description": "the machine uuids that triggered an update of ipmi data",
          "items": {
            "type": "string"
          },
          "type": "array"
        }
      },
      "required": [
        "created",
        "updated"
      ]
    },
    "v1.MachineIpmiReports": {
      "properties": {
        "partitionid": {
          "description": "the partition id for the ipmi report",
          "type": "string"
        },
        "reports": {
          "additionalProperties": {
            "$ref": "#/definitions/v1.MachineIpmiReport"
          },
          "description": "uuid to machinereport",
          "type": "object"
        }
      }
    },
    "v1.MachineIssue": {
      "properties": {
        "description": {
          "description": "a description of the issue",
          "type": "string"
        },
        "details": {
          "description": "details of the issue",
          "type": "string"
        },
        "id": {
          "description": "the id of the issue",
          "type": "string"
        },
        "ref_url": {
          "description": "an issue reference to the issue in metal-stack docs",
          "type": "string"
        },
        "severity": {
          "description": "the severity of the issue",
          "type": "string"
        }
      },
      "required": [
        "description",
        "details",
        "id",
        "ref_url",
        "severity"
      ]
    },
    "v1.MachineIssueResponse": {
      "properties": {
        "issues": {
          "description": "the list of issues (only issue ids) of this machine",
          "items": {
            "type": "string"
          },
          "type": "array"
        },
        "machineid": {
          "description": "the machine id that has the given issues",
          "type": "string"
        }
      },
      "required": [
        "issues",
        "machineid"
      ]
    },
    "v1.MachineIssuesRequest": {
      "properties": {
        "allocation_hostname": {
          "type": "string"
        },
        "allocation_image_id": {
          "type": "string"
        },
        "allocation_name": {
          "type": "string"
        },
        "allocation_project": {
          "type": "string"
        },
        "allocation_role": {
          "type": "string"
        },
        "allocation_succeeded": {
          "type": "boolean"
        },
        "disk_names": {
          "items": {
            "type": "string"
          },
          "type": "array"
        },
        "disk_sizes": {
          "items": {
            "format": "int64",
            "type": "integer"
          },
          "type": "array"
        },
        "fru_board_mfg": {
          "type": "string"
        },
        "fru_board_mfg_serial": {
          "type": "string"
        },
        "fru_board_part_number": {
          "type": "string"
        },
        "fru_chassis_part_number": {
          "type": "string"
        },
        "fru_chassis_part_serial": {
          "type": "string"
        },
        "fru_product_manufacturer": {
          "type": "string"
        },
        "fru_product_part_number": {
          "type": "string"
        },
        "fru_product_serial": {
          "type": "string"
        },
        "hardware_memory": {
          "format": "int64",
          "type": "integer"
        },
        "id": {
          "type": "string"
        },
        "ipmi_address": {
          "type": "string"
        },
        "ipmi_interface": {
          "type": "string"
        },
        "ipmi_mac_address": {
          "type": "string"
        },
        "ipmi_user": {
          "type": "string"
        },
        "last_error_threshold": {
          "description": "defines the last error threshold",
          "format": "int64",
          "type": "integer"
        },
        "name": {
          "type": "string"
        },
        "network_asns": {
          "items": {
            "format": "int64",
            "type": "integer"
          },
          "type": "array"
        },
        "network_destination_prefixes": {
          "items": {
            "type": "string"
          },
          "type": "array"
        },
        "network_ids": {
          "items": {
            "type": "string"
          },
          "type": "array"
        },
        "network_ips": {
          "items": {
            "type": "string"
          },
          "type": "array"
        },
        "network_prefixes": {
          "items": {
            "type": "string"
          },
          "type": "array"
        },
        "network_vrfs": {
          "items": {
            "format": "int64",
            "type": "integer"
          },
          "type": "array"
        },
        "nics_mac_addresses": {
          "items": {
            "type": "string"
          },
          "type": "array"
        },
        "nics_names": {
          "items": {
            "type": "string"
          },
          "type": "array"
        },
        "nics_neighbor_mac_addresses": {
          "items": {
            "type": "string"
          },
          "type": "array"
        },
        "nics_neighbor_names": {
          "items": {
            "type": "string"
          },
          "type": "array"
        },
        "nics_neighbor_vrfs": {
          "items": {
            "type": "string"
          },
          "type": "array"
        },
        "nics_vrfs": {
          "items": {
            "type": "string"
          },
          "type": "array"
        },
        "omit": {
          "description": "a list of machine issues to omit",
          "items": {
            "type": "string"
          },
          "type": "array"
        },
        "only": {
          "description": "a list of machine issues to include",
          "items": {
            "type": "string"
          },
          "type": "array"
        },
        "partition_id": {
          "type": "string"
        },
        "rackid": {
          "type": "string"
        },
        "severity": {
          "description": "filters issue for given severity",
          "type": "string"
        },
        "sizeid": {
          "type": "string"
        },
        "state_value": {
          "enum": [
            "",
            "LOCKED",
            "RESERVED"
          ],
          "type": "string"
        },
        "tags": {
          "items": {
            "type": "string"
          },
          "type": "array"
        }
      },
      "required": [
        "last_error_threshold",
        "omit",
        "only",
        "severity"
      ]
    },
    "v1.MachineNetwork": {
      "description": "prefixes that are reachable within this network",
      "properties": {
        "asn": {
          "description": "ASN number for this network in the bgp configuration",
          "format": "int64",
          "type": "integer"
        },
        "destinationprefixes": {
          "description": "the destination prefixes of this network",
          "items": {
            "type": "string"
          },
          "type": "array"
        },
        "ips": {
          "description": "the ip addresses of the allocated machine in this vrf",
          "items": {
            "type": "string"
          },
          "type": "array"
        },
        "nat": {
          "description": "if set to true, packets leaving this network get masqueraded behind interface ip",
          "type": "boolean"
        },
        "networkid": {
          "description": "the networkID of the allocated machine in this vrf",
          "type": "string"
        },
        "networktype": {
          "description": "the network type, types can be looked up in the network package of metal-lib",
          "type": "string"
        },
        "prefixes": {
          "description": "the prefixes of this network",
          "items": {
            "type": "string"
          },
          "type": "array"
        },
        "private": {
          "description": "indicates whether this network is the private network of this machine",
          "type": "boolean"
        },
        "underlay": {
          "description": "if set to true, this network can be used for underlay communication",
          "type": "boolean"
        },
        "vrf": {
          "description": "the vrf of the allocated machine",
          "format": "integer",
          "type": "integer"
        }
      },
      "required": [
        "asn",
        "destinationprefixes",
        "ips",
        "nat",
        "networkid",
        "networktype",
        "prefixes",
        "private",
        "underlay",
        "vrf"
      ]
    },
    "v1.MachineNic": {
      "properties": {
        "identifier": {
          "description": "the unique identifier of this network interface",
          "type": "string"
        },
        "mac": {
          "description": "the mac address of this network interface",
          "type": "string"
        },
        "name": {
          "description": "the name of this network interface",
          "type": "string"
        },
        "neighbors": {
          "description": "the neighbors visible to this network interface",
          "items": {
            "$ref": "#/definitions/v1.MachineNic"
          },
          "type": "array"
        }
      },
      "required": [
        "identifier",
        "mac",
        "name",
        "neighbors"
      ]
    },
    "v1.MachineProvisioningEvent": {
      "properties": {
        "event": {
          "description": "the event emitted by the machine",
          "type": "string"
        },
        "message": {
          "description": "an additional message to add to the event",
          "type": "string"
        },
        "time": {
          "description": "the time that this event was received",
          "format": "date-time",
          "readOnly": true,
          "type": "string"
        }
      },
      "required": [
        "event"
      ]
    },
    "v1.MachineRecentProvisioningEvents": {
      "properties": {
        "crash_loop": {
          "description": "indicates that machine is provisioning crash loop",
          "type": "boolean"
        },
        "failed_machine_reclaim": {
          "description": "indicates that machine reclaim has failed",
          "type": "boolean"
        },
        "last_error_event": {
          "$ref": "#/definitions/v1.MachineProvisioningEvent",
          "description": "the last erroneous event received"
        },
        "last_event_time": {
          "description": "the time where the last event was received",
          "format": "date-time",
          "type": "string"
        },
        "log": {
          "description": "the log of recent machine provisioning events",
          "items": {
            "$ref": "#/definitions/v1.MachineProvisioningEvent"
          },
          "type": "array"
        }
      },
      "required": [
        "crash_loop",
        "failed_machine_reclaim",
        "log"
      ]
    },
    "v1.MachineReinstallRequest": {
      "properties": {
        "description": {
          "description": "a description for this entity",
          "type": "string"
        },
        "id": {
          "description": "the unique ID of this entity",
          "type": "string"
        },
        "imageid": {
          "description": "the image id to be installed",
          "type": "string"
        },
        "name": {
          "description": "a readable name for this entity",
          "type": "string"
        }
      },
      "required": [
        "id",
        "imageid"
      ]
    },
    "v1.MachineResponse": {
      "properties": {
        "allocation": {
          "$ref": "#/definitions/v1.MachineAllocation",
          "description": "the allocation data of an allocated machine"
        },
        "bios": {
          "$ref": "#/definitions/v1.MachineBIOS",
          "description": "bios information of this machine"
        },
        "changed": {
          "description": "the last changed timestamp of this entity",
          "format": "date-time",
          "readOnly": true,
          "type": "string"
        },
        "created": {
          "description": "the creation time of this entity",
          "format": "date-time",
          "readOnly": true,
          "type": "string"
        },
        "description": {
          "description": "a description for this entity",
          "type": "string"
        },
        "events": {
          "$ref": "#/definitions/v1.MachineRecentProvisioningEvents",
          "description": "recent events of this machine during provisioning"
        },
        "hardware": {
          "$ref": "#/definitions/v1.MachineHardware",
          "description": "the hardware of this machine"
        },
        "id": {
          "description": "the unique ID of this entity",
          "type": "string"
        },
        "ledstate": {
          "$ref": "#/definitions/v1.ChassisIdentifyLEDState",
          "description": "the state of this chassis identify LED"
        },
        "liveliness": {
          "description": "the liveliness of this machine",
          "enum": [
            "Alive",
            "Dead",
            "Hibernated",
            "Unknown"
          ],
          "type": "string"
        },
        "name": {
          "description": "a readable name for this entity",
          "type": "string"
        },
        "partition": {
          "$ref": "#/definitions/v1.PartitionResponse",
          "description": "the partition assigned to this machine",
          "readOnly": true
        },
        "rackid": {
          "description": "the rack assigned to this machine",
          "readOnly": true,
          "type": "string"
        },
        "size": {
          "$ref": "#/definitions/v1.SizeResponse",
          "description": "the size of this machine",
          "readOnly": true
        },
        "state": {
          "$ref": "#/definitions/v1.MachineState",
          "description": "the state of this machine"
        },
        "tags": {
          "description": "tags for this machine",
          "items": {
            "type": "string"
          },
          "type": "array"
        }
      },
      "required": [
        "bios",
        "events",
        "hardware",
        "id",
        "ledstate",
        "liveliness",
        "state",
        "tags"
      ]
    },
    "v1.MachineState": {
      "properties": {
        "description": {
          "description": "a description why this machine is in the given state",
          "type": "string"
        },
        "hibernation": {
          "$ref": "#/definitions/v1.MachineHibernation",
          "description": "indicates that a machine was sent to sleep or woken up by the pool scaler"
        },
        "issuer": {
          "description": "the user that changed the state",
          "type": "string"
        },
        "metal_hammer_version": {
          "description": "the version of metal hammer which put the machine in waiting state",
          "type": "string"
        },
        "value": {
          "description": "the state of this machine. empty means available for all",
          "enum": [
            "",
            "LOCKED",
            "RESERVED"
          ],
          "type": "string"
        }
      },
      "required": [
        "description",
        "hibernation",
        "metal_hammer_version",
        "value"
      ]
    },
    "v1.MachineUpdateFirmwareRequest": {
      "properties": {
        "description": {
          "description": "a description why the machine has been updated",
          "type": "string"
        },
        "kind": {
          "description": "the firmware kind, i.e. [bios|bmc]",
          "enum": [
            "bios",
            "bmc"
          ],
          "type": "string"
        },
        "revision": {
          "description": "the update revision",
          "type": "string"
        }
      },
      "required": [
        "description",
        "kind",
        "revision"
      ]
    },
    "v1.MachineUpdateRequest": {
      "properties": {
        "description": {
          "description": "a description for this machine",
          "type": "string"
        },
        "id": {
          "description": "the unique ID of this entity",
          "type": "string"
        },
        "ssh_pub_keys": {
          "description": "the public ssh keys to access the machine with",
          "items": {
            "type": "string"
          },
          "type": "array"
        },
        "tags": {
          "description": "tags for this machine.",
          "items": {
            "type": "string"
          },
          "type": "array"
        }
      },
      "required": [
        "description",
        "id"
      ]
    },
    "v1.MachineVPN": {
      "properties": {
        "address": {
          "description": "address of VPN control plane",
          "type": "string"
        },
        "auth_key": {
          "description": "auth key used to connect to VPN",
          "type": "string"
        },
        "connected": {
          "description": "connected to the VPN",
          "type": "boolean"
        }
      },
      "required": [
        "address",
        "auth_key",
        "connected"
      ]
    },
    "v1.Meta": {
      "properties": {
        "annotations": {
          "additionalProperties": {
            "type": "string"
          },
          "type": "object"
        },
        "apiversion": {
          "type": "string"
        },
        "created_time": {
          "format": "date-time",
          "type": "string"
        },
        "id": {
          "type": "string"
        },
        "kind": {
          "type": "string"
        },
        "labels": {
          "items": {
            "type": "string"
          },
          "type": "array"
        },
        "updated_time": {
          "format": "date-time",
          "type": "string"
        },
        "version": {
          "format": "int64",
          "type": "integer"
        }
      }
    },
    "v1.MetalCPU": {
      "properties": {
        "cores": {
          "description": "the cpu cores",
          "format": "integer",
          "type": "integer"
        },
        "model": {
          "description": "the cpu model",
          "type": "string"
        },
        "threads": {
          "description": "the cpu threads",
          "format": "integer",
          "type": "integer"
        },
        "vendor": {
          "description": "the cpu vendor",
          "type": "string"
        }
      },
      "required": [
        "cores",
        "model",
        "threads",
        "vendor"
      ]
    },
    "v1.MetalGPU": {
      "properties": {
        "model": {
          "description": "the gpu model",
          "type": "string"
        },
        "vendor": {
          "description": "the gpu vendor",
          "type": "string"
        }
      },
      "required": [
        "model",
        "vendor"
      ]
    },
    "v1.NTPServer": {
      "properties": {
        "address": {
          "description": "ip address or dns hostname of this ntp server",
          "type": "string"
        }
      },
      "required": [
        "address"
      ]
    },
    "v1.NetworkAllocateRequest": {
      "properties": {
        "addressfamily": {
          "description": "the addressfamily to allocate a child network. If not specified, the child network inherits the addressfamilies from the parent.",
          "enum": [
            "IPv4",
            "IPv6"
          ],
          "type": "string"
        },
        "description": {
          "description": "a description for this entity",
          "type": "string"
        },
        "destinationprefixes": {
          "description": "the destination prefixes of this network",
          "items": {
            "type": "string"
          },
          "type": "array"
        },
        "labels": {
          "additionalProperties": {
            "type": "string"
          },
          "description": "free labels that you associate with this network.",
          "type": "object"
        },
        "length": {
          "additionalProperties": {
            "type": "integer"
          },
          "description": "the bit lengths of the prefix to allocate, defaults to the default child prefix lengths of the parent network",
          "type": "object"
        },
        "name": {
          "description": "a readable name for this entity",
          "type": "string"
        },
        "nat": {
          "description": "if set to true, packets leaving this network get masqueraded behind interface ip",
          "type": "boolean"
        },
        "partitionid": {
          "description": "the partition this network belongs to",
          "type": "string"
        },
        "projectid": {
          "description": "the project id this network belongs to, can be empty if globally available",
          "type": "string"
        },
        "shared": {
          "description": "marks a network as shareable.",
          "type": "boolean"
        }
      }
    },
    "v1.NetworkBase": {
      "properties": {
        "labels": {
          "additionalProperties": {
            "type": "string"
          },
          "description": "free labels that you associate with this network.",
          "type": "object"
        },
        "partitionid": {
          "description": "the partition this network belongs to",
          "type": "string"
        },
        "projectid": {
          "description": "the project id this network belongs to, can be empty if globally available",
          "type": "string"
        },
        "shared": {
          "description": "marks a network as shareable.",
          "type": "boolean"
        }
      }
    },
    "v1.NetworkConsumption": {
      "properties": {
        "ipv4": {
          "$ref": "#/definitions/v1.NetworkUsage",
          "description": "ip and prefix consumption in the ipv4 addressfamily"
        },
        "ipv6": {
          "$ref": "#/definitions/v1.NetworkUsage",
          "description": "ip and prefix consumption in the ipv6 addressfamily"
        }
      }
    },
    "v1.NetworkCreateRequest": {
      "properties": {
        "additionalAnnouncableCIDRs": {
          "description": "list of cidrs which are added to the route maps per tenant private network, these are typically pod- and service cidrs, can only be set for private super networks",
          "items": {
            "type": "string"
          },
          "type": "array"
        },
        "defaultchildprefixlength": {
          "additionalProperties": {
            "type": "integer"
          },
          "description": "if privatesuper, this defines the bitlen of child prefixes per addressfamily if not nil",
          "type": "object"
        },
        "description": {
          "description": "a description for this entity",
          "type": "string"
        },
        "destinationprefixes": {
          "description": "the destination prefixes of this network",
          "items": {
            "type": "string"
          },
          "type": "array"
        },
        "id": {
          "description": "the unique ID of this entity, auto-generated if left empty",
          "type": "string"
        },
        "labels": {
          "additionalProperties": {
            "type": "string"
          },
          "description": "free labels that you associate with this network.",
          "type": "object"
        },
        "name": {
          "description": "a readable name for this entity",
          "type": "string"
        },
        "nat": {
          "description": "if set to true, packets leaving this ipv4 network get masqueraded behind interface ip",
          "type": "boolean"
        },
        "parentnetworkid": {
          "description": "the id of the parent network",
          "type": "string"
        },
        "partitionid": {
          "description": "the partition this network belongs to",
          "type": "string"
        },
        "prefixes": {
          "description": "the prefixes of this network",
          "items": {
            "type": "string"
          },
          "type": "array"
        },
        "privatesuper": {
          "description": "if set to true, this network will serve as a partition's super network for the internal machine networks,there can only be one privatesuper network per partition",
          "type": "boolean"
        },
        "projectid": {
          "description": "the project id this network belongs to, can be empty if globally available",
          "type": "string"
        },
        "shared": {
          "description": "marks a network as shareable.",
          "type": "boolean"
        },
        "underlay": {
          "description": "if set to true, this network can be used for underlay communication",
          "type": "boolean"
        },
        "vrf": {
          "description": "the vrf this network is associated with",
          "format": "integer",
          "type": "integer"
        },
        "vrfshared": {
          "description": "if set to true, given vrf can be used by multiple networks, which is sometimes useful for network partitioning (default: false)",
          "type": "boolean"
        }
      },
      "required": [
        "destinationprefixes",
        "id",
        "nat",
        "prefixes",
        "privatesuper",
        "underlay"
      ]
    },
    "v1.NetworkFindRequest": {
      "properties": {
        "addressfamily": {
          "enum": [
            "IPv4",
            "IPv6"
          ],
          "type": "string"
        },
        "destinationprefixes": {
          "items": {
            "type": "string"
          },
          "type": "array"
        },
        "id": {
          "type": "string"
        },
        "labels": {
          "additionalProperties": {
            "type": "string"
          },
          "type": "object"
        },
        "name": {
          "type": "string"
        },
        "nat": {
          "type": "boolean"
        },
        "parentnetworkid": {
          "type": "string"
        },
        "partitionid": {
          "type": "string"
        },
        "prefixes": {
          "items": {
            "type": "string"
          },
          "type": "array"
        },
        "privatesuper": {
          "type": "boolean"
        },
        "projectid": {
          "type": "string"
        },
        "underlay": {
          "type": "boolean"
        },
        "vrf": {
          "format": "int64",
          "type": "integer"
        }
      }
    },
    "v1.NetworkImmutable": {
      "description": "a network which contains prefixes from which IP addresses can be allocated\nprefixes that are reachable within this network",
      "properties": {
        "additionalAnnouncableCIDRs": {
          "description": "list of cidrs which are added to the route maps per tenant private network, these are typically pod- and service cidrs, can only be set for private super networks",
          "items": {
            "type": "string"
          },
          "type": "array"
        },
        "defaultchildprefixlength": {
          "additionalProperties": {
            "type": "integer"
          },
          "description": "if privatesuper, this defines the bitlen of child prefixes per addressfamily if not nil",
          "type": "object"
        },
        "destinationprefixes": {
          "description": "the destination prefixes of this network",
          "items": {
            "type": "string"
          },
          "type": "array"
        },
        "nat": {
          "description": "if set to true, packets leaving this ipv4 network get masqueraded behind interface ip",
          "type": "boolean"
        },
        "parentnetworkid": {
          "description": "the id of the parent network",
          "type": "string"
        },
        "prefixes": {
          "description": "the prefixes of this network",
          "items": {
            "type": "string"
          },
          "type": "array"
        },
        "privatesuper": {
          "description": "if set to true, this network will serve as a partition's super network for the internal machine networks,there can only be one privatesuper network per partition",
          "type": "boolean"
        },
        "underlay": {
          "description": "if set to true, this network can be used for underlay communication",
          "type": "boolean"
        },
        "vrf": {
          "description": "the vrf this network is associated with",
          "format": "integer",
          "type": "integer"
        },
        "vrfshared": {
          "description": "if set to true, given vrf can be used by multiple networks, which is sometimes useful for network partitioning (default: false)",
          "type": "boolean"
        }
      },
      "required": [
        "destinationprefixes",
        "nat",
        "prefixes",
        "privatesuper",
        "underlay"
      ]
    },
    "v1.NetworkResponse": {
      "properties": {
        "additionalAnnouncableCIDRs": {
          "description": "list of cidrs which are added to the route maps per tenant private network, these are typically pod- and service cidrs, can only be set for private super networks",
          "items": {
            "type": "string"
          },
          "type": "array"
        },
        "changed": {
          "description": "the last changed timestamp of this entity",
          "format": "date-time",
          "readOnly": true,
          "type": "string"
        },
        "consumption": {
          "$ref": "#/definitions/v1.NetworkConsumption",
          "description": "consumption of ips and prefixes in this network"
        },
        "created": {
          "description": "the creation time of this entity",
          "format": "date-time",
          "readOnly": true,
          "type": "string"
        },
        "defaultchildprefixlength": {
          "additionalProperties": {
            "type": "integer"
          },
          "description": "if privatesuper, this defines the bitlen of child prefixes per addressfamily if not nil",
          "type": "object"
        },
        "description": {
          "description": "a description for this entity",
          "type": "string"
        },
        "destinationprefixes": {
          "description": "the destination prefixes of this network",
          "items": {
            "type": "string"
          },
          "type": "array"
        },
        "id": {
          "description": "the unique ID of this entity",
          "type": "string"
        },
        "labels": {
          "additionalProperties": {
            "type": "string"
          },
          "description": "free labels that you associate with this network.",
          "type": "object"
        },
        "name": {
          "description": "a readable name for this entity",
          "type": "string"
        },
        "nat": {
          "description": "if set to true, packets leaving this ipv4 network get masqueraded behind interface ip",
          "type": "boolean"
        },
        "parentnetworkid": {
          "description": "the id of the parent network",
          "type": "string"
        },
        "partitionid": {
          "description": "the partition this network belongs to",
          "type": "string"
        },
        "prefixes": {
          "description": "the prefixes of this network",
          "items": {
            "type": "string"
          },
          "type": "array"
        },
        "privatesuper": {
          "description": "if set to true, this network will serve as a partition's super network for the internal machine networks,there can only be one privatesuper network per partition",
          "type": "boolean"
        },
        "projectid": {
          "description": "the project id this network belongs to, can be empty if globally available",
          "type": "string"
        },
        "shared": {
          "description": "marks a network as shareable.",
          "type": "boolean"
        },
        "underlay": {
          "description": "if set to true, this network can be used for underlay communication",
          "type": "boolean"
        },
        "usage": {
          "$ref": "#/definitions/v1.NetworkUsage",
          "description": "usage of IPv4 ips and prefixes in this network"
        },
        "vrf": {
          "description": "the vrf this network is associated with",
          "format": "integer",
          "type": "integer"
        },
        "vrfshared": {
          "description": "if set to true, given vrf can be used by multiple networks, which is sometimes useful for network partitioning (default: false)",
          "type": "boolean"
        }
      },
      "required": [
        "consumption",
        "destinationprefixes",
        "id",
        "nat",
        "prefixes",
        "privatesuper",
        "underlay",
        "usage"
      ]
    },
    "v1.NetworkUpdateRequest": {
      "properties": {
        "additionalAnnouncableCIDRs": {
          "description": "list of cidrs which are added to the route maps per tenant private network, these are typically pod- and service cidrs, can only be set for private super networks",
          "items": {
            "type": "string"
          },
          "type": "array"
        },
        "defaultchildprefixlength": {
          "additionalProperties": {
            "type": "integer"
          },
          "description": "if privatesuper, this defines the bitlen of child prefixes per addressfamily if not nil",
          "type": "object"
        },
        "description": {
          "description": "a description for this entity",
          "type": "string"
        },
        "destinationprefixes": {
          "description": "the destination prefixes of this network",
          "items": {
            "type": "string"
          },
          "type": "array"
        },
        "id": {
          "description": "the unique ID of this entity",
          "type": "string"
        },
        "labels": {
          "additionalProperties": {
            "type": "string"
          },
          "description": "free labels that you associate with this network.",
          "type": "object"
        },
        "name": {
          "description": "a readable name for this entity",
          "type": "string"
        },
        "prefixes": {
          "description": "the prefixes of this network",
          "items": {
            "type": "string"
          },
          "type": "array"
        },
        "shared": {
          "description": "marks a network as shareable.",
          "type": "boolean"
        }
      },
      "required": [
        "id"
      ]
    },
    "v1.NetworkUsage": {
      "properties": {
        "available_ips": {
          "description": "the total available IPs",
          "format": "integer",
          "type": "integer"
        },
        "available_prefixes": {
          "description": "the total available 2 bit Prefixes",
          "format": "integer",
          "type": "integer"
        },
        "used_ips": {
          "description": "the total used IPs",
          "format": "integer",
          "type": "integer"
        },
        "used_prefixes": {
          "description": "the total used Prefixes",
          "format": "integer",
          "type": "integer"
        }
      },
      "required": [
        "available_ips",
        "available_prefixes",
        "used_ips",
        "used_prefixes"
      ]
    },
    "v1.Paging": {
      "properties": {
        "count": {
          "format": "integer",
          "type": "integer"
        },
        "page": {
          "format": "integer",
          "type": "integer"
        }
      }
    },
    "v1.PartitionBase": {
      "properties": {
        "dns_servers": {
          "description": "the dns servers for this partition",
          "items": {
            "$ref": "#/definitions/v1.DNSServer"
          },
          "type": "array"
        },
        "labels": {
          "additionalProperties": {
            "type": "string"
          },
          "description": "free labels that you associate with this partition",
          "type": "object"
        },
        "mgmtserviceaddress": {
          "description": "the address to the management service of this partition",
          "type": "string"
        },
<<<<<<< HEAD
        "privatenetworkprefixlength": {
          "description": "the length of private networks for the machine's child networks in this partition, default 22",
          "format": "int32",
          "maximum": 30,
          "minimum": 16,
          "type": "integer"
        },
        "waitingpoolmaxsize": {
          "description": "the maximum waiting pool size of this partition",
          "type": "string"
        },
        "waitingpoolminsize": {
          "description": "the minimum waiting pool size of this partition",
          "type": "string"
=======
        "ntp_servers": {
          "description": "the ntp servers for this partition",
          "items": {
            "$ref": "#/definitions/v1.NTPServer"
          },
          "type": "array"
>>>>>>> 12745f6a
        }
      }
    },
    "v1.PartitionBootConfiguration": {
      "description": "a partition has a distinct location in a data center, individual entities belong to a partition",
      "properties": {
        "commandline": {
          "description": "the cmdline to the kernel for the boot image",
          "type": "string"
        },
        "imageurl": {
          "description": "the url to download the initrd for the boot image",
          "type": "string"
        },
        "kernelurl": {
          "description": "the url to download the kernel for the boot image",
          "type": "string"
        }
      }
    },
    "v1.PartitionCapacity": {
      "properties": {
        "description": {
          "description": "a description for this entity",
          "type": "string"
        },
        "id": {
          "description": "the unique ID of this entity",
          "type": "string"
        },
        "name": {
          "description": "a readable name for this entity",
          "type": "string"
        },
        "servers": {
          "description": "servers available in this partition",
          "items": {
            "$ref": "#/definitions/v1.ServerCapacity"
          },
          "type": "array"
        }
      },
      "required": [
        "id",
        "servers"
      ]
    },
    "v1.PartitionCapacityRequest": {
      "properties": {
        "id": {
          "description": "the id of the partition",
          "type": "string"
        },
        "projectid": {
          "description": "if provided the machine reservations of this project will be respected in the free counts",
          "type": "string"
        },
        "sizeid": {
          "description": "the size to filter for",
          "type": "string"
        }
      },
      "required": [
        "projectid"
      ]
    },
    "v1.PartitionCreateRequest": {
      "properties": {
        "bootconfig": {
          "$ref": "#/definitions/v1.PartitionBootConfiguration",
          "description": "the boot configuration of this partition"
        },
        "description": {
          "description": "a description for this entity",
          "type": "string"
        },
        "dns_servers": {
          "description": "the dns servers for this partition",
          "items": {
            "$ref": "#/definitions/v1.DNSServer"
          },
          "type": "array"
        },
        "id": {
          "description": "the unique ID of this entity",
          "type": "string"
        },
        "labels": {
          "additionalProperties": {
            "type": "string"
          },
          "description": "free labels that you associate with this partition",
          "type": "object"
        },
        "mgmtserviceaddress": {
          "description": "the address to the management service of this partition",
          "type": "string"
        },
        "name": {
          "description": "a readable name for this entity",
          "type": "string"
        },
<<<<<<< HEAD
        "privatenetworkprefixlength": {
          "description": "the length of private networks for the machine's child networks in this partition, default 22",
          "format": "int32",
          "maximum": 30,
          "minimum": 16,
          "type": "integer"
        },
        "waitingpoolmaxsize": {
          "description": "the maximum waiting pool size of this partition",
          "type": "string"
        },
        "waitingpoolminsize": {
          "description": "the minimum waiting pool size of this partition",
          "type": "string"
=======
        "ntp_servers": {
          "description": "the ntp servers for this partition",
          "items": {
            "$ref": "#/definitions/v1.NTPServer"
          },
          "type": "array"
>>>>>>> 12745f6a
        }
      },
      "required": [
        "bootconfig",
        "id"
      ]
    },
    "v1.PartitionResponse": {
      "properties": {
        "bootconfig": {
          "$ref": "#/definitions/v1.PartitionBootConfiguration",
          "description": "the boot configuration of this partition"
        },
        "changed": {
          "description": "the last changed timestamp of this entity",
          "format": "date-time",
          "readOnly": true,
          "type": "string"
        },
        "created": {
          "description": "the creation time of this entity",
          "format": "date-time",
          "readOnly": true,
          "type": "string"
        },
        "description": {
          "description": "a description for this entity",
          "type": "string"
        },
        "dns_servers": {
          "description": "the dns servers for this partition",
          "items": {
            "$ref": "#/definitions/v1.DNSServer"
          },
          "type": "array"
        },
        "id": {
          "description": "the unique ID of this entity",
          "type": "string"
        },
        "labels": {
          "additionalProperties": {
            "type": "string"
          },
          "description": "free labels that you associate with this partition",
          "type": "object"
        },
        "mgmtserviceaddress": {
          "description": "the address to the management service of this partition",
          "type": "string"
        },
        "name": {
          "description": "a readable name for this entity",
          "type": "string"
        },
<<<<<<< HEAD
        "privatenetworkprefixlength": {
          "description": "the length of private networks for the machine's child networks in this partition, default 22",
          "format": "int32",
          "maximum": 30,
          "minimum": 16,
          "type": "integer"
        },
        "waitingpoolmaxsize": {
          "description": "the maximum waiting pool size of this partition",
          "type": "string"
        },
        "waitingpoolminsize": {
          "description": "the minimum waiting pool size of this partition",
          "type": "string"
=======
        "ntp_servers": {
          "description": "the ntp servers for this partition",
          "items": {
            "$ref": "#/definitions/v1.NTPServer"
          },
          "type": "array"
>>>>>>> 12745f6a
        }
      },
      "required": [
        "bootconfig",
        "id"
      ]
    },
    "v1.PartitionUpdateRequest": {
      "properties": {
        "bootconfig": {
          "$ref": "#/definitions/v1.PartitionBootConfiguration",
          "description": "the boot configuration of this partition"
        },
        "description": {
          "description": "a description for this entity",
          "type": "string"
        },
        "dns_servers": {
          "description": "the dns servers for this partition",
          "items": {
            "$ref": "#/definitions/v1.DNSServer"
          },
          "type": "array"
        },
        "id": {
          "description": "the unique ID of this entity",
          "type": "string"
        },
        "labels": {
          "additionalProperties": {
            "type": "string"
          },
          "description": "free labels that you associate with this partition",
          "type": "object"
        },
        "mgmtserviceaddress": {
          "description": "the address to the management service of this partition",
          "type": "string"
        },
        "name": {
          "description": "a readable name for this entity",
          "type": "string"
        },
<<<<<<< HEAD
        "waitingpoolmaxsize": {
          "description": "the maximum waiting pool size of this partition",
          "type": "string"
        },
        "waitingpoolminsize": {
          "description": "the minimum waiting pool size of this partition",
          "type": "string"
        }
      },
      "required": [
        "id"
=======
        "ntp_servers": {
          "description": "the ntp servers for this partition",
          "items": {
            "$ref": "#/definitions/v1.NTPServer"
          },
          "type": "array"
        }
      },
      "required": [
        "dns_servers",
        "id",
        "ntp_servers"
>>>>>>> 12745f6a
      ]
    },
    "v1.PowerMetric": {
      "properties": {
        "averageconsumedwatts": {
          "format": "float",
          "type": "number"
        },
        "intervalinmin": {
          "format": "float",
          "type": "number"
        },
        "maxconsumedwatts": {
          "format": "float",
          "type": "number"
        },
        "minconsumedwatts": {
          "format": "float",
          "type": "number"
        }
      },
      "required": [
        "averageconsumedwatts",
        "intervalinmin",
        "maxconsumedwatts",
        "minconsumedwatts"
      ]
    },
    "v1.PowerSupply": {
      "properties": {
        "status": {
          "$ref": "#/definitions/v1.PowerSupplyStatus"
        }
      },
      "required": [
        "status"
      ]
    },
    "v1.PowerSupplyStatus": {
      "properties": {
        "health": {
          "type": "string"
        },
        "state": {
          "type": "string"
        }
      },
      "required": [
        "health",
        "state"
      ]
    },
    "v1.Project": {
      "properties": {
        "description": {
          "type": "string"
        },
        "meta": {
          "$ref": "#/definitions/v1.Meta"
        },
        "name": {
          "type": "string"
        },
        "quotas": {
          "$ref": "#/definitions/v1.QuotaSet"
        },
        "tenant_id": {
          "type": "string"
        }
      }
    },
    "v1.ProjectCreateRequest": {
      "properties": {
        "description": {
          "type": "string"
        },
        "meta": {
          "$ref": "#/definitions/v1.Meta"
        },
        "name": {
          "type": "string"
        },
        "quotas": {
          "$ref": "#/definitions/v1.QuotaSet"
        },
        "tenant_id": {
          "type": "string"
        }
      }
    },
    "v1.ProjectFindRequest": {
      "properties": {
        "description": {
          "type": "string"
        },
        "id": {
          "type": "string"
        },
        "name": {
          "type": "string"
        },
        "tenant_id": {
          "type": "string"
        }
      }
    },
    "v1.ProjectResponse": {
      "properties": {
        "description": {
          "type": "string"
        },
        "meta": {
          "$ref": "#/definitions/v1.Meta"
        },
        "name": {
          "type": "string"
        },
        "quotas": {
          "$ref": "#/definitions/v1.QuotaSet"
        },
        "tenant_id": {
          "type": "string"
        }
      }
    },
    "v1.ProjectUpdateRequest": {
      "properties": {
        "description": {
          "type": "string"
        },
        "meta": {
          "$ref": "#/definitions/v1.Meta"
        },
        "name": {
          "type": "string"
        },
        "quotas": {
          "$ref": "#/definitions/v1.QuotaSet"
        },
        "tenant_id": {
          "type": "string"
        }
      }
    },
    "v1.Quota": {
      "properties": {
        "quota": {
          "format": "int32",
          "type": "integer"
        },
        "used": {
          "format": "int32",
          "type": "integer"
        }
      }
    },
    "v1.QuotaSet": {
      "properties": {
        "cluster": {
          "$ref": "#/definitions/v1.Quota"
        },
        "ip": {
          "$ref": "#/definitions/v1.Quota"
        },
        "machine": {
          "$ref": "#/definitions/v1.Quota"
        },
        "project": {
          "$ref": "#/definitions/v1.Quota"
        }
      }
    },
    "v1.Raid": {
      "properties": {
        "arrayname": {
          "description": "the name of the resulting array device",
          "type": "string"
        },
        "createoptions": {
          "description": "the options to use to create the raid array",
          "items": {
            "type": "string"
          },
          "type": "array"
        },
        "devices": {
          "description": "list of devices to form the raid array from",
          "items": {
            "type": "string"
          },
          "type": "array"
        },
        "level": {
          "description": "raid level to create, should be 0 or 1",
          "type": "string"
        },
        "spares": {
          "description": "number of spares for the raid array",
          "format": "int32",
          "type": "integer"
        }
      },
      "required": [
        "arrayname",
        "level",
        "spares"
      ]
    },
    "v1.ServerCapacity": {
      "properties": {
        "allocatable": {
          "description": "free machines with this size, size reservations are not considered",
          "format": "int32",
          "type": "integer"
        },
        "allocated": {
          "description": "allocated machines",
          "format": "int32",
          "type": "integer"
        },
        "faulty": {
          "description": "machines with issues with this size",
          "format": "int32",
          "type": "integer"
        },
        "faultymachines": {
          "description": "machine ids with issues with this size",
          "items": {
            "type": "string"
          },
          "type": "array"
        },
        "free": {
          "description": "free machines with this size (freely allocatable)",
          "format": "int32",
          "type": "integer"
        },
        "other": {
          "description": "machines neither phoned home nor waiting but in another provisioning state",
          "format": "int32",
          "type": "integer"
        },
        "othermachines": {
          "description": "machine ids neither allocated nor waiting with this size",
          "items": {
            "type": "string"
          },
          "type": "array"
        },
        "phoned_home": {
          "description": "machines in phoned home provisioning state",
          "format": "int32",
          "type": "integer"
        },
        "remainingreservations": {
          "description": "the amount of unused / remaining / open reservations for this size",
          "format": "int32",
          "type": "integer"
        },
        "reservations": {
          "description": "the amount of reservations for this size",
          "format": "int32",
          "type": "integer"
        },
        "size": {
          "description": "the size of the machine",
          "type": "string"
        },
        "total": {
          "description": "total amount of machines with size",
          "format": "int32",
          "type": "integer"
        },
        "unavailable": {
          "description": "unavailable machines with this size",
          "format": "int32",
          "type": "integer"
        },
        "usedreservations": {
          "description": "the amount of used reservations for this size",
          "format": "int32",
          "type": "integer"
        },
        "waiting": {
          "description": "machines in waiting provisioning state",
          "format": "int32",
          "type": "integer"
        }
      },
      "required": [
        "size"
      ]
    },
    "v1.SizeConstraint": {
      "description": "a machine matches to a size in order to make them easier to categorize",
      "properties": {
        "identifier": {
          "description": "glob pattern which matches to the given type, for example gpu pci id",
          "type": "string"
        },
        "max": {
          "description": "the maximum value of the constraint",
          "format": "integer",
          "type": "integer"
        },
        "min": {
          "description": "the minimum value of the constraint",
          "format": "integer",
          "type": "integer"
        },
        "type": {
          "description": "the type of the constraint",
          "enum": [
            "cores",
            "gpu",
            "memory",
            "storage"
          ],
          "type": "string"
        }
      },
      "required": [
        "type"
      ]
    },
    "v1.SizeCreateRequest": {
      "properties": {
        "constraints": {
          "description": "a list of constraints that defines this size",
          "items": {
            "$ref": "#/definitions/v1.SizeConstraint"
          },
          "type": "array"
        },
        "description": {
          "description": "a description for this entity",
          "type": "string"
        },
        "id": {
          "description": "the unique ID of this entity",
          "type": "string"
        },
        "labels": {
          "additionalProperties": {
            "type": "string"
          },
          "description": "free labels that you associate with this size.",
          "type": "object"
        },
        "name": {
          "description": "a readable name for this entity",
          "type": "string"
        }
      },
      "required": [
        "constraints",
        "id"
      ]
    },
    "v1.SizeImageConstraintBase": {
      "properties": {
        "images": {
          "additionalProperties": {
            "type": "string"
          },
          "description": "a list of images for this constraints apply",
          "type": "object"
        }
      },
      "required": [
        "images"
      ]
    },
    "v1.SizeImageConstraintCreateRequest": {
      "properties": {
        "constraints": {
          "$ref": "#/definitions/v1.SizeImageConstraintBase",
          "description": "a list of constraints that for this size"
        },
        "description": {
          "description": "a description for this entity",
          "type": "string"
        },
        "id": {
          "description": "the unique ID of this entity",
          "type": "string"
        },
        "name": {
          "description": "a readable name for this entity",
          "type": "string"
        }
      },
      "required": [
        "id"
      ]
    },
    "v1.SizeImageConstraintResponse": {
      "properties": {
        "constraints": {
          "$ref": "#/definitions/v1.SizeImageConstraintBase",
          "description": "a list of constraints that for this size"
        },
        "description": {
          "description": "a description for this entity",
          "type": "string"
        },
        "id": {
          "description": "the unique ID of this entity",
          "type": "string"
        },
        "name": {
          "description": "a readable name for this entity",
          "type": "string"
        }
      },
      "required": [
        "constraints",
        "id"
      ]
    },
    "v1.SizeImageConstraintTryRequest": {
      "properties": {
        "image": {
          "type": "string"
        },
        "size": {
          "type": "string"
        }
      },
      "required": [
        "image",
        "size"
      ]
    },
    "v1.SizeImageConstraintUpdateRequest": {
      "properties": {
        "constraints": {
          "$ref": "#/definitions/v1.SizeImageConstraintBase",
          "description": "a list of constraints that for this size"
        },
        "description": {
          "description": "a description for this entity",
          "type": "string"
        },
        "id": {
          "description": "the unique ID of this entity",
          "type": "string"
        },
        "name": {
          "description": "a readable name for this entity",
          "type": "string"
        }
      },
      "required": [
        "id"
      ]
    },
    "v1.SizeReservationCreateRequest": {
      "properties": {
        "amount": {
          "description": "the amount of reservations of this size reservation",
          "format": "int32",
          "type": "integer"
        },
        "description": {
          "description": "a description for this entity",
          "type": "string"
        },
        "id": {
          "description": "the unique ID of this entity",
          "type": "string"
        },
        "labels": {
          "additionalProperties": {
            "type": "string"
          },
          "description": "free labels associated with this size reservation.",
          "type": "object"
        },
        "name": {
          "description": "a readable name for this entity",
          "type": "string"
        },
        "partitionids": {
          "description": "the partition id of this size reservation",
          "items": {
            "type": "string"
          },
          "type": "array"
        },
        "projectid": {
          "description": "the project id of this size reservation",
          "type": "string"
        },
        "sizeid": {
          "description": "the size id of this size reservation",
          "type": "string"
        }
      },
      "required": [
        "amount",
        "id",
        "partitionids",
        "projectid",
        "sizeid"
      ]
    },
    "v1.SizeReservationListRequest": {
      "properties": {
        "id": {
          "description": "the id of this size reservation",
          "type": "string"
        },
        "partitionid": {
          "description": "the partition id of this size reservation",
          "type": "string"
        },
        "projectid": {
          "description": "the project id of this size reservation",
          "type": "string"
        },
        "sizeid": {
          "description": "the size id of this size reservation",
          "type": "string"
        }
      }
    },
    "v1.SizeReservationResponse": {
      "properties": {
        "amount": {
          "description": "the amount of reservations of this size reservation",
          "format": "int32",
          "type": "integer"
        },
        "changed": {
          "description": "the last changed timestamp of this entity",
          "format": "date-time",
          "readOnly": true,
          "type": "string"
        },
        "created": {
          "description": "the creation time of this entity",
          "format": "date-time",
          "readOnly": true,
          "type": "string"
        },
        "description": {
          "description": "a description for this entity",
          "type": "string"
        },
        "id": {
          "description": "the unique ID of this entity",
          "type": "string"
        },
        "labels": {
          "additionalProperties": {
            "type": "string"
          },
          "description": "free labels associated with this size reservation.",
          "type": "object"
        },
        "name": {
          "description": "a readable name for this entity",
          "type": "string"
        },
        "partitionids": {
          "description": "the partition id of this size reservation",
          "items": {
            "type": "string"
          },
          "type": "array"
        },
        "projectid": {
          "description": "the project id of this size reservation",
          "type": "string"
        },
        "sizeid": {
          "description": "the size id of this size reservation",
          "type": "string"
        }
      },
      "required": [
        "amount",
        "id",
        "partitionids",
        "projectid",
        "sizeid"
      ]
    },
    "v1.SizeReservationUpdateRequest": {
      "properties": {
        "amount": {
          "description": "the amount of reservations of this size reservation",
          "format": "int32",
          "type": "integer"
        },
        "description": {
          "description": "a description for this entity",
          "type": "string"
        },
        "id": {
          "description": "the unique ID of this entity",
          "type": "string"
        },
        "labels": {
          "additionalProperties": {
            "type": "string"
          },
          "description": "free labels associated with this size reservation.",
          "type": "object"
        },
        "name": {
          "description": "a readable name for this entity",
          "type": "string"
        },
        "partitionids": {
          "description": "the partition id of this size reservation",
          "items": {
            "type": "string"
          },
          "type": "array"
        }
      },
      "required": [
        "amount",
        "id",
        "partitionids"
      ]
    },
    "v1.SizeReservationUsageResponse": {
      "properties": {
        "amount": {
          "description": "the amount of reservations of this size reservation",
          "format": "int32",
          "type": "integer"
        },
        "description": {
          "description": "a description for this entity",
          "type": "string"
        },
        "id": {
          "description": "the unique ID of this entity",
          "type": "string"
        },
        "labels": {
          "additionalProperties": {
            "type": "string"
          },
          "description": "free labels associated with this size reservation.",
          "type": "object"
        },
        "name": {
          "description": "a readable name for this entity",
          "type": "string"
        },
        "partitionid": {
          "description": "the partition id of this size reservation",
          "type": "string"
        },
        "projectallocations": {
          "description": "the amount of allocations of this project referenced by this size reservation",
          "format": "int32",
          "type": "integer"
        },
        "projectid": {
          "description": "the project id of this size reservation",
          "type": "string"
        },
        "sizeid": {
          "description": "the size id of this size reservation",
          "type": "string"
        },
        "usedamount": {
          "description": "the used amount of reservations of this size reservation",
          "format": "int32",
          "type": "integer"
        }
      },
      "required": [
        "amount",
        "id",
        "partitionid",
        "projectallocations",
        "projectid",
        "sizeid",
        "usedamount"
      ]
    },
    "v1.SizeResponse": {
      "properties": {
        "changed": {
          "description": "the last changed timestamp of this entity",
          "format": "date-time",
          "readOnly": true,
          "type": "string"
        },
        "constraints": {
          "description": "a list of constraints that defines this size",
          "items": {
            "$ref": "#/definitions/v1.SizeConstraint"
          },
          "type": "array"
        },
        "created": {
          "description": "the creation time of this entity",
          "format": "date-time",
          "readOnly": true,
          "type": "string"
        },
        "description": {
          "description": "a description for this entity",
          "type": "string"
        },
        "id": {
          "description": "the unique ID of this entity",
          "type": "string"
        },
        "labels": {
          "additionalProperties": {
            "type": "string"
          },
          "description": "free labels that you associate with this size.",
          "type": "object"
        },
        "name": {
          "description": "a readable name for this entity",
          "type": "string"
        }
      },
      "required": [
        "constraints",
        "id",
        "labels"
      ]
    },
    "v1.SizeSuggestRequest": {
      "properties": {
        "machineID": {
          "description": "machineID to retrieve size suggestion for",
          "type": "string"
        }
      },
      "required": [
        "machineID"
      ]
    },
    "v1.SizeUpdateRequest": {
      "properties": {
        "constraints": {
          "description": "a list of constraints that defines this size",
          "items": {
            "$ref": "#/definitions/v1.SizeConstraint"
          },
          "type": "array"
        },
        "description": {
          "description": "a description for this entity",
          "type": "string"
        },
        "id": {
          "description": "the unique ID of this entity",
          "type": "string"
        },
        "labels": {
          "additionalProperties": {
            "type": "string"
          },
          "description": "free labels that you associate with this size.",
          "type": "object"
        },
        "name": {
          "description": "a readable name for this entity",
          "type": "string"
        }
      },
      "required": [
        "id"
      ]
    },
    "v1.SwitchBGPPortState": {
      "properties": {
        "AcceptedPrefixCounter": {
          "format": "int64",
          "type": "integer"
        },
        "BgpState": {
          "type": "string"
        },
        "BgpTimerUpEstablished": {
          "format": "int64",
          "type": "integer"
        },
        "Neighbor": {
          "type": "string"
        },
        "PeerGroup": {
          "type": "string"
        },
        "SentPrefixCounter": {
          "format": "int64",
          "type": "integer"
        },
        "VrfName": {
          "type": "string"
        }
      },
      "required": [
        "AcceptedPrefixCounter",
        "BgpState",
        "BgpTimerUpEstablished",
        "Neighbor",
        "PeerGroup",
        "SentPrefixCounter",
        "VrfName"
      ]
    },
    "v1.SwitchBase": {
      "description": "A switch that can register at the api.",
      "properties": {
        "console_command": {
          "description": "command to access the console of the switch",
          "type": "string"
        },
        "management_ip": {
          "description": "the ip address of the management interface of the switch",
          "type": "string"
        },
        "management_user": {
          "description": "the user to connect to the switch",
          "type": "string"
        },
        "mode": {
          "description": "the mode the switch currently has",
          "type": "string"
        },
        "os": {
          "$ref": "#/definitions/v1.SwitchOS",
          "description": "the operating system the switch currently has"
        },
        "rack_id": {
          "description": "the id of the rack in which this switch is located",
          "type": "string"
        }
      },
      "required": [
        "rack_id"
      ]
    },
    "v1.SwitchConnection": {
      "properties": {
        "machine_id": {
          "description": "the machine id of the machine connected to the nic",
          "type": "string"
        },
        "nic": {
          "$ref": "#/definitions/v1.SwitchNic",
          "description": "a network interface on the switch"
        }
      },
      "required": [
        "nic"
      ]
    },
    "v1.SwitchFindRequest": {
      "properties": {
        "id": {
          "type": "string"
        },
        "name": {
          "type": "string"
        },
        "osvendor": {
          "type": "string"
        },
        "osversion": {
          "type": "string"
        },
        "partitionid": {
          "type": "string"
        },
        "rackid": {
          "type": "string"
        }
      }
    },
    "v1.SwitchMigrateRequest": {
      "properties": {
        "new_switch_id": {
          "description": "the id of the new switch to migrate to",
          "type": "string"
        },
        "old_switch_id": {
          "description": "the id of the switch that should be migrated away from",
          "type": "string"
        }
      },
      "required": [
        "new_switch_id",
        "old_switch_id"
      ]
    },
    "v1.SwitchNic": {
      "properties": {
        "actual": {
          "description": "the current state of the nic",
          "enum": [
            "DOWN",
            "UNKNOWN",
            "UP"
          ],
          "type": "string"
        },
        "bgp_port_state": {
          "$ref": "#/definitions/metal.SwitchBGPPortState",
          "description": "the current bgp port state"
        },
        "filter": {
          "$ref": "#/definitions/v1.BGPFilter",
          "description": "configures the bgp filter applied at the switch port"
        },
        "identifier": {
          "description": "the identifier of this network interface",
          "type": "string"
        },
        "mac": {
          "description": "the mac address of this network interface",
          "type": "string"
        },
        "name": {
          "description": "the name of this network interface",
          "type": "string"
        },
        "vrf": {
          "description": "the vrf this network interface is part of",
          "type": "string"
        }
      },
      "required": [
        "actual",
        "identifier",
        "mac",
        "name"
      ]
    },
    "v1.SwitchNotifyRequest": {
      "properties": {
        "bgp_port_states": {
          "additionalProperties": {
            "$ref": "#/definitions/v1.SwitchBGPPortState"
          },
          "description": "the current bgp port states",
          "type": "object"
        },
        "error": {
          "type": "string"
        },
        "port_states": {
          "additionalProperties": {
            "type": "string"
          },
          "description": "the current switch port states",
          "type": "object"
        },
        "sync_duration": {
          "description": "the duration of the switch synchronization",
          "format": "int64",
          "type": "integer"
        }
      },
      "required": [
        "error",
        "port_states",
        "sync_duration"
      ]
    },
    "v1.SwitchNotifyResponse": {
      "properties": {
        "description": {
          "description": "a description for this entity",
          "type": "string"
        },
        "id": {
          "description": "the unique ID of this entity",
          "type": "string"
        },
        "last_sync": {
          "$ref": "#/definitions/v1.SwitchSync",
          "description": "last successful synchronization to the switch"
        },
        "last_sync_error": {
          "$ref": "#/definitions/v1.SwitchSync",
          "description": "last synchronization to the switch that was erroneous"
        },
        "name": {
          "description": "a readable name for this entity",
          "type": "string"
        }
      },
      "required": [
        "id"
      ]
    },
    "v1.SwitchOS": {
      "properties": {
        "metal_core_version": {
          "description": "the version of metal-core running",
          "type": "string"
        },
        "vendor": {
          "description": "the operating system vendor the switch currently has",
          "enum": [
            "Cumulus",
            "SONiC"
          ],
          "type": "string"
        },
        "version": {
          "description": "the operating system version the switch currently has",
          "type": "string"
        }
      }
    },
    "v1.SwitchPortToggleRequest": {
      "properties": {
        "nic": {
          "description": "the nic of the switch you want to change",
          "type": "string"
        },
        "status": {
          "description": "sets the port status",
          "enum": [
            "DOWN",
            "UP"
          ],
          "type": "string"
        }
      },
      "required": [
        "nic",
        "status"
      ]
    },
    "v1.SwitchRegisterRequest": {
      "properties": {
        "console_command": {
          "description": "command to access the console of the switch",
          "type": "string"
        },
        "description": {
          "description": "a description for this entity",
          "type": "string"
        },
        "id": {
          "description": "the unique ID of this entity",
          "type": "string"
        },
        "management_ip": {
          "description": "the ip address of the management interface of the switch",
          "type": "string"
        },
        "management_user": {
          "description": "the user to connect to the switch",
          "type": "string"
        },
        "mode": {
          "description": "the mode the switch currently has",
          "type": "string"
        },
        "name": {
          "description": "a readable name for this entity",
          "type": "string"
        },
        "nics": {
          "description": "the list of network interfaces on the switch",
          "items": {
            "$ref": "#/definitions/v1.SwitchNic"
          },
          "type": "array"
        },
        "os": {
          "$ref": "#/definitions/v1.SwitchOS",
          "description": "the operating system the switch currently has"
        },
        "partition_id": {
          "description": "the partition in which this switch is located",
          "type": "string"
        },
        "rack_id": {
          "description": "the id of the rack in which this switch is located",
          "type": "string"
        }
      },
      "required": [
        "id",
        "nics",
        "partition_id",
        "rack_id"
      ]
    },
    "v1.SwitchResponse": {
      "properties": {
        "changed": {
          "description": "the last changed timestamp of this entity",
          "format": "date-time",
          "readOnly": true,
          "type": "string"
        },
        "connections": {
          "description": "a connection between a switch port and a machine with the real nic states",
          "items": {
            "$ref": "#/definitions/v1.SwitchConnection"
          },
          "type": "array"
        },
        "console_command": {
          "description": "command to access the console of the switch",
          "type": "string"
        },
        "created": {
          "description": "the creation time of this entity",
          "format": "date-time",
          "readOnly": true,
          "type": "string"
        },
        "description": {
          "description": "a description for this entity",
          "type": "string"
        },
        "id": {
          "description": "the unique ID of this entity",
          "type": "string"
        },
        "last_sync": {
          "$ref": "#/definitions/v1.SwitchSync",
          "description": "last successful synchronization to the switch"
        },
        "last_sync_error": {
          "$ref": "#/definitions/v1.SwitchSync",
          "description": "last synchronization to the switch that was erroneous"
        },
        "management_ip": {
          "description": "the ip address of the management interface of the switch",
          "type": "string"
        },
        "management_user": {
          "description": "the user to connect to the switch",
          "type": "string"
        },
        "mode": {
          "description": "the mode the switch currently has",
          "type": "string"
        },
        "name": {
          "description": "a readable name for this entity",
          "type": "string"
        },
        "nics": {
          "description": "the list of network interfaces on the switch with the desired nic states",
          "items": {
            "$ref": "#/definitions/v1.SwitchNic"
          },
          "type": "array"
        },
        "os": {
          "$ref": "#/definitions/v1.SwitchOS",
          "description": "the operating system the switch currently has"
        },
        "partition": {
          "$ref": "#/definitions/v1.PartitionResponse",
          "description": "the partition in which this switch is located"
        },
        "rack_id": {
          "description": "the id of the rack in which this switch is located",
          "type": "string"
        }
      },
      "required": [
        "connections",
        "id",
        "nics",
        "partition",
        "rack_id"
      ]
    },
    "v1.SwitchSync": {
      "properties": {
        "duration": {
          "description": "the duration that lat switch sync took",
          "format": "int64",
          "type": "integer"
        },
        "error": {
          "description": "shows the error occurred during the sync",
          "type": "string"
        },
        "time": {
          "description": "point in time when the last switch sync happened",
          "format": "date-time",
          "type": "string"
        }
      },
      "required": [
        "duration",
        "time"
      ]
    },
    "v1.SwitchUpdateRequest": {
      "properties": {
        "console_command": {
          "description": "command to access the console of the switch",
          "type": "string"
        },
        "description": {
          "description": "a description for this entity",
          "type": "string"
        },
        "id": {
          "description": "the unique ID of this entity",
          "type": "string"
        },
        "management_ip": {
          "description": "the ip address of the management interface of the switch",
          "type": "string"
        },
        "management_user": {
          "description": "the user to connect to the switch",
          "type": "string"
        },
        "mode": {
          "description": "the mode the switch currently has",
          "type": "string"
        },
        "name": {
          "description": "a readable name for this entity",
          "type": "string"
        },
        "os": {
          "$ref": "#/definitions/v1.SwitchOS",
          "description": "the operating system the switch currently has"
        },
        "rack_id": {
          "description": "the id of the rack in which this switch is located",
          "type": "string"
        }
      },
      "required": [
        "id",
        "rack_id"
      ]
    },
    "v1.Tenant": {
      "properties": {
        "default_quotas": {
          "$ref": "#/definitions/v1.QuotaSet"
        },
        "description": {
          "type": "string"
        },
        "iam_config": {
          "$ref": "#/definitions/v1.IAMConfig"
        },
        "meta": {
          "$ref": "#/definitions/v1.Meta"
        },
        "name": {
          "type": "string"
        },
        "quotas": {
          "$ref": "#/definitions/v1.QuotaSet"
        }
      }
    },
    "v1.TenantCreateRequest": {
      "properties": {
        "default_quotas": {
          "$ref": "#/definitions/v1.QuotaSet"
        },
        "description": {
          "type": "string"
        },
        "iam_config": {
          "$ref": "#/definitions/v1.IAMConfig"
        },
        "meta": {
          "$ref": "#/definitions/v1.Meta"
        },
        "name": {
          "type": "string"
        },
        "quotas": {
          "$ref": "#/definitions/v1.QuotaSet"
        }
      }
    },
    "v1.TenantFindRequest": {
      "properties": {
        "annotations": {
          "additionalProperties": {
            "type": "string"
          },
          "type": "object"
        },
        "id": {
          "type": "string"
        },
        "name": {
          "type": "string"
        },
        "paging": {
          "$ref": "#/definitions/v1.Paging"
        }
      }
    },
    "v1.TenantResponse": {
      "properties": {
        "default_quotas": {
          "$ref": "#/definitions/v1.QuotaSet"
        },
        "description": {
          "type": "string"
        },
        "iam_config": {
          "$ref": "#/definitions/v1.IAMConfig"
        },
        "meta": {
          "$ref": "#/definitions/v1.Meta"
        },
        "name": {
          "type": "string"
        },
        "quotas": {
          "$ref": "#/definitions/v1.QuotaSet"
        }
      }
    },
    "v1.TenantUpdateRequest": {
      "properties": {
        "default_quotas": {
          "$ref": "#/definitions/v1.QuotaSet"
        },
        "description": {
          "type": "string"
        },
        "iam_config": {
          "$ref": "#/definitions/v1.IAMConfig"
        },
        "meta": {
          "$ref": "#/definitions/v1.Meta"
        },
        "name": {
          "type": "string"
        },
        "quotas": {
          "$ref": "#/definitions/v1.QuotaSet"
        }
      }
    },
    "v1.Timestamps": {
      "properties": {
        "changed": {
          "description": "the last changed timestamp of this entity",
          "format": "date-time",
          "readOnly": true,
          "type": "string"
        },
        "created": {
          "description": "the creation time of this entity",
          "format": "date-time",
          "readOnly": true,
          "type": "string"
        }
      }
    },
    "v1.User": {
      "properties": {
        "EMail": {
          "type": "string"
        },
        "Groups": {
          "items": {
            "type": "string"
          },
          "type": "array"
        },
        "Issuer": {
          "type": "string"
        },
        "Name": {
          "type": "string"
        },
        "Subject": {
          "type": "string"
        },
        "Tenant": {
          "type": "string"
        }
      },
      "required": [
        "EMail",
        "Groups",
        "Issuer",
        "Name",
        "Subject",
        "Tenant"
      ]
    },
    "v1.VPNRequest": {
      "properties": {
        "ephemeral": {
          "description": "specifies if auth key should be ephemeral",
          "type": "boolean"
        },
        "expiration": {
          "description": "expiration time",
          "format": "int64",
          "type": "integer"
        },
        "pid": {
          "description": "project ID",
          "type": "string"
        }
      },
      "required": [
        "ephemeral",
        "pid"
      ]
    },
    "v1.VPNResponse": {
      "properties": {
        "address": {
          "description": "address of VPN's control plane",
          "type": "string"
        },
        "auth_key": {
          "description": "auth key to connect to the VPN",
          "type": "string"
        }
      },
      "required": [
        "address",
        "auth_key"
      ]
    },
    "v1.VendorRevisions": {
      "properties": {
        "VendorRevisions": {
          "additionalProperties": {
            "$ref": "#/definitions/v1.BoardRevisions"
          },
          "type": "object"
        }
      },
      "required": [
        "VendorRevisions"
      ]
    },
    "v1.VolumeGroup": {
      "properties": {
        "devices": {
          "description": "list of devices to form the volume group from",
          "items": {
            "type": "string"
          },
          "type": "array"
        },
        "name": {
          "description": "the name of the resulting volume group",
          "type": "string"
        },
        "tags": {
          "description": "list of tags to add to the volume group",
          "items": {
            "type": "string"
          },
          "type": "array"
        }
      },
      "required": [
        "name"
      ]
    }
  },
  "info": {
    "contact": {
      "name": "metal-stack",
      "url": "https://metal-stack.io"
    },
    "description": "API to manage and control plane resources like machines, switches, operating system images, machine sizes, networks, IP addresses and more",
    "license": {
      "name": "AGPL-3.0",
      "url": "https://www.gnu.org/licenses/agpl-3.0.de.html"
    },
    "title": "metal-api"
  },
  "paths": {
    "/v1/audit/find": {
      "post": {
        "consumes": [
          "application/json"
        ],
        "operationId": "findAuditTraces",
        "parameters": [
          {
            "in": "body",
            "name": "body",
            "required": true,
            "schema": {
              "$ref": "#/definitions/v1.AuditFindRequest"
            }
          }
        ],
        "produces": [
          "application/json"
        ],
        "responses": {
          "200": {
            "description": "OK",
            "schema": {
              "items": {
                "$ref": "#/definitions/v1.AuditResponse"
              },
              "type": "array"
            }
          },
          "default": {
            "description": "Error",
            "schema": {
              "$ref": "#/definitions/httperrors.HTTPErrorResponse"
            }
          }
        },
        "summary": "find all audit traces that match given properties",
        "tags": [
          "audit"
        ]
      }
    },
    "/v1/filesystemlayout": {
      "get": {
        "consumes": [
          "application/json"
        ],
        "operationId": "listFilesystemLayouts",
        "produces": [
          "application/json"
        ],
        "responses": {
          "200": {
            "description": "OK",
            "schema": {
              "items": {
                "$ref": "#/definitions/v1.FilesystemLayoutResponse"
              },
              "type": "array"
            }
          },
          "default": {
            "description": "Error",
            "schema": {
              "$ref": "#/definitions/httperrors.HTTPErrorResponse"
            }
          }
        },
        "summary": "get all filesystemlayouts",
        "tags": [
          "filesystemlayout"
        ]
      },
      "post": {
        "consumes": [
          "application/json"
        ],
        "operationId": "updateFilesystemLayout",
        "parameters": [
          {
            "in": "body",
            "name": "body",
            "required": true,
            "schema": {
              "$ref": "#/definitions/v1.FilesystemLayoutUpdateRequest"
            }
          }
        ],
        "produces": [
          "application/json"
        ],
        "responses": {
          "200": {
            "description": "OK",
            "schema": {
              "$ref": "#/definitions/v1.FilesystemLayoutResponse"
            }
          },
          "409": {
            "description": "Conflict",
            "schema": {
              "$ref": "#/definitions/httperrors.HTTPErrorResponse"
            }
          },
          "default": {
            "description": "Error",
            "schema": {
              "$ref": "#/definitions/httperrors.HTTPErrorResponse"
            }
          }
        },
        "summary": "updates a filesystemlayout. if the filesystemlayout was changed since this one was read, a conflict is returned",
        "tags": [
          "filesystemlayout"
        ]
      },
      "put": {
        "consumes": [
          "application/json"
        ],
        "operationId": "createFilesystemLayout",
        "parameters": [
          {
            "in": "body",
            "name": "body",
            "required": true,
            "schema": {
              "$ref": "#/definitions/v1.FilesystemLayoutCreateRequest"
            }
          }
        ],
        "produces": [
          "application/json"
        ],
        "responses": {
          "201": {
            "description": "Created",
            "schema": {
              "$ref": "#/definitions/v1.FilesystemLayoutResponse"
            }
          },
          "409": {
            "description": "Conflict",
            "schema": {
              "$ref": "#/definitions/httperrors.HTTPErrorResponse"
            }
          },
          "default": {
            "description": "Error",
            "schema": {
              "$ref": "#/definitions/httperrors.HTTPErrorResponse"
            }
          }
        },
        "summary": "create a filesystemlayout. if the given ID already exists a conflict is returned",
        "tags": [
          "filesystemlayout"
        ]
      }
    },
    "/v1/filesystemlayout/matches": {
      "post": {
        "consumes": [
          "application/json"
        ],
        "operationId": "matchFilesystemLayout",
        "parameters": [
          {
            "in": "body",
            "name": "body",
            "required": true,
            "schema": {
              "$ref": "#/definitions/v1.FilesystemLayoutMatchRequest"
            }
          }
        ],
        "produces": [
          "application/json"
        ],
        "responses": {
          "200": {
            "description": "OK",
            "schema": {
              "$ref": "#/definitions/v1.FilesystemLayoutResponse"
            }
          },
          "default": {
            "description": "Error",
            "schema": {
              "$ref": "#/definitions/httperrors.HTTPErrorResponse"
            }
          }
        },
        "summary": "check if the given machine id satisfies the disk requirements of the filesystemlayout in question",
        "tags": [
          "filesystemlayout"
        ]
      }
    },
    "/v1/filesystemlayout/try": {
      "post": {
        "consumes": [
          "application/json"
        ],
        "operationId": "tryFilesystemLayout",
        "parameters": [
          {
            "in": "body",
            "name": "body",
            "required": true,
            "schema": {
              "$ref": "#/definitions/v1.FilesystemLayoutTryRequest"
            }
          }
        ],
        "produces": [
          "application/json"
        ],
        "responses": {
          "200": {
            "description": "OK",
            "schema": {
              "$ref": "#/definitions/v1.FilesystemLayoutResponse"
            }
          },
          "default": {
            "description": "Error",
            "schema": {
              "$ref": "#/definitions/httperrors.HTTPErrorResponse"
            }
          }
        },
        "summary": "try to detect a filesystemlayout based on given size and image.",
        "tags": [
          "filesystemlayout"
        ]
      }
    },
    "/v1/filesystemlayout/{id}": {
      "delete": {
        "consumes": [
          "application/json"
        ],
        "operationId": "deleteFilesystemLayout",
        "parameters": [
          {
            "description": "identifier of the filesystemlayout",
            "in": "path",
            "name": "id",
            "required": true,
            "type": "string"
          }
        ],
        "produces": [
          "application/json"
        ],
        "responses": {
          "200": {
            "description": "OK",
            "schema": {
              "$ref": "#/definitions/v1.FilesystemLayoutResponse"
            }
          },
          "default": {
            "description": "Error",
            "schema": {
              "$ref": "#/definitions/httperrors.HTTPErrorResponse"
            }
          }
        },
        "summary": "deletes an filesystemlayout and returns the deleted entity",
        "tags": [
          "filesystemlayout"
        ]
      },
      "get": {
        "consumes": [
          "application/json"
        ],
        "operationId": "getFilesystemLayout",
        "parameters": [
          {
            "description": "identifier of the filesystemlayout",
            "in": "path",
            "name": "id",
            "required": true,
            "type": "string"
          }
        ],
        "produces": [
          "application/json"
        ],
        "responses": {
          "200": {
            "description": "OK",
            "schema": {
              "$ref": "#/definitions/v1.FilesystemLayoutResponse"
            }
          },
          "default": {
            "description": "Error",
            "schema": {
              "$ref": "#/definitions/httperrors.HTTPErrorResponse"
            }
          }
        },
        "summary": "get filesystemlayout by id",
        "tags": [
          "filesystemlayout"
        ]
      }
    },
    "/v1/firewall": {
      "get": {
        "consumes": [
          "application/json"
        ],
        "operationId": "listFirewalls",
        "produces": [
          "application/json"
        ],
        "responses": {
          "200": {
            "description": "OK",
            "schema": {
              "items": {
                "$ref": "#/definitions/v1.FirewallResponse"
              },
              "type": "array"
            }
          },
          "default": {
            "description": "Error",
            "schema": {
              "$ref": "#/definitions/httperrors.HTTPErrorResponse"
            }
          }
        },
        "summary": "get all known firewalls",
        "tags": [
          "firewall"
        ]
      }
    },
    "/v1/firewall/allocate": {
      "post": {
        "consumes": [
          "application/json"
        ],
        "operationId": "allocateFirewall",
        "parameters": [
          {
            "in": "body",
            "name": "body",
            "required": true,
            "schema": {
              "$ref": "#/definitions/v1.FirewallCreateRequest"
            }
          }
        ],
        "produces": [
          "application/json"
        ],
        "responses": {
          "200": {
            "description": "OK",
            "schema": {
              "$ref": "#/definitions/v1.FirewallResponse"
            }
          },
          "default": {
            "description": "Error",
            "schema": {
              "$ref": "#/definitions/httperrors.HTTPErrorResponse"
            }
          }
        },
        "summary": "allocate a firewall",
        "tags": [
          "firewall"
        ]
      }
    },
    "/v1/firewall/find": {
      "post": {
        "consumes": [
          "application/json"
        ],
        "operationId": "findFirewalls",
        "parameters": [
          {
            "in": "body",
            "name": "body",
            "required": true,
            "schema": {
              "$ref": "#/definitions/v1.FirewallFindRequest"
            }
          }
        ],
        "produces": [
          "application/json"
        ],
        "responses": {
          "200": {
            "description": "OK",
            "schema": {
              "items": {
                "$ref": "#/definitions/v1.FirewallResponse"
              },
              "type": "array"
            }
          },
          "default": {
            "description": "Error",
            "schema": {
              "$ref": "#/definitions/httperrors.HTTPErrorResponse"
            }
          }
        },
        "summary": "find firewalls by multiple criteria",
        "tags": [
          "firewall"
        ]
      }
    },
    "/v1/firewall/{id}": {
      "get": {
        "consumes": [
          "application/json"
        ],
        "operationId": "findFirewall",
        "parameters": [
          {
            "description": "identifier of the firewall",
            "in": "path",
            "name": "id",
            "required": true,
            "type": "string"
          }
        ],
        "produces": [
          "application/json"
        ],
        "responses": {
          "200": {
            "description": "OK",
            "schema": {
              "$ref": "#/definitions/v1.FirewallResponse"
            }
          },
          "default": {
            "description": "Error",
            "schema": {
              "$ref": "#/definitions/httperrors.HTTPErrorResponse"
            }
          }
        },
        "summary": "get firewall by id",
        "tags": [
          "firewall"
        ]
      }
    },
    "/v1/firmware": {
      "get": {
        "consumes": [
          "application/json"
        ],
        "operationId": "listFirmwares",
        "parameters": [
          {
            "description": "restrict firmwares to the given machine",
            "in": "query",
            "name": "machine-id",
            "type": "string"
          },
          {
            "description": "the firmware kind [bios|bmc]",
            "in": "query",
            "name": "kind",
            "type": "string"
          },
          {
            "description": "the vendor",
            "in": "query",
            "name": "vendor",
            "type": "string"
          },
          {
            "description": "the board",
            "in": "query",
            "name": "board",
            "type": "string"
          }
        ],
        "produces": [
          "application/json"
        ],
        "responses": {
          "200": {
            "description": "OK",
            "schema": {
              "$ref": "#/definitions/v1.FirmwaresResponse"
            }
          },
          "default": {
            "description": "Error",
            "schema": {
              "$ref": "#/definitions/httperrors.HTTPErrorResponse"
            }
          }
        },
        "summary": "returns all firmwares (for a specific machine)",
        "tags": [
          "firmware"
        ]
      }
    },
    "/v1/firmware/{kind}/{vendor}/{board}/{revision}": {
      "delete": {
        "consumes": [
          "application/json"
        ],
        "operationId": "removeFirmware",
        "parameters": [
          {
            "description": "the firmware kind [bios|bmc]",
            "in": "path",
            "name": "kind",
            "required": true,
            "type": "string"
          },
          {
            "description": "the vendor",
            "in": "path",
            "name": "vendor",
            "required": true,
            "type": "string"
          },
          {
            "description": "the board",
            "in": "path",
            "name": "board",
            "required": true,
            "type": "string"
          },
          {
            "description": "the firmware revision",
            "in": "path",
            "name": "revision",
            "required": true,
            "type": "string"
          },
          {
            "in": "body",
            "name": "body",
            "required": true,
            "schema": {
              "$ref": "#/definitions/v1.EmptyBody"
            }
          }
        ],
        "produces": [
          "application/json"
        ],
        "responses": {
          "200": {
            "description": "OK"
          },
          "default": {
            "description": "Error",
            "schema": {
              "$ref": "#/definitions/httperrors.HTTPErrorResponse"
            }
          }
        },
        "summary": "remove given firmware",
        "tags": [
          "firmware"
        ]
      },
      "put": {
        "consumes": [
          "multipart/form-data"
        ],
        "operationId": "uploadFirmware",
        "parameters": [
          {
            "description": "the firmware kind [bios|bmc]",
            "in": "path",
            "name": "kind",
            "required": true,
            "type": "string"
          },
          {
            "description": "the vendor",
            "in": "path",
            "name": "vendor",
            "required": true,
            "type": "string"
          },
          {
            "description": "the board",
            "in": "path",
            "name": "board",
            "required": true,
            "type": "string"
          },
          {
            "description": "the firmware revision",
            "in": "path",
            "name": "revision",
            "required": true,
            "type": "string"
          },
          {
            "description": "the firmware file",
            "in": "formData",
            "name": "file",
            "type": "file"
          }
        ],
        "produces": [
          "application/json"
        ],
        "responses": {
          "200": {
            "description": "OK"
          },
          "default": {
            "description": "Error",
            "schema": {
              "$ref": "#/definitions/httperrors.HTTPErrorResponse"
            }
          }
        },
        "summary": "upload given firmware",
        "tags": [
          "firmware"
        ]
      }
    },
    "/v1/health": {
      "get": {
        "consumes": [
          "application/json"
        ],
        "operationId": "health",
        "parameters": [
          {
            "description": "return health for this specific service only",
            "in": "query",
            "name": "service",
            "type": "string"
          }
        ],
        "produces": [
          "application/json"
        ],
        "responses": {
          "200": {
            "description": "OK",
            "schema": {
              "$ref": "#/definitions/rest.HealthResponse"
            }
          },
          "500": {
            "description": "Unhealthy",
            "schema": {
              "$ref": "#/definitions/rest.HealthResponse"
            }
          },
          "default": {
            "description": "Error",
            "schema": {
              "$ref": "#/definitions/httperrors.HTTPErrorResponse"
            }
          }
        },
        "summary": "perform a healthcheck",
        "tags": [
          "health"
        ]
      }
    },
    "/v1/image": {
      "get": {
        "consumes": [
          "application/json"
        ],
        "operationId": "listImages",
        "parameters": [
          {
            "default": false,
            "description": "include image usage into response",
            "in": "query",
            "name": "show-usage",
            "type": "boolean"
          }
        ],
        "produces": [
          "application/json"
        ],
        "responses": {
          "200": {
            "description": "OK",
            "schema": {
              "items": {
                "$ref": "#/definitions/v1.ImageResponse"
              },
              "type": "array"
            }
          },
          "default": {
            "description": "Error",
            "schema": {
              "$ref": "#/definitions/httperrors.HTTPErrorResponse"
            }
          }
        },
        "summary": "get all images",
        "tags": [
          "image"
        ]
      },
      "post": {
        "consumes": [
          "application/json"
        ],
        "operationId": "updateImage",
        "parameters": [
          {
            "in": "body",
            "name": "body",
            "required": true,
            "schema": {
              "$ref": "#/definitions/v1.ImageUpdateRequest"
            }
          }
        ],
        "produces": [
          "application/json"
        ],
        "responses": {
          "200": {
            "description": "OK",
            "schema": {
              "$ref": "#/definitions/v1.ImageResponse"
            }
          },
          "409": {
            "description": "Conflict",
            "schema": {
              "$ref": "#/definitions/httperrors.HTTPErrorResponse"
            }
          },
          "default": {
            "description": "Error",
            "schema": {
              "$ref": "#/definitions/httperrors.HTTPErrorResponse"
            }
          }
        },
        "summary": "updates an image. if the image was changed since this one was read, a conflict is returned",
        "tags": [
          "image"
        ]
      },
      "put": {
        "consumes": [
          "application/json"
        ],
        "operationId": "createImage",
        "parameters": [
          {
            "in": "body",
            "name": "body",
            "required": true,
            "schema": {
              "$ref": "#/definitions/v1.ImageCreateRequest"
            }
          }
        ],
        "produces": [
          "application/json"
        ],
        "responses": {
          "201": {
            "description": "Created",
            "schema": {
              "$ref": "#/definitions/v1.ImageResponse"
            }
          },
          "409": {
            "description": "Conflict",
            "schema": {
              "$ref": "#/definitions/httperrors.HTTPErrorResponse"
            }
          },
          "default": {
            "description": "Error",
            "schema": {
              "$ref": "#/definitions/httperrors.HTTPErrorResponse"
            }
          }
        },
        "summary": "create an image. if the given ID already exists a conflict is returned",
        "tags": [
          "image"
        ]
      }
    },
    "/v1/image/find": {
      "post": {
        "consumes": [
          "application/json"
        ],
        "operationId": "findImages",
        "parameters": [
          {
            "default": false,
            "description": "include image usage into response",
            "in": "query",
            "name": "show-usage",
            "type": "boolean"
          },
          {
            "in": "body",
            "name": "body",
            "required": true,
            "schema": {
              "$ref": "#/definitions/v1.ImageFindRequest"
            }
          }
        ],
        "produces": [
          "application/json"
        ],
        "responses": {
          "200": {
            "description": "OK",
            "schema": {
              "items": {
                "$ref": "#/definitions/v1.ImageResponse"
              },
              "type": "array"
            }
          },
          "default": {
            "description": "Error",
            "schema": {
              "$ref": "#/definitions/httperrors.HTTPErrorResponse"
            }
          }
        },
        "summary": "get all images that match given properties",
        "tags": [
          "image"
        ]
      }
    },
    "/v1/image/{id}": {
      "delete": {
        "consumes": [
          "application/json"
        ],
        "operationId": "deleteImage",
        "parameters": [
          {
            "description": "identifier of the image",
            "in": "path",
            "name": "id",
            "required": true,
            "type": "string"
          }
        ],
        "produces": [
          "application/json"
        ],
        "responses": {
          "200": {
            "description": "OK",
            "schema": {
              "$ref": "#/definitions/v1.ImageResponse"
            }
          },
          "default": {
            "description": "Error",
            "schema": {
              "$ref": "#/definitions/httperrors.HTTPErrorResponse"
            }
          }
        },
        "summary": "deletes an image and returns the deleted entity",
        "tags": [
          "image"
        ]
      },
      "get": {
        "consumes": [
          "application/json"
        ],
        "operationId": "findImage",
        "parameters": [
          {
            "description": "identifier of the image",
            "in": "path",
            "name": "id",
            "required": true,
            "type": "string"
          }
        ],
        "produces": [
          "application/json"
        ],
        "responses": {
          "200": {
            "description": "OK",
            "schema": {
              "$ref": "#/definitions/v1.ImageResponse"
            }
          },
          "default": {
            "description": "Error",
            "schema": {
              "$ref": "#/definitions/httperrors.HTTPErrorResponse"
            }
          }
        },
        "summary": "get image by id",
        "tags": [
          "image"
        ]
      }
    },
    "/v1/image/{id}/latest": {
      "get": {
        "consumes": [
          "application/json"
        ],
        "operationId": "findLatestImage",
        "parameters": [
          {
            "description": "identifier of the image",
            "in": "path",
            "name": "id",
            "required": true,
            "type": "string"
          }
        ],
        "produces": [
          "application/json"
        ],
        "responses": {
          "200": {
            "description": "OK",
            "schema": {
              "$ref": "#/definitions/v1.ImageResponse"
            }
          },
          "default": {
            "description": "Error",
            "schema": {
              "$ref": "#/definitions/httperrors.HTTPErrorResponse"
            }
          }
        },
        "summary": "find latest image by id",
        "tags": [
          "image"
        ]
      }
    },
    "/v1/image/{id}/query": {
      "get": {
        "consumes": [
          "application/json"
        ],
        "operationId": "queryImages by id",
        "parameters": [
          {
            "description": "identifier of the image",
            "in": "path",
            "name": "id",
            "required": true,
            "type": "string"
          }
        ],
        "produces": [
          "application/json"
        ],
        "responses": {
          "200": {
            "description": "OK",
            "schema": {
              "items": {
                "$ref": "#/definitions/v1.ImageResponse"
              },
              "type": "array"
            }
          },
          "default": {
            "description": "Error",
            "schema": {
              "$ref": "#/definitions/httperrors.HTTPErrorResponse"
            }
          }
        },
        "summary": "query all images which match at least id",
        "tags": [
          "image"
        ]
      }
    },
    "/v1/ip": {
      "get": {
        "consumes": [
          "application/json"
        ],
        "operationId": "listIPs",
        "produces": [
          "application/json"
        ],
        "responses": {
          "200": {
            "description": "OK",
            "schema": {
              "items": {
                "$ref": "#/definitions/v1.IPResponse"
              },
              "type": "array"
            }
          },
          "default": {
            "description": "Error",
            "schema": {
              "$ref": "#/definitions/httperrors.HTTPErrorResponse"
            }
          }
        },
        "summary": "get all ips",
        "tags": [
          "ip"
        ]
      },
      "post": {
        "consumes": [
          "application/json"
        ],
        "operationId": "updateIP",
        "parameters": [
          {
            "in": "body",
            "name": "body",
            "required": true,
            "schema": {
              "$ref": "#/definitions/v1.IPUpdateRequest"
            }
          }
        ],
        "produces": [
          "application/json"
        ],
        "responses": {
          "200": {
            "description": "OK",
            "schema": {
              "$ref": "#/definitions/v1.IPResponse"
            }
          },
          "409": {
            "description": "Conflict",
            "schema": {
              "$ref": "#/definitions/httperrors.HTTPErrorResponse"
            }
          },
          "default": {
            "description": "Error",
            "schema": {
              "$ref": "#/definitions/httperrors.HTTPErrorResponse"
            }
          }
        },
        "summary": "updates an ip. if the ip was changed since this one was read, a conflict is returned",
        "tags": [
          "ip"
        ]
      }
    },
    "/v1/ip/allocate": {
      "post": {
        "consumes": [
          "application/json"
        ],
        "operationId": "allocateIP",
        "parameters": [
          {
            "in": "body",
            "name": "body",
            "required": true,
            "schema": {
              "$ref": "#/definitions/v1.IPAllocateRequest"
            }
          }
        ],
        "produces": [
          "application/json"
        ],
        "responses": {
          "201": {
            "description": "Created",
            "schema": {
              "$ref": "#/definitions/v1.IPResponse"
            }
          },
          "409": {
            "description": "Conflict",
            "schema": {
              "$ref": "#/definitions/httperrors.HTTPErrorResponse"
            }
          },
          "default": {
            "description": "Error",
            "schema": {
              "$ref": "#/definitions/httperrors.HTTPErrorResponse"
            }
          }
        },
        "summary": "allocate an ip in the given network.",
        "tags": [
          "ip"
        ]
      }
    },
    "/v1/ip/allocate/{ip}": {
      "post": {
        "consumes": [
          "application/json"
        ],
        "operationId": "allocateSpecificIP",
        "parameters": [
          {
            "description": "ip to try to allocate",
            "in": "path",
            "name": "ip",
            "required": true,
            "type": "string"
          },
          {
            "in": "body",
            "name": "body",
            "required": true,
            "schema": {
              "$ref": "#/definitions/v1.IPAllocateRequest"
            }
          }
        ],
        "produces": [
          "application/json"
        ],
        "responses": {
          "201": {
            "description": "Created",
            "schema": {
              "$ref": "#/definitions/v1.IPResponse"
            }
          },
          "409": {
            "description": "Conflict",
            "schema": {
              "$ref": "#/definitions/httperrors.HTTPErrorResponse"
            }
          },
          "default": {
            "description": "Error",
            "schema": {
              "$ref": "#/definitions/httperrors.HTTPErrorResponse"
            }
          }
        },
        "summary": "allocate a specific ip in the given network.",
        "tags": [
          "ip"
        ]
      }
    },
    "/v1/ip/find": {
      "post": {
        "consumes": [
          "application/json"
        ],
        "operationId": "findIPs",
        "parameters": [
          {
            "in": "body",
            "name": "body",
            "required": true,
            "schema": {
              "$ref": "#/definitions/v1.IPFindRequest"
            }
          }
        ],
        "produces": [
          "application/json"
        ],
        "responses": {
          "200": {
            "description": "OK",
            "schema": {
              "items": {
                "$ref": "#/definitions/v1.IPResponse"
              },
              "type": "array"
            }
          },
          "default": {
            "description": "Error",
            "schema": {
              "$ref": "#/definitions/httperrors.HTTPErrorResponse"
            }
          }
        },
        "summary": "get all ips that match given properties",
        "tags": [
          "ip"
        ]
      }
    },
    "/v1/ip/free/{id}": {
      "delete": {
        "consumes": [
          "application/json"
        ],
        "operationId": "freeIP",
        "parameters": [
          {
            "description": "identifier of the ip",
            "in": "path",
            "name": "id",
            "required": true,
            "type": "string"
          }
        ],
        "produces": [
          "application/json"
        ],
        "responses": {
          "200": {
            "description": "OK",
            "schema": {
              "$ref": "#/definitions/v1.IPResponse"
            }
          },
          "default": {
            "description": "Error",
            "schema": {
              "$ref": "#/definitions/httperrors.HTTPErrorResponse"
            }
          }
        },
        "summary": "frees an ip",
        "tags": [
          "ip"
        ]
      }
    },
    "/v1/ip/{id}": {
      "get": {
        "consumes": [
          "application/json"
        ],
        "operationId": "findIP",
        "parameters": [
          {
            "description": "identifier of the ip",
            "in": "path",
            "name": "id",
            "required": true,
            "type": "string"
          }
        ],
        "produces": [
          "application/json"
        ],
        "responses": {
          "200": {
            "description": "OK",
            "schema": {
              "$ref": "#/definitions/v1.IPResponse"
            }
          },
          "default": {
            "description": "Error",
            "schema": {
              "$ref": "#/definitions/httperrors.HTTPErrorResponse"
            }
          }
        },
        "summary": "get ip by id",
        "tags": [
          "ip"
        ]
      }
    },
    "/v1/machine": {
      "get": {
        "consumes": [
          "application/json"
        ],
        "operationId": "listMachines",
        "produces": [
          "application/json"
        ],
        "responses": {
          "200": {
            "description": "OK",
            "schema": {
              "items": {
                "$ref": "#/definitions/v1.MachineResponse"
              },
              "type": "array"
            }
          },
          "default": {
            "description": "Error",
            "schema": {
              "$ref": "#/definitions/httperrors.HTTPErrorResponse"
            }
          }
        },
        "summary": "get all known machines",
        "tags": [
          "machine"
        ]
      },
      "post": {
        "consumes": [
          "application/json"
        ],
        "operationId": "updateMachine",
        "parameters": [
          {
            "in": "body",
            "name": "body",
            "required": true,
            "schema": {
              "$ref": "#/definitions/v1.MachineUpdateRequest"
            }
          }
        ],
        "produces": [
          "application/json"
        ],
        "responses": {
          "200": {
            "description": "OK",
            "schema": {
              "$ref": "#/definitions/v1.MachineResponse"
            }
          },
          "409": {
            "description": "Conflict",
            "schema": {
              "$ref": "#/definitions/httperrors.HTTPErrorResponse"
            }
          },
          "default": {
            "description": "Error",
            "schema": {
              "$ref": "#/definitions/httperrors.HTTPErrorResponse"
            }
          }
        },
        "summary": "updates a machine. if the machine was changed since this one was read, a conflict is returned",
        "tags": [
          "machine"
        ]
      }
    },
    "/v1/machine/allocate": {
      "post": {
        "consumes": [
          "application/json"
        ],
        "operationId": "allocateMachine",
        "parameters": [
          {
            "in": "body",
            "name": "body",
            "required": true,
            "schema": {
              "$ref": "#/definitions/v1.MachineAllocateRequest"
            }
          }
        ],
        "produces": [
          "application/json"
        ],
        "responses": {
          "200": {
            "description": "OK",
            "schema": {
              "$ref": "#/definitions/v1.MachineResponse"
            }
          },
          "default": {
            "description": "Error",
            "schema": {
              "$ref": "#/definitions/httperrors.HTTPErrorResponse"
            }
          }
        },
        "summary": "allocate a machine",
        "tags": [
          "machine"
        ]
      }
    },
    "/v1/machine/consolepassword": {
      "get": {
        "consumes": [
          "application/json"
        ],
        "operationId": "getMachineConsolePassword",
        "parameters": [
          {
            "in": "body",
            "name": "body",
            "required": true,
            "schema": {
              "$ref": "#/definitions/v1.MachineConsolePasswordRequest"
            }
          }
        ],
        "produces": [
          "application/json"
        ],
        "responses": {
          "200": {
            "description": "OK",
            "schema": {
              "$ref": "#/definitions/v1.MachineConsolePasswordResponse"
            }
          },
          "default": {
            "description": "Error",
            "schema": {
              "$ref": "#/definitions/httperrors.HTTPErrorResponse"
            }
          }
        },
        "summary": "get consolepassword for machine by id",
        "tags": [
          "machine"
        ]
      }
    },
    "/v1/machine/find": {
      "post": {
        "consumes": [
          "application/json"
        ],
        "operationId": "findMachines",
        "parameters": [
          {
            "in": "body",
            "name": "body",
            "required": true,
            "schema": {
              "$ref": "#/definitions/v1.MachineFindRequest"
            }
          }
        ],
        "produces": [
          "application/json"
        ],
        "responses": {
          "200": {
            "description": "OK",
            "schema": {
              "items": {
                "$ref": "#/definitions/v1.MachineResponse"
              },
              "type": "array"
            }
          },
          "default": {
            "description": "Error",
            "schema": {
              "$ref": "#/definitions/httperrors.HTTPErrorResponse"
            }
          }
        },
        "summary": "find machines by multiple criteria",
        "tags": [
          "machine"
        ]
      }
    },
    "/v1/machine/ipmi": {
      "post": {
        "consumes": [
          "application/json"
        ],
        "operationId": "ipmiReport",
        "parameters": [
          {
            "in": "body",
            "name": "body",
            "required": true,
            "schema": {
              "$ref": "#/definitions/v1.MachineIpmiReports"
            }
          }
        ],
        "produces": [
          "application/json"
        ],
        "responses": {
          "200": {
            "description": "OK",
            "schema": {
              "$ref": "#/definitions/v1.MachineIpmiReportResponse"
            }
          },
          "default": {
            "description": "Error",
            "schema": {
              "$ref": "#/definitions/httperrors.HTTPErrorResponse"
            }
          }
        },
        "summary": "reports IPMI ip addresses leased by a management server for machines",
        "tags": [
          "machine"
        ]
      }
    },
    "/v1/machine/ipmi/find": {
      "post": {
        "consumes": [
          "application/json"
        ],
        "operationId": "findIPMIMachines",
        "parameters": [
          {
            "in": "body",
            "name": "body",
            "required": true,
            "schema": {
              "$ref": "#/definitions/v1.MachineFindRequest"
            }
          }
        ],
        "produces": [
          "application/json"
        ],
        "responses": {
          "200": {
            "description": "OK",
            "schema": {
              "items": {
                "$ref": "#/definitions/v1.MachineIPMIResponse"
              },
              "type": "array"
            }
          },
          "default": {
            "description": "Error",
            "schema": {
              "$ref": "#/definitions/httperrors.HTTPErrorResponse"
            }
          }
        },
        "summary": "returns machines including the ipmi connection data",
        "tags": [
          "machine"
        ]
      }
    },
    "/v1/machine/issues": {
      "get": {
        "consumes": [
          "application/json"
        ],
        "operationId": "listIssues",
        "produces": [
          "application/json"
        ],
        "responses": {
          "200": {
            "description": "OK",
            "schema": {
              "items": {
                "$ref": "#/definitions/v1.MachineIssue"
              },
              "type": "array"
            }
          },
          "default": {
            "description": "Error",
            "schema": {
              "$ref": "#/definitions/httperrors.HTTPErrorResponse"
            }
          }
        },
        "summary": "returns the list of issues that exist in the API",
        "tags": [
          "machine"
        ]
      }
    },
    "/v1/machine/issues/evaluate": {
      "post": {
        "consumes": [
          "application/json"
        ],
        "operationId": "issues",
        "parameters": [
          {
            "in": "body",
            "name": "body",
            "required": true,
            "schema": {
              "$ref": "#/definitions/v1.MachineIssuesRequest"
            }
          }
        ],
        "produces": [
          "application/json"
        ],
        "responses": {
          "200": {
            "description": "OK",
            "schema": {
              "items": {
                "$ref": "#/definitions/v1.MachineIssueResponse"
              },
              "type": "array"
            }
          },
          "default": {
            "description": "Error",
            "schema": {
              "$ref": "#/definitions/httperrors.HTTPErrorResponse"
            }
          }
        },
        "summary": "returns machine issues",
        "tags": [
          "machine"
        ]
      }
    },
    "/v1/machine/update-firmware/{id}": {
      "post": {
        "consumes": [
          "application/json"
        ],
        "operationId": "updateFirmware",
        "parameters": [
          {
            "description": "identifier of the machine",
            "in": "path",
            "name": "id",
            "required": true,
            "type": "string"
          },
          {
            "in": "body",
            "name": "body",
            "required": true,
            "schema": {
              "$ref": "#/definitions/v1.MachineUpdateFirmwareRequest"
            }
          }
        ],
        "produces": [
          "application/json"
        ],
        "responses": {
          "200": {
            "description": "OK",
            "schema": {
              "$ref": "#/definitions/v1.MachineResponse"
            }
          },
          "default": {
            "description": "Error",
            "schema": {
              "$ref": "#/definitions/httperrors.HTTPErrorResponse"
            }
          }
        },
        "summary": "sends a firmware command to the machine",
        "tags": [
          "machine"
        ]
      }
    },
    "/v1/machine/{id}": {
      "delete": {
        "consumes": [
          "application/json"
        ],
        "operationId": "deleteMachine",
        "parameters": [
          {
            "description": "identifier of the machine",
            "in": "path",
            "name": "id",
            "required": true,
            "type": "string"
          }
        ],
        "produces": [
          "application/json"
        ],
        "responses": {
          "200": {
            "description": "OK",
            "schema": {
              "$ref": "#/definitions/v1.MachineResponse"
            }
          },
          "default": {
            "description": "Error",
            "schema": {
              "$ref": "#/definitions/httperrors.HTTPErrorResponse"
            }
          }
        },
        "summary": "deletes a machine from the database",
        "tags": [
          "machine"
        ]
      },
      "get": {
        "consumes": [
          "application/json"
        ],
        "operationId": "findMachine",
        "parameters": [
          {
            "description": "identifier of the machine",
            "in": "path",
            "name": "id",
            "required": true,
            "type": "string"
          }
        ],
        "produces": [
          "application/json"
        ],
        "responses": {
          "200": {
            "description": "OK",
            "schema": {
              "$ref": "#/definitions/v1.MachineResponse"
            }
          },
          "default": {
            "description": "Error",
            "schema": {
              "$ref": "#/definitions/httperrors.HTTPErrorResponse"
            }
          }
        },
        "summary": "get machine by id",
        "tags": [
          "machine"
        ]
      }
    },
    "/v1/machine/{id}/free": {
      "delete": {
        "consumes": [
          "application/json"
        ],
        "operationId": "freeMachine",
        "parameters": [
          {
            "description": "identifier of the machine",
            "in": "path",
            "name": "id",
            "required": true,
            "type": "string"
          }
        ],
        "produces": [
          "application/json"
        ],
        "responses": {
          "200": {
            "description": "OK",
            "schema": {
              "$ref": "#/definitions/v1.MachineResponse"
            }
          },
          "default": {
            "description": "Error",
            "schema": {
              "$ref": "#/definitions/httperrors.HTTPErrorResponse"
            }
          }
        },
        "summary": "free a machine",
        "tags": [
          "machine"
        ]
      }
    },
    "/v1/machine/{id}/ipmi": {
      "get": {
        "consumes": [
          "application/json"
        ],
        "operationId": "findIPMIMachine",
        "parameters": [
          {
            "description": "identifier of the machine",
            "in": "path",
            "name": "id",
            "required": true,
            "type": "string"
          }
        ],
        "produces": [
          "application/json"
        ],
        "responses": {
          "200": {
            "description": "OK",
            "schema": {
              "$ref": "#/definitions/v1.MachineIPMIResponse"
            }
          },
          "default": {
            "description": "Error",
            "schema": {
              "$ref": "#/definitions/httperrors.HTTPErrorResponse"
            }
          }
        },
        "summary": "returns a machine including the ipmi connection data",
        "tags": [
          "machine"
        ]
      }
    },
    "/v1/machine/{id}/power/bios": {
      "post": {
        "consumes": [
          "application/json"
        ],
        "operationId": "machineBios",
        "parameters": [
          {
            "description": "identifier of the machine",
            "in": "path",
            "name": "id",
            "required": true,
            "type": "string"
          },
          {
            "in": "body",
            "name": "body",
            "required": true,
            "schema": {
              "$ref": "#/definitions/v1.EmptyBody"
            }
          }
        ],
        "produces": [
          "application/json"
        ],
        "responses": {
          "200": {
            "description": "OK",
            "schema": {
              "$ref": "#/definitions/v1.MachineResponse"
            }
          },
          "default": {
            "description": "Error",
            "schema": {
              "$ref": "#/definitions/httperrors.HTTPErrorResponse"
            }
          }
        },
        "summary": "boots machine into BIOS",
        "tags": [
          "machine"
        ]
      }
    },
    "/v1/machine/{id}/power/chassis-identify-led-off": {
      "post": {
        "consumes": [
          "application/json"
        ],
        "operationId": "chassisIdentifyLEDOff",
        "parameters": [
          {
            "description": "identifier of the machine",
            "in": "path",
            "name": "id",
            "required": true,
            "type": "string"
          },
          {
            "description": "reason why the chassis identify LED has been turned off",
            "in": "query",
            "name": "description",
            "type": "string"
          },
          {
            "in": "body",
            "name": "body",
            "required": true,
            "schema": {
              "$ref": "#/definitions/v1.EmptyBody"
            }
          }
        ],
        "produces": [
          "application/json"
        ],
        "responses": {
          "200": {
            "description": "OK",
            "schema": {
              "$ref": "#/definitions/v1.MachineResponse"
            }
          },
          "default": {
            "description": "Error",
            "schema": {
              "$ref": "#/definitions/httperrors.HTTPErrorResponse"
            }
          }
        },
        "summary": "sends a power-off to the chassis identify LED",
        "tags": [
          "machine"
        ]
      }
    },
    "/v1/machine/{id}/power/chassis-identify-led-on": {
      "post": {
        "consumes": [
          "application/json"
        ],
        "operationId": "chassisIdentifyLEDOn",
        "parameters": [
          {
            "description": "identifier of the machine",
            "in": "path",
            "name": "id",
            "required": true,
            "type": "string"
          },
          {
            "description": "identifier of the machine",
            "in": "query",
            "name": "description",
            "type": "string"
          },
          {
            "in": "body",
            "name": "body",
            "required": true,
            "schema": {
              "$ref": "#/definitions/v1.EmptyBody"
            }
          }
        ],
        "produces": [
          "application/json"
        ],
        "responses": {
          "200": {
            "description": "OK",
            "schema": {
              "$ref": "#/definitions/v1.MachineResponse"
            }
          },
          "default": {
            "description": "Error",
            "schema": {
              "$ref": "#/definitions/httperrors.HTTPErrorResponse"
            }
          }
        },
        "summary": "sends a power-on to the chassis identify LED",
        "tags": [
          "machine"
        ]
      }
    },
    "/v1/machine/{id}/power/cycle": {
      "post": {
        "consumes": [
          "application/json"
        ],
        "operationId": "machineCycle",
        "parameters": [
          {
            "description": "identifier of the machine",
            "in": "path",
            "name": "id",
            "required": true,
            "type": "string"
          },
          {
            "in": "body",
            "name": "body",
            "required": true,
            "schema": {
              "$ref": "#/definitions/v1.EmptyBody"
            }
          }
        ],
        "produces": [
          "application/json"
        ],
        "responses": {
          "200": {
            "description": "OK",
            "schema": {
              "$ref": "#/definitions/v1.MachineResponse"
            }
          },
          "default": {
            "description": "Error",
            "schema": {
              "$ref": "#/definitions/httperrors.HTTPErrorResponse"
            }
          }
        },
        "summary": "sends a power cycle to the machine",
        "tags": [
          "machine"
        ]
      }
    },
    "/v1/machine/{id}/power/disk": {
      "post": {
        "consumes": [
          "application/json"
        ],
        "operationId": "machineDisk",
        "parameters": [
          {
            "description": "identifier of the machine",
            "in": "path",
            "name": "id",
            "required": true,
            "type": "string"
          },
          {
            "in": "body",
            "name": "body",
            "required": true,
            "schema": {
              "$ref": "#/definitions/v1.EmptyBody"
            }
          }
        ],
        "produces": [
          "application/json"
        ],
        "responses": {
          "200": {
            "description": "OK",
            "schema": {
              "$ref": "#/definitions/v1.MachineResponse"
            }
          },
          "default": {
            "description": "Error",
            "schema": {
              "$ref": "#/definitions/httperrors.HTTPErrorResponse"
            }
          }
        },
        "summary": "boots machine from disk",
        "tags": [
          "machine"
        ]
      }
    },
    "/v1/machine/{id}/power/off": {
      "post": {
        "consumes": [
          "application/json"
        ],
        "operationId": "machineOff",
        "parameters": [
          {
            "description": "identifier of the machine",
            "in": "path",
            "name": "id",
            "required": true,
            "type": "string"
          },
          {
            "in": "body",
            "name": "body",
            "required": true,
            "schema": {
              "$ref": "#/definitions/v1.EmptyBody"
            }
          }
        ],
        "produces": [
          "application/json"
        ],
        "responses": {
          "200": {
            "description": "OK",
            "schema": {
              "$ref": "#/definitions/v1.MachineResponse"
            }
          },
          "default": {
            "description": "Error",
            "schema": {
              "$ref": "#/definitions/httperrors.HTTPErrorResponse"
            }
          }
        },
        "summary": "sends a power-off to the machine",
        "tags": [
          "machine"
        ]
      }
    },
    "/v1/machine/{id}/power/on": {
      "post": {
        "consumes": [
          "application/json"
        ],
        "operationId": "machineOn",
        "parameters": [
          {
            "description": "identifier of the machine",
            "in": "path",
            "name": "id",
            "required": true,
            "type": "string"
          },
          {
            "in": "body",
            "name": "body",
            "required": true,
            "schema": {
              "$ref": "#/definitions/v1.EmptyBody"
            }
          }
        ],
        "produces": [
          "application/json"
        ],
        "responses": {
          "200": {
            "description": "OK",
            "schema": {
              "$ref": "#/definitions/v1.MachineResponse"
            }
          },
          "default": {
            "description": "Error",
            "schema": {
              "$ref": "#/definitions/httperrors.HTTPErrorResponse"
            }
          }
        },
        "summary": "sends a power-on to the machine",
        "tags": [
          "machine"
        ]
      }
    },
    "/v1/machine/{id}/power/pxe": {
      "post": {
        "consumes": [
          "application/json"
        ],
        "operationId": "machinePxe",
        "parameters": [
          {
            "description": "identifier of the machine",
            "in": "path",
            "name": "id",
            "required": true,
            "type": "string"
          },
          {
            "in": "body",
            "name": "body",
            "required": true,
            "schema": {
              "$ref": "#/definitions/v1.EmptyBody"
            }
          }
        ],
        "produces": [
          "application/json"
        ],
        "responses": {
          "200": {
            "description": "OK",
            "schema": {
              "$ref": "#/definitions/v1.MachineResponse"
            }
          },
          "default": {
            "description": "Error",
            "schema": {
              "$ref": "#/definitions/httperrors.HTTPErrorResponse"
            }
          }
        },
        "summary": "boots machine from PXE",
        "tags": [
          "machine"
        ]
      }
    },
    "/v1/machine/{id}/power/reset": {
      "post": {
        "consumes": [
          "application/json"
        ],
        "operationId": "machineReset",
        "parameters": [
          {
            "description": "identifier of the machine",
            "in": "path",
            "name": "id",
            "required": true,
            "type": "string"
          },
          {
            "in": "body",
            "name": "body",
            "required": true,
            "schema": {
              "$ref": "#/definitions/v1.EmptyBody"
            }
          }
        ],
        "produces": [
          "application/json"
        ],
        "responses": {
          "200": {
            "description": "OK",
            "schema": {
              "$ref": "#/definitions/v1.MachineResponse"
            }
          },
          "default": {
            "description": "Error",
            "schema": {
              "$ref": "#/definitions/httperrors.HTTPErrorResponse"
            }
          }
        },
        "summary": "sends a reset to the machine",
        "tags": [
          "machine"
        ]
      }
    },
    "/v1/machine/{id}/reinstall": {
      "post": {
        "consumes": [
          "application/json"
        ],
        "operationId": "reinstallMachine",
        "parameters": [
          {
            "description": "identifier of the machine",
            "in": "path",
            "name": "id",
            "required": true,
            "type": "string"
          },
          {
            "in": "body",
            "name": "body",
            "required": true,
            "schema": {
              "$ref": "#/definitions/v1.MachineReinstallRequest"
            }
          }
        ],
        "produces": [
          "application/json"
        ],
        "responses": {
          "200": {
            "description": "OK",
            "schema": {
              "$ref": "#/definitions/v1.MachineResponse"
            }
          },
          "400": {
            "description": "Bad Request",
            "schema": {
              "$ref": "#/definitions/httperrors.HTTPErrorResponse"
            }
          },
          "default": {
            "description": "Error",
            "schema": {
              "$ref": "#/definitions/httperrors.HTTPErrorResponse"
            }
          }
        },
        "summary": "reinstall this machine",
        "tags": [
          "machine"
        ]
      }
    },
    "/v1/machine/{id}/state": {
      "post": {
        "consumes": [
          "application/json"
        ],
        "operationId": "setMachineState",
        "parameters": [
          {
            "description": "identifier of the machine",
            "in": "path",
            "name": "id",
            "required": true,
            "type": "string"
          },
          {
            "in": "body",
            "name": "body",
            "required": true,
            "schema": {
              "$ref": "#/definitions/v1.MachineState"
            }
          }
        ],
        "produces": [
          "application/json"
        ],
        "responses": {
          "200": {
            "description": "OK",
            "schema": {
              "$ref": "#/definitions/v1.MachineResponse"
            }
          },
          "default": {
            "description": "Error",
            "schema": {
              "$ref": "#/definitions/httperrors.HTTPErrorResponse"
            }
          }
        },
        "summary": "set the state of a machine",
        "tags": [
          "machine"
        ]
      }
    },
    "/v1/network": {
      "get": {
        "consumes": [
          "application/json"
        ],
        "operationId": "listNetworks",
        "produces": [
          "application/json"
        ],
        "responses": {
          "200": {
            "description": "OK",
            "schema": {
              "items": {
                "$ref": "#/definitions/v1.NetworkResponse"
              },
              "type": "array"
            }
          },
          "default": {
            "description": "Error",
            "schema": {
              "$ref": "#/definitions/httperrors.HTTPErrorResponse"
            }
          }
        },
        "summary": "get all networks",
        "tags": [
          "network"
        ]
      },
      "post": {
        "consumes": [
          "application/json"
        ],
        "operationId": "updateNetwork",
        "parameters": [
          {
            "default": false,
            "description": "if true update forcefully",
            "in": "query",
            "name": "force",
            "type": "boolean"
          },
          {
            "in": "body",
            "name": "body",
            "required": true,
            "schema": {
              "$ref": "#/definitions/v1.NetworkUpdateRequest"
            }
          }
        ],
        "produces": [
          "application/json"
        ],
        "responses": {
          "200": {
            "description": "OK",
            "schema": {
              "$ref": "#/definitions/v1.NetworkResponse"
            }
          },
          "409": {
            "description": "Conflict",
            "schema": {
              "$ref": "#/definitions/httperrors.HTTPErrorResponse"
            }
          },
          "default": {
            "description": "Error",
            "schema": {
              "$ref": "#/definitions/httperrors.HTTPErrorResponse"
            }
          }
        },
        "summary": "updates a network. if the network was changed since this one was read, a conflict is returned",
        "tags": [
          "network"
        ]
      },
      "put": {
        "consumes": [
          "application/json"
        ],
        "operationId": "createNetwork",
        "parameters": [
          {
            "in": "body",
            "name": "body",
            "required": true,
            "schema": {
              "$ref": "#/definitions/v1.NetworkCreateRequest"
            }
          }
        ],
        "produces": [
          "application/json"
        ],
        "responses": {
          "201": {
            "description": "Created",
            "schema": {
              "$ref": "#/definitions/v1.NetworkResponse"
            }
          },
          "409": {
            "description": "Conflict",
            "schema": {
              "$ref": "#/definitions/httperrors.HTTPErrorResponse"
            }
          },
          "default": {
            "description": "Error",
            "schema": {
              "$ref": "#/definitions/httperrors.HTTPErrorResponse"
            }
          }
        },
        "summary": "create a network. if the given ID already exists a conflict is returned",
        "tags": [
          "network"
        ]
      }
    },
    "/v1/network/allocate": {
      "post": {
        "consumes": [
          "application/json"
        ],
        "operationId": "allocateNetwork",
        "parameters": [
          {
            "in": "body",
            "name": "body",
            "required": true,
            "schema": {
              "$ref": "#/definitions/v1.NetworkAllocateRequest"
            }
          }
        ],
        "produces": [
          "application/json"
        ],
        "responses": {
          "201": {
            "description": "Created",
            "schema": {
              "$ref": "#/definitions/v1.NetworkResponse"
            }
          },
          "409": {
            "description": "Conflict",
            "schema": {
              "$ref": "#/definitions/httperrors.HTTPErrorResponse"
            }
          },
          "default": {
            "description": "Error",
            "schema": {
              "$ref": "#/definitions/httperrors.HTTPErrorResponse"
            }
          }
        },
        "summary": "allocates a child network from a partition's private super network",
        "tags": [
          "network"
        ]
      }
    },
    "/v1/network/find": {
      "post": {
        "consumes": [
          "application/json"
        ],
        "operationId": "findNetworks",
        "parameters": [
          {
            "in": "body",
            "name": "body",
            "required": true,
            "schema": {
              "$ref": "#/definitions/v1.NetworkFindRequest"
            }
          }
        ],
        "produces": [
          "application/json"
        ],
        "responses": {
          "200": {
            "description": "OK",
            "schema": {
              "items": {
                "$ref": "#/definitions/v1.NetworkResponse"
              },
              "type": "array"
            }
          },
          "default": {
            "description": "Error",
            "schema": {
              "$ref": "#/definitions/httperrors.HTTPErrorResponse"
            }
          }
        },
        "summary": "get all networks that match given properties",
        "tags": [
          "network"
        ]
      }
    },
    "/v1/network/free/{id}": {
      "delete": {
        "consumes": [
          "application/json"
        ],
        "operationId": "freeNetwork",
        "parameters": [
          {
            "description": "identifier of the network",
            "in": "path",
            "name": "id",
            "required": true,
            "type": "string"
          }
        ],
        "produces": [
          "application/json"
        ],
        "responses": {
          "200": {
            "description": "OK",
            "schema": {
              "$ref": "#/definitions/v1.NetworkResponse"
            }
          },
          "409": {
            "description": "Conflict",
            "schema": {
              "$ref": "#/definitions/httperrors.HTTPErrorResponse"
            }
          },
          "default": {
            "description": "Error",
            "schema": {
              "$ref": "#/definitions/httperrors.HTTPErrorResponse"
            }
          }
        },
        "summary": "free a network",
        "tags": [
          "network"
        ]
      },
      "post": {
        "consumes": [
          "*/*",
          "application/json"
        ],
        "deprecated": true,
        "operationId": "freeNetworkDeprecated",
        "parameters": [
          {
            "description": "identifier of the network",
            "in": "path",
            "name": "id",
            "required": true,
            "type": "string"
          }
        ],
        "produces": [
          "application/json"
        ],
        "responses": {
          "200": {
            "description": "OK",
            "schema": {
              "$ref": "#/definitions/v1.NetworkResponse"
            }
          },
          "409": {
            "description": "Conflict",
            "schema": {
              "$ref": "#/definitions/httperrors.HTTPErrorResponse"
            }
          },
          "default": {
            "description": "Error",
            "schema": {
              "$ref": "#/definitions/httperrors.HTTPErrorResponse"
            }
          }
        },
        "summary": "free a network",
        "tags": [
          "network"
        ]
      }
    },
    "/v1/network/{id}": {
      "delete": {
        "consumes": [
          "application/json"
        ],
        "operationId": "deleteNetwork",
        "parameters": [
          {
            "description": "identifier of the network",
            "in": "path",
            "name": "id",
            "required": true,
            "type": "string"
          }
        ],
        "produces": [
          "application/json"
        ],
        "responses": {
          "200": {
            "description": "OK",
            "schema": {
              "$ref": "#/definitions/v1.NetworkResponse"
            }
          },
          "default": {
            "description": "Error",
            "schema": {
              "$ref": "#/definitions/httperrors.HTTPErrorResponse"
            }
          }
        },
        "summary": "deletes a network and returns the deleted entity",
        "tags": [
          "network"
        ]
      },
      "get": {
        "consumes": [
          "application/json"
        ],
        "operationId": "findNetwork",
        "parameters": [
          {
            "description": "identifier of the network",
            "in": "path",
            "name": "id",
            "required": true,
            "type": "string"
          }
        ],
        "produces": [
          "application/json"
        ],
        "responses": {
          "200": {
            "description": "OK",
            "schema": {
              "$ref": "#/definitions/v1.NetworkResponse"
            }
          },
          "default": {
            "description": "Error",
            "schema": {
              "$ref": "#/definitions/httperrors.HTTPErrorResponse"
            }
          }
        },
        "summary": "get network by id",
        "tags": [
          "network"
        ]
      }
    },
    "/v1/partition": {
      "get": {
        "consumes": [
          "application/json"
        ],
        "operationId": "listPartitions",
        "produces": [
          "application/json"
        ],
        "responses": {
          "200": {
            "description": "OK",
            "schema": {
              "items": {
                "$ref": "#/definitions/v1.PartitionResponse"
              },
              "type": "array"
            }
          },
          "default": {
            "description": "Error",
            "schema": {
              "$ref": "#/definitions/httperrors.HTTPErrorResponse"
            }
          }
        },
        "summary": "get all Partitions",
        "tags": [
          "Partition"
        ]
      },
      "post": {
        "consumes": [
          "application/json"
        ],
        "operationId": "updatePartition",
        "parameters": [
          {
            "in": "body",
            "name": "body",
            "required": true,
            "schema": {
              "$ref": "#/definitions/v1.PartitionUpdateRequest"
            }
          }
        ],
        "produces": [
          "application/json"
        ],
        "responses": {
          "200": {
            "description": "OK",
            "schema": {
              "$ref": "#/definitions/v1.PartitionResponse"
            }
          },
          "409": {
            "description": "Conflict",
            "schema": {
              "$ref": "#/definitions/httperrors.HTTPErrorResponse"
            }
          },
          "default": {
            "description": "Error",
            "schema": {
              "$ref": "#/definitions/httperrors.HTTPErrorResponse"
            }
          }
        },
        "summary": "updates a Partition. if the Partition was changed since this one was read, a conflict is returned",
        "tags": [
          "Partition"
        ]
      },
      "put": {
        "consumes": [
          "application/json"
        ],
        "operationId": "createPartition",
        "parameters": [
          {
            "in": "body",
            "name": "body",
            "required": true,
            "schema": {
              "$ref": "#/definitions/v1.PartitionCreateRequest"
            }
          }
        ],
        "produces": [
          "application/json"
        ],
        "responses": {
          "201": {
            "description": "Created",
            "schema": {
              "$ref": "#/definitions/v1.PartitionResponse"
            }
          },
          "409": {
            "description": "Conflict",
            "schema": {
              "$ref": "#/definitions/httperrors.HTTPErrorResponse"
            }
          },
          "default": {
            "description": "Error",
            "schema": {
              "$ref": "#/definitions/httperrors.HTTPErrorResponse"
            }
          }
        },
        "summary": "create a Partition. if the given ID already exists a conflict is returned",
        "tags": [
          "Partition"
        ]
      }
    },
    "/v1/partition/capacity": {
      "post": {
        "consumes": [
          "application/json"
        ],
        "operationId": "partitionCapacity",
        "parameters": [
          {
            "in": "body",
            "name": "body",
            "required": true,
            "schema": {
              "$ref": "#/definitions/v1.PartitionCapacityRequest"
            }
          }
        ],
        "produces": [
          "application/json"
        ],
        "responses": {
          "200": {
            "description": "OK",
            "schema": {
              "items": {
                "$ref": "#/definitions/v1.PartitionCapacity"
              },
              "type": "array"
            }
          },
          "default": {
            "description": "Error",
            "schema": {
              "$ref": "#/definitions/httperrors.HTTPErrorResponse"
            }
          }
        },
        "summary": "get partition capacity",
        "tags": [
          "Partition"
        ]
      }
    },
    "/v1/partition/{id}": {
      "delete": {
        "consumes": [
          "application/json"
        ],
        "operationId": "deletePartition",
        "parameters": [
          {
            "description": "identifier of the Partition",
            "in": "path",
            "name": "id",
            "required": true,
            "type": "string"
          }
        ],
        "produces": [
          "application/json"
        ],
        "responses": {
          "200": {
            "description": "OK",
            "schema": {
              "$ref": "#/definitions/v1.PartitionResponse"
            }
          },
          "default": {
            "description": "Error",
            "schema": {
              "$ref": "#/definitions/httperrors.HTTPErrorResponse"
            }
          }
        },
        "summary": "deletes a Partition and returns the deleted entity",
        "tags": [
          "Partition"
        ]
      },
      "get": {
        "consumes": [
          "application/json"
        ],
        "operationId": "findPartition",
        "parameters": [
          {
            "description": "identifier of the Partition",
            "in": "path",
            "name": "id",
            "required": true,
            "type": "string"
          }
        ],
        "produces": [
          "application/json"
        ],
        "responses": {
          "200": {
            "description": "OK",
            "schema": {
              "$ref": "#/definitions/v1.PartitionResponse"
            }
          },
          "default": {
            "description": "Error",
            "schema": {
              "$ref": "#/definitions/httperrors.HTTPErrorResponse"
            }
          }
        },
        "summary": "get Partition by id",
        "tags": [
          "Partition"
        ]
      }
    },
    "/v1/project": {
      "get": {
        "consumes": [
          "application/json"
        ],
        "operationId": "listProjects",
        "produces": [
          "application/json"
        ],
        "responses": {
          "200": {
            "description": "OK",
            "schema": {
              "items": {
                "$ref": "#/definitions/v1.ProjectResponse"
              },
              "type": "array"
            }
          },
          "default": {
            "description": "Error",
            "schema": {
              "$ref": "#/definitions/httperrors.HTTPErrorResponse"
            }
          }
        },
        "summary": "get all projects",
        "tags": [
          "project"
        ]
      },
      "post": {
        "consumes": [
          "application/json"
        ],
        "operationId": "updateProject",
        "parameters": [
          {
            "in": "body",
            "name": "body",
            "required": true,
            "schema": {
              "$ref": "#/definitions/v1.ProjectUpdateRequest"
            }
          }
        ],
        "produces": [
          "application/json"
        ],
        "responses": {
          "200": {
            "description": "Updated",
            "schema": {
              "$ref": "#/definitions/v1.ProjectResponse"
            }
          },
          "412": {
            "description": "OptimisticLock",
            "schema": {
              "$ref": "#/definitions/httperrors.HTTPErrorResponse"
            }
          },
          "default": {
            "description": "Error",
            "schema": {
              "$ref": "#/definitions/httperrors.HTTPErrorResponse"
            }
          }
        },
        "summary": "update a project. optimistic lock error can occur.",
        "tags": [
          "project"
        ]
      },
      "put": {
        "consumes": [
          "application/json"
        ],
        "operationId": "createProject",
        "parameters": [
          {
            "in": "body",
            "name": "body",
            "required": true,
            "schema": {
              "$ref": "#/definitions/v1.ProjectCreateRequest"
            }
          }
        ],
        "produces": [
          "application/json"
        ],
        "responses": {
          "201": {
            "description": "Created",
            "schema": {
              "$ref": "#/definitions/v1.ProjectResponse"
            }
          },
          "409": {
            "description": "Conflict",
            "schema": {
              "$ref": "#/definitions/httperrors.HTTPErrorResponse"
            }
          },
          "default": {
            "description": "Error",
            "schema": {
              "$ref": "#/definitions/httperrors.HTTPErrorResponse"
            }
          }
        },
        "summary": "create a project. if the given ID already exists a conflict is returned",
        "tags": [
          "project"
        ]
      }
    },
    "/v1/project/find": {
      "post": {
        "consumes": [
          "application/json"
        ],
        "operationId": "findProjects",
        "parameters": [
          {
            "in": "body",
            "name": "body",
            "required": true,
            "schema": {
              "$ref": "#/definitions/v1.ProjectFindRequest"
            }
          }
        ],
        "produces": [
          "application/json"
        ],
        "responses": {
          "200": {
            "description": "OK",
            "schema": {
              "items": {
                "$ref": "#/definitions/v1.ProjectResponse"
              },
              "type": "array"
            }
          },
          "default": {
            "description": "Error",
            "schema": {
              "$ref": "#/definitions/httperrors.HTTPErrorResponse"
            }
          }
        },
        "summary": "get all projects that match given properties",
        "tags": [
          "project"
        ]
      }
    },
    "/v1/project/{id}": {
      "delete": {
        "consumes": [
          "application/json"
        ],
        "operationId": "deleteProject",
        "parameters": [
          {
            "description": "identifier of the project",
            "in": "path",
            "name": "id",
            "required": true,
            "type": "string"
          }
        ],
        "produces": [
          "application/json"
        ],
        "responses": {
          "200": {
            "description": "OK",
            "schema": {
              "$ref": "#/definitions/v1.ProjectResponse"
            }
          },
          "default": {
            "description": "Error",
            "schema": {
              "$ref": "#/definitions/httperrors.HTTPErrorResponse"
            }
          }
        },
        "summary": "deletes a project and returns the deleted entity",
        "tags": [
          "project"
        ]
      },
      "get": {
        "consumes": [
          "application/json"
        ],
        "operationId": "findProject",
        "parameters": [
          {
            "description": "identifier of the project",
            "in": "path",
            "name": "id",
            "required": true,
            "type": "string"
          }
        ],
        "produces": [
          "application/json"
        ],
        "responses": {
          "200": {
            "description": "OK",
            "schema": {
              "$ref": "#/definitions/v1.ProjectResponse"
            }
          },
          "default": {
            "description": "Error",
            "schema": {
              "$ref": "#/definitions/httperrors.HTTPErrorResponse"
            }
          }
        },
        "summary": "get project by id",
        "tags": [
          "project"
        ]
      }
    },
    "/v1/size": {
      "get": {
        "consumes": [
          "application/json"
        ],
        "operationId": "listSizes",
        "produces": [
          "application/json"
        ],
        "responses": {
          "200": {
            "description": "OK",
            "schema": {
              "items": {
                "$ref": "#/definitions/v1.SizeResponse"
              },
              "type": "array"
            }
          },
          "default": {
            "description": "Error",
            "schema": {
              "$ref": "#/definitions/httperrors.HTTPErrorResponse"
            }
          }
        },
        "summary": "get all sizes",
        "tags": [
          "size"
        ]
      },
      "post": {
        "consumes": [
          "application/json"
        ],
        "operationId": "updateSize",
        "parameters": [
          {
            "in": "body",
            "name": "body",
            "required": true,
            "schema": {
              "$ref": "#/definitions/v1.SizeUpdateRequest"
            }
          }
        ],
        "produces": [
          "application/json"
        ],
        "responses": {
          "200": {
            "description": "OK",
            "schema": {
              "$ref": "#/definitions/v1.SizeResponse"
            }
          },
          "409": {
            "description": "Conflict",
            "schema": {
              "$ref": "#/definitions/httperrors.HTTPErrorResponse"
            }
          },
          "default": {
            "description": "Error",
            "schema": {
              "$ref": "#/definitions/httperrors.HTTPErrorResponse"
            }
          }
        },
        "summary": "updates a size. if the size was changed since this one was read, a conflict is returned",
        "tags": [
          "size"
        ]
      },
      "put": {
        "consumes": [
          "application/json"
        ],
        "operationId": "createSize",
        "parameters": [
          {
            "in": "body",
            "name": "body",
            "required": true,
            "schema": {
              "$ref": "#/definitions/v1.SizeCreateRequest"
            }
          }
        ],
        "produces": [
          "application/json"
        ],
        "responses": {
          "201": {
            "description": "Created",
            "schema": {
              "$ref": "#/definitions/v1.SizeResponse"
            }
          },
          "409": {
            "description": "Conflict",
            "schema": {
              "$ref": "#/definitions/httperrors.HTTPErrorResponse"
            }
          },
          "default": {
            "description": "Error",
            "schema": {
              "$ref": "#/definitions/httperrors.HTTPErrorResponse"
            }
          }
        },
        "summary": "create a size. if the given ID already exists a conflict is returned",
        "tags": [
          "size"
        ]
      }
    },
    "/v1/size-image-constraint": {
      "get": {
        "consumes": [
          "application/json"
        ],
        "operationId": "listSizeImageConstraints",
        "produces": [
          "application/json"
        ],
        "responses": {
          "200": {
            "description": "OK",
            "schema": {
              "items": {
                "$ref": "#/definitions/v1.SizeImageConstraintResponse"
              },
              "type": "array"
            }
          },
          "default": {
            "description": "Error",
            "schema": {
              "$ref": "#/definitions/httperrors.HTTPErrorResponse"
            }
          }
        },
        "summary": "get all sizeimageconstraints",
        "tags": [
          "sizeimageconstraint"
        ]
      },
      "post": {
        "consumes": [
          "application/json"
        ],
        "operationId": "updateSizeImageConstraint",
        "parameters": [
          {
            "in": "body",
            "name": "body",
            "required": true,
            "schema": {
              "$ref": "#/definitions/v1.SizeImageConstraintUpdateRequest"
            }
          }
        ],
        "produces": [
          "application/json"
        ],
        "responses": {
          "200": {
            "description": "OK",
            "schema": {
              "$ref": "#/definitions/v1.SizeImageConstraintResponse"
            }
          },
          "409": {
            "description": "Conflict",
            "schema": {
              "$ref": "#/definitions/httperrors.HTTPErrorResponse"
            }
          },
          "default": {
            "description": "Error",
            "schema": {
              "$ref": "#/definitions/httperrors.HTTPErrorResponse"
            }
          }
        },
        "summary": "updates a sizeimageconstraint. if the sizeimageconstraint was changed since this one was read, a conflict is returned",
        "tags": [
          "sizeimageconstraint"
        ]
      },
      "put": {
        "consumes": [
          "application/json"
        ],
        "operationId": "createSizeImageConstraint",
        "parameters": [
          {
            "in": "body",
            "name": "body",
            "required": true,
            "schema": {
              "$ref": "#/definitions/v1.SizeImageConstraintCreateRequest"
            }
          }
        ],
        "produces": [
          "application/json"
        ],
        "responses": {
          "201": {
            "description": "Created",
            "schema": {
              "$ref": "#/definitions/v1.SizeImageConstraintResponse"
            }
          },
          "409": {
            "description": "Conflict",
            "schema": {
              "$ref": "#/definitions/httperrors.HTTPErrorResponse"
            }
          },
          "default": {
            "description": "Error",
            "schema": {
              "$ref": "#/definitions/httperrors.HTTPErrorResponse"
            }
          }
        },
        "summary": "create a sizeimageconstraint. if the given ID already exists a conflict is returned",
        "tags": [
          "sizeimageconstraint"
        ]
      }
    },
    "/v1/size-image-constraint/try": {
      "post": {
        "consumes": [
          "application/json"
        ],
        "operationId": "trySizeImageConstraint",
        "parameters": [
          {
            "in": "body",
            "name": "body",
            "required": true,
            "schema": {
              "$ref": "#/definitions/v1.SizeImageConstraintTryRequest"
            }
          }
        ],
        "produces": [
          "application/json"
        ],
        "responses": {
          "200": {
            "description": "OK",
            "schema": {
              "$ref": "#/definitions/v1.EmptyBody"
            }
          },
          "default": {
            "description": "Error",
            "schema": {
              "$ref": "#/definitions/httperrors.HTTPErrorResponse"
            }
          }
        },
        "summary": "try if the given combination of image and size is supported and possible to allocate",
        "tags": [
          "sizeimageconstraint"
        ]
      }
    },
    "/v1/size-image-constraint/{id}": {
      "delete": {
        "consumes": [
          "application/json"
        ],
        "operationId": "deleteSizeImageConstraint",
        "parameters": [
          {
            "description": "identifier of the size",
            "in": "path",
            "name": "id",
            "required": true,
            "type": "string"
          }
        ],
        "produces": [
          "application/json"
        ],
        "responses": {
          "200": {
            "description": "OK",
            "schema": {
              "$ref": "#/definitions/v1.SizeImageConstraintResponse"
            }
          },
          "default": {
            "description": "Error",
            "schema": {
              "$ref": "#/definitions/httperrors.HTTPErrorResponse"
            }
          }
        },
        "summary": "deletes an sizeimageconstraint and returns the deleted entity",
        "tags": [
          "sizeimageconstraint"
        ]
      },
      "get": {
        "consumes": [
          "application/json"
        ],
        "operationId": "findSizeImageConstraint",
        "parameters": [
          {
            "description": "identifier of the sizeimageconstraint",
            "in": "path",
            "name": "id",
            "required": true,
            "type": "string"
          }
        ],
        "produces": [
          "application/json"
        ],
        "responses": {
          "200": {
            "description": "OK",
            "schema": {
              "$ref": "#/definitions/v1.SizeImageConstraintResponse"
            }
          },
          "default": {
            "description": "Error",
            "schema": {
              "$ref": "#/definitions/httperrors.HTTPErrorResponse"
            }
          }
        },
        "summary": "get sizeimageconstraint by id",
        "tags": [
          "sizeimageconstraint"
        ]
      }
    },
    "/v1/size/reservations": {
      "get": {
        "consumes": [
          "application/json"
        ],
        "operationId": "listSizeReservations",
        "produces": [
          "application/json"
        ],
        "responses": {
          "200": {
            "description": "OK",
            "schema": {
              "items": {
                "$ref": "#/definitions/v1.SizeReservationResponse"
              },
              "type": "array"
            }
          },
          "default": {
            "description": "Error",
            "schema": {
              "$ref": "#/definitions/httperrors.HTTPErrorResponse"
            }
          }
        },
        "summary": "get all size reservations",
        "tags": [
          "size"
        ]
      },
      "post": {
        "consumes": [
          "application/json"
        ],
        "operationId": "updateSizeReservation",
        "parameters": [
          {
            "in": "body",
            "name": "body",
            "required": true,
            "schema": {
              "$ref": "#/definitions/v1.SizeReservationUpdateRequest"
            }
          }
        ],
        "produces": [
          "application/json"
        ],
        "responses": {
          "200": {
            "description": "OK",
            "schema": {
              "$ref": "#/definitions/v1.SizeReservationResponse"
            }
          },
          "409": {
            "description": "Conflict",
            "schema": {
              "$ref": "#/definitions/httperrors.HTTPErrorResponse"
            }
          },
          "default": {
            "description": "Error",
            "schema": {
              "$ref": "#/definitions/httperrors.HTTPErrorResponse"
            }
          }
        },
        "summary": "updates a size reservation. if the size reservation was changed since this one was read, a conflict is returned",
        "tags": [
          "size"
        ]
      },
      "put": {
        "consumes": [
          "application/json"
        ],
        "operationId": "createSizeReservation",
        "parameters": [
          {
            "in": "body",
            "name": "body",
            "required": true,
            "schema": {
              "$ref": "#/definitions/v1.SizeReservationCreateRequest"
            }
          }
        ],
        "produces": [
          "application/json"
        ],
        "responses": {
          "201": {
            "description": "Created",
            "schema": {
              "$ref": "#/definitions/v1.SizeReservationResponse"
            }
          },
          "409": {
            "description": "Conflict",
            "schema": {
              "$ref": "#/definitions/httperrors.HTTPErrorResponse"
            }
          },
          "default": {
            "description": "Error",
            "schema": {
              "$ref": "#/definitions/httperrors.HTTPErrorResponse"
            }
          }
        },
        "summary": "create a size reservation. if the given ID already exists a conflict is returned",
        "tags": [
          "size"
        ]
      }
    },
    "/v1/size/reservations/find": {
      "post": {
        "consumes": [
          "application/json"
        ],
        "operationId": "findSizeReservations",
        "parameters": [
          {
            "in": "body",
            "name": "body",
            "required": true,
            "schema": {
              "$ref": "#/definitions/v1.SizeReservationListRequest"
            }
          }
        ],
        "produces": [
          "application/json"
        ],
        "responses": {
          "200": {
            "description": "OK",
            "schema": {
              "items": {
                "$ref": "#/definitions/v1.SizeReservationResponse"
              },
              "type": "array"
            }
          },
          "default": {
            "description": "Error",
            "schema": {
              "$ref": "#/definitions/httperrors.HTTPErrorResponse"
            }
          }
        },
        "summary": "get all size reservations",
        "tags": [
          "size"
        ]
      }
    },
    "/v1/size/reservations/usage": {
      "post": {
        "consumes": [
          "application/json"
        ],
        "operationId": "sizeReservationsUsage",
        "parameters": [
          {
            "in": "body",
            "name": "body",
            "required": true,
            "schema": {
              "$ref": "#/definitions/v1.SizeReservationListRequest"
            }
          }
        ],
        "produces": [
          "application/json"
        ],
        "responses": {
          "200": {
            "description": "OK",
            "schema": {
              "items": {
                "$ref": "#/definitions/v1.SizeReservationUsageResponse"
              },
              "type": "array"
            }
          },
          "default": {
            "description": "Error",
            "schema": {
              "$ref": "#/definitions/httperrors.HTTPErrorResponse"
            }
          }
        },
        "summary": "get all size reservations",
        "tags": [
          "size"
        ]
      }
    },
    "/v1/size/reservations/{id}": {
      "delete": {
        "consumes": [
          "application/json"
        ],
        "operationId": "deleteSizeReservation",
        "parameters": [
          {
            "description": "identifier of the size reservation",
            "in": "path",
            "name": "id",
            "required": true,
            "type": "string"
          }
        ],
        "produces": [
          "application/json"
        ],
        "responses": {
          "200": {
            "description": "OK",
            "schema": {
              "$ref": "#/definitions/v1.SizeReservationResponse"
            }
          },
          "default": {
            "description": "Error",
            "schema": {
              "$ref": "#/definitions/httperrors.HTTPErrorResponse"
            }
          }
        },
        "summary": "deletes a size reservation and returns the deleted entity",
        "tags": [
          "size"
        ]
      },
      "get": {
        "consumes": [
          "application/json"
        ],
        "operationId": "getSizeReservation",
        "parameters": [
          {
            "description": "identifier of the size reservation",
            "in": "path",
            "name": "id",
            "required": true,
            "type": "string"
          }
        ],
        "produces": [
          "application/json"
        ],
        "responses": {
          "200": {
            "description": "OK",
            "schema": {
              "$ref": "#/definitions/v1.SizeReservationResponse"
            }
          },
          "default": {
            "description": "Error",
            "schema": {
              "$ref": "#/definitions/httperrors.HTTPErrorResponse"
            }
          }
        },
        "summary": "get size reservation by id",
        "tags": [
          "size"
        ]
      }
    },
    "/v1/size/suggest": {
      "post": {
        "consumes": [
          "application/json"
        ],
        "operationId": "suggest",
        "parameters": [
          {
            "in": "body",
            "name": "body",
            "required": true,
            "schema": {
              "$ref": "#/definitions/v1.SizeSuggestRequest"
            }
          }
        ],
        "produces": [
          "application/json"
        ],
        "responses": {
          "200": {
            "description": "OK",
            "schema": {
              "items": {
                "$ref": "#/definitions/v1.SizeConstraint"
              },
              "type": "array"
            }
          },
          "default": {
            "description": "Error",
            "schema": {
              "$ref": "#/definitions/httperrors.HTTPErrorResponse"
            }
          }
        },
        "summary": "from a given machine id returns the appropriate size",
        "tags": [
          "size"
        ]
      }
    },
    "/v1/size/{id}": {
      "delete": {
        "consumes": [
          "application/json"
        ],
        "operationId": "deleteSize",
        "parameters": [
          {
            "description": "identifier of the size",
            "in": "path",
            "name": "id",
            "required": true,
            "type": "string"
          }
        ],
        "produces": [
          "application/json"
        ],
        "responses": {
          "200": {
            "description": "OK",
            "schema": {
              "$ref": "#/definitions/v1.SizeResponse"
            }
          },
          "default": {
            "description": "Error",
            "schema": {
              "$ref": "#/definitions/httperrors.HTTPErrorResponse"
            }
          }
        },
        "summary": "deletes an size and returns the deleted entity",
        "tags": [
          "size"
        ]
      },
      "get": {
        "consumes": [
          "application/json"
        ],
        "operationId": "findSize",
        "parameters": [
          {
            "description": "identifier of the size",
            "in": "path",
            "name": "id",
            "required": true,
            "type": "string"
          }
        ],
        "produces": [
          "application/json"
        ],
        "responses": {
          "200": {
            "description": "OK",
            "schema": {
              "$ref": "#/definitions/v1.SizeResponse"
            }
          },
          "default": {
            "description": "Error",
            "schema": {
              "$ref": "#/definitions/httperrors.HTTPErrorResponse"
            }
          }
        },
        "summary": "get size by id",
        "tags": [
          "size"
        ]
      }
    },
    "/v1/switch": {
      "get": {
        "consumes": [
          "application/json"
        ],
        "operationId": "listSwitches",
        "produces": [
          "application/json"
        ],
        "responses": {
          "200": {
            "description": "OK",
            "schema": {
              "items": {
                "$ref": "#/definitions/v1.SwitchResponse"
              },
              "type": "array"
            }
          },
          "default": {
            "description": "Error",
            "schema": {
              "$ref": "#/definitions/httperrors.HTTPErrorResponse"
            }
          }
        },
        "summary": "get all switches",
        "tags": [
          "switch"
        ]
      },
      "post": {
        "consumes": [
          "application/json"
        ],
        "operationId": "updateSwitch",
        "parameters": [
          {
            "in": "body",
            "name": "body",
            "required": true,
            "schema": {
              "$ref": "#/definitions/v1.SwitchUpdateRequest"
            }
          }
        ],
        "produces": [
          "application/json"
        ],
        "responses": {
          "200": {
            "description": "OK",
            "schema": {
              "$ref": "#/definitions/v1.SwitchResponse"
            }
          },
          "409": {
            "description": "Conflict",
            "schema": {
              "$ref": "#/definitions/httperrors.HTTPErrorResponse"
            }
          },
          "default": {
            "description": "Error",
            "schema": {
              "$ref": "#/definitions/httperrors.HTTPErrorResponse"
            }
          }
        },
        "summary": "updates a switch. if the switch was changed since this one was read, a conflict is returned",
        "tags": [
          "switch"
        ]
      }
    },
    "/v1/switch/find": {
      "post": {
        "consumes": [
          "application/json"
        ],
        "operationId": "findSwitches",
        "parameters": [
          {
            "in": "body",
            "name": "body",
            "required": true,
            "schema": {
              "$ref": "#/definitions/v1.SwitchFindRequest"
            }
          }
        ],
        "produces": [
          "application/json"
        ],
        "responses": {
          "200": {
            "description": "OK",
            "schema": {
              "items": {
                "$ref": "#/definitions/v1.SwitchResponse"
              },
              "type": "array"
            }
          },
          "default": {
            "description": "Error",
            "schema": {
              "$ref": "#/definitions/httperrors.HTTPErrorResponse"
            }
          }
        },
        "summary": "get all switches that match given properties",
        "tags": [
          "switch"
        ]
      }
    },
    "/v1/switch/migrate": {
      "post": {
        "consumes": [
          "application/json"
        ],
        "operationId": "migrateSwitch",
        "parameters": [
          {
            "in": "body",
            "name": "body",
            "required": true,
            "schema": {
              "$ref": "#/definitions/v1.SwitchMigrateRequest"
            }
          }
        ],
        "produces": [
          "application/json"
        ],
        "responses": {
          "200": {
            "description": "OK",
            "schema": {
              "$ref": "#/definitions/v1.SwitchResponse"
            }
          },
          "default": {
            "description": "Error",
            "schema": {
              "$ref": "#/definitions/httperrors.HTTPErrorResponse"
            }
          }
        },
        "summary": "migrates machine connections from one switch to another",
        "tags": [
          "switch"
        ]
      }
    },
    "/v1/switch/register": {
      "post": {
        "consumes": [
          "application/json"
        ],
        "operationId": "registerSwitch",
        "parameters": [
          {
            "in": "body",
            "name": "body",
            "required": true,
            "schema": {
              "$ref": "#/definitions/v1.SwitchRegisterRequest"
            }
          }
        ],
        "produces": [
          "application/json"
        ],
        "responses": {
          "200": {
            "description": "OK",
            "schema": {
              "$ref": "#/definitions/v1.SwitchResponse"
            }
          },
          "201": {
            "description": "Created",
            "schema": {
              "$ref": "#/definitions/v1.SwitchResponse"
            }
          },
          "default": {
            "description": "Error",
            "schema": {
              "$ref": "#/definitions/httperrors.HTTPErrorResponse"
            }
          }
        },
        "summary": "register a switch",
        "tags": [
          "switch"
        ]
      }
    },
    "/v1/switch/{id}": {
      "delete": {
        "consumes": [
          "application/json"
        ],
        "operationId": "deleteSwitch",
        "parameters": [
          {
            "description": "identifier of the switch",
            "in": "path",
            "name": "id",
            "required": true,
            "type": "string"
          },
          {
            "default": false,
            "description": "if true switch is deleted with no validation",
            "in": "query",
            "name": "force",
            "type": "boolean"
          }
        ],
        "produces": [
          "application/json"
        ],
        "responses": {
          "200": {
            "description": "OK",
            "schema": {
              "$ref": "#/definitions/v1.SwitchResponse"
            }
          },
          "default": {
            "description": "Error",
            "schema": {
              "$ref": "#/definitions/httperrors.HTTPErrorResponse"
            }
          }
        },
        "summary": "deletes an switch and returns the deleted entity",
        "tags": [
          "switch"
        ]
      },
      "get": {
        "consumes": [
          "application/json"
        ],
        "operationId": "findSwitch",
        "parameters": [
          {
            "description": "identifier of the switch",
            "in": "path",
            "name": "id",
            "required": true,
            "type": "string"
          }
        ],
        "produces": [
          "application/json"
        ],
        "responses": {
          "200": {
            "description": "OK",
            "schema": {
              "$ref": "#/definitions/v1.SwitchResponse"
            }
          },
          "default": {
            "description": "Error",
            "schema": {
              "$ref": "#/definitions/httperrors.HTTPErrorResponse"
            }
          }
        },
        "summary": "get switch by id",
        "tags": [
          "switch"
        ]
      }
    },
    "/v1/switch/{id}/notify": {
      "post": {
        "consumes": [
          "application/json"
        ],
        "operationId": "notifySwitch",
        "parameters": [
          {
            "description": "identifier of the switch",
            "in": "path",
            "name": "id",
            "required": true,
            "type": "string"
          },
          {
            "in": "body",
            "name": "body",
            "required": true,
            "schema": {
              "$ref": "#/definitions/v1.SwitchNotifyRequest"
            }
          }
        ],
        "produces": [
          "application/json"
        ],
        "responses": {
          "200": {
            "description": "OK",
            "schema": {
              "$ref": "#/definitions/v1.SwitchNotifyResponse"
            }
          },
          "default": {
            "description": "Error",
            "schema": {
              "$ref": "#/definitions/httperrors.HTTPErrorResponse"
            }
          }
        },
        "summary": "notify the metal-api about a configuration change of a switch",
        "tags": [
          "switch"
        ]
      }
    },
    "/v1/switch/{id}/port": {
      "post": {
        "consumes": [
          "application/json"
        ],
        "operationId": "toggleSwitchPort",
        "parameters": [
          {
            "description": "identifier of the switch",
            "in": "path",
            "name": "id",
            "required": true,
            "type": "string"
          },
          {
            "in": "body",
            "name": "body",
            "required": true,
            "schema": {
              "$ref": "#/definitions/v1.SwitchPortToggleRequest"
            }
          }
        ],
        "produces": [
          "application/json"
        ],
        "responses": {
          "200": {
            "description": "OK",
            "schema": {
              "$ref": "#/definitions/v1.SwitchResponse"
            }
          },
          "400": {
            "description": "Bad input data",
            "schema": {
              "$ref": "#/definitions/httperrors.HTTPErrorResponse"
            }
          },
          "409": {
            "description": "Conflict",
            "schema": {
              "$ref": "#/definitions/httperrors.HTTPErrorResponse"
            }
          },
          "default": {
            "description": "Error",
            "schema": {
              "$ref": "#/definitions/httperrors.HTTPErrorResponse"
            }
          }
        },
        "summary": "toggles the port of the switch with a nicname to the given state",
        "tags": [
          "switch"
        ]
      }
    },
    "/v1/tenant": {
      "get": {
        "consumes": [
          "application/json"
        ],
        "operationId": "listTenants",
        "produces": [
          "application/json"
        ],
        "responses": {
          "200": {
            "description": "OK",
            "schema": {
              "items": {
                "$ref": "#/definitions/v1.TenantResponse"
              },
              "type": "array"
            }
          },
          "default": {
            "description": "Error",
            "schema": {
              "$ref": "#/definitions/httperrors.HTTPErrorResponse"
            }
          }
        },
        "summary": "get all tenants",
        "tags": [
          "tenant"
        ]
      },
      "post": {
        "consumes": [
          "application/json"
        ],
        "operationId": "updateTenant",
        "parameters": [
          {
            "in": "body",
            "name": "body",
            "required": true,
            "schema": {
              "$ref": "#/definitions/v1.TenantUpdateRequest"
            }
          }
        ],
        "produces": [
          "application/json"
        ],
        "responses": {
          "200": {
            "description": "Updated",
            "schema": {
              "$ref": "#/definitions/v1.TenantResponse"
            }
          },
          "412": {
            "description": "OptimisticLock",
            "schema": {
              "$ref": "#/definitions/httperrors.HTTPErrorResponse"
            }
          },
          "default": {
            "description": "Error",
            "schema": {
              "$ref": "#/definitions/httperrors.HTTPErrorResponse"
            }
          }
        },
        "summary": "update a tenant. optimistic lock error can occur.",
        "tags": [
          "tenant"
        ]
      },
      "put": {
        "consumes": [
          "application/json"
        ],
        "operationId": "createTenant",
        "parameters": [
          {
            "in": "body",
            "name": "body",
            "required": true,
            "schema": {
              "$ref": "#/definitions/v1.TenantCreateRequest"
            }
          }
        ],
        "produces": [
          "application/json"
        ],
        "responses": {
          "201": {
            "description": "Created",
            "schema": {
              "$ref": "#/definitions/v1.TenantResponse"
            }
          },
          "409": {
            "description": "Conflict",
            "schema": {
              "$ref": "#/definitions/httperrors.HTTPErrorResponse"
            }
          },
          "default": {
            "description": "Error",
            "schema": {
              "$ref": "#/definitions/httperrors.HTTPErrorResponse"
            }
          }
        },
        "summary": "create a tenant. if the given ID already exists a conflict is returned",
        "tags": [
          "tenant"
        ]
      }
    },
    "/v1/tenant/find": {
      "post": {
        "consumes": [
          "application/json"
        ],
        "operationId": "findTenants",
        "parameters": [
          {
            "in": "body",
            "name": "body",
            "required": true,
            "schema": {
              "$ref": "#/definitions/v1.TenantFindRequest"
            }
          }
        ],
        "produces": [
          "application/json"
        ],
        "responses": {
          "200": {
            "description": "OK",
            "schema": {
              "items": {
                "$ref": "#/definitions/v1.TenantResponse"
              },
              "type": "array"
            }
          },
          "default": {
            "description": "Error",
            "schema": {
              "$ref": "#/definitions/httperrors.HTTPErrorResponse"
            }
          }
        },
        "summary": "get all tenants that match given properties",
        "tags": [
          "tenant"
        ]
      }
    },
    "/v1/tenant/{id}": {
      "delete": {
        "consumes": [
          "application/json"
        ],
        "operationId": "deleteTenant",
        "parameters": [
          {
            "description": "identifier of the tenant",
            "in": "path",
            "name": "id",
            "required": true,
            "type": "string"
          }
        ],
        "produces": [
          "application/json"
        ],
        "responses": {
          "200": {
            "description": "OK",
            "schema": {
              "$ref": "#/definitions/v1.TenantResponse"
            }
          },
          "default": {
            "description": "Error",
            "schema": {
              "$ref": "#/definitions/httperrors.HTTPErrorResponse"
            }
          }
        },
        "summary": "deletes a tenant and returns the deleted entity",
        "tags": [
          "tenant"
        ]
      },
      "get": {
        "consumes": [
          "application/json"
        ],
        "operationId": "getTenant",
        "parameters": [
          {
            "description": "identifier of the tenant",
            "in": "path",
            "name": "id",
            "required": true,
            "type": "string"
          }
        ],
        "produces": [
          "application/json"
        ],
        "responses": {
          "200": {
            "description": "OK",
            "schema": {
              "$ref": "#/definitions/v1.TenantResponse"
            }
          },
          "default": {
            "description": "Error",
            "schema": {
              "$ref": "#/definitions/httperrors.HTTPErrorResponse"
            }
          }
        },
        "summary": "get tenant by id",
        "tags": [
          "tenant"
        ]
      }
    },
    "/v1/user/me": {
      "get": {
        "consumes": [
          "application/json"
        ],
        "operationId": "getMe",
        "produces": [
          "application/json"
        ],
        "responses": {
          "200": {
            "description": "OK",
            "schema": {
              "$ref": "#/definitions/v1.User"
            }
          },
          "default": {
            "description": "Error",
            "schema": {
              "$ref": "#/definitions/httperrors.HTTPErrorResponse"
            }
          }
        },
        "summary": "extract the connecting user from auth header",
        "tags": [
          "user"
        ]
      }
    },
    "/v1/version": {
      "get": {
        "consumes": [
          "application/json"
        ],
        "operationId": "info",
        "produces": [
          "application/json"
        ],
        "responses": {
          "200": {
            "description": "OK",
            "schema": {
              "$ref": "#/definitions/rest.version"
            }
          },
          "default": {
            "description": "Error",
            "schema": {
              "$ref": "#/definitions/httperrors.HTTPErrorResponse"
            }
          }
        },
        "summary": "returns the current version information of this module",
        "tags": [
          "version"
        ]
      }
    },
    "/v1/vpn/authkey": {
      "post": {
        "consumes": [
          "application/json"
        ],
        "operationId": "getVPNAuthKey",
        "parameters": [
          {
            "in": "body",
            "name": "body",
            "required": true,
            "schema": {
              "$ref": "#/definitions/v1.VPNRequest"
            }
          }
        ],
        "produces": [
          "application/json"
        ],
        "responses": {
          "200": {
            "description": "OK",
            "schema": {
              "$ref": "#/definitions/v1.VPNResponse"
            }
          },
          "default": {
            "description": "Error",
            "schema": {
              "$ref": "#/definitions/httperrors.HTTPErrorResponse"
            }
          }
        },
        "summary": "create auth key to connect to project's VPN",
        "tags": [
          "vpn"
        ]
      }
    }
  },
  "security": [
    {
      "HMAC": []
    },
    {
      "jwt": []
    }
  ],
  "securityDefinitions": {
    "HMAC": {
      "description": "Generate a 'Authorization: Metal xxxx' header where 'xxxx' is a HMAC generated by the request-date, the request-method and the body",
      "in": "header",
      "name": "Authorization",
      "type": "apiKey"
    },
    "jwt": {
      "description": "Add a 'Authorization: Bearer xxxx' header to the request where 'xxxx' is the OIDC token retrieved from the identity provider's authentication endpoint",
      "in": "header",
      "name": "Authorization",
      "type": "apiKey"
    }
  },
  "swagger": "2.0",
  "tags": [
    {
      "description": "Managing audit entities",
      "name": "audit"
    },
    {
      "description": "Managing image entities",
      "name": "image"
    },
    {
      "description": "Managing network entities",
      "name": "network"
    },
    {
      "description": "Managing ip entities",
      "name": "ip"
    },
    {
      "description": "Managing size entities",
      "name": "size"
    },
    {
      "description": "Managing machine entities",
      "name": "machine"
    },
    {
      "description": "Managing partition entities",
      "name": "partition"
    },
    {
      "description": "Managing project entities",
      "name": "project"
    },
    {
      "description": "Managing switch entities",
      "name": "switch"
    },
    {
      "description": "Managing user entities",
      "name": "user"
    }
  ]
}<|MERGE_RESOLUTION|>--- conflicted
+++ resolved
@@ -3161,6 +3161,9 @@
           "format": "int64",
           "type": "integer"
         },
+        "hibernation_enabled": {
+          "type": "boolean"
+        },
         "id": {
           "type": "string"
         },
@@ -3258,6 +3261,9 @@
           },
           "type": "array"
         },
+        "not_allocated": {
+          "type": "boolean"
+        },
         "omit": {
           "description": "a list of machine issues to omit",
           "items": {
@@ -3274,6 +3280,9 @@
         },
         "partition_id": {
           "type": "string"
+        },
+        "preallocated": {
+          "type": "boolean"
         },
         "rackid": {
           "type": "string"
@@ -3298,6 +3307,9 @@
             "type": "string"
           },
           "type": "array"
+        },
+        "waiting": {
+          "type": "boolean"
         }
       },
       "required": [
@@ -4327,7 +4339,13 @@
           "description": "the address to the management service of this partition",
           "type": "string"
         },
-<<<<<<< HEAD
+        "ntp_servers": {
+          "description": "the ntp servers for this partition",
+          "items": {
+            "$ref": "#/definitions/v1.NTPServer"
+          },
+          "type": "array"
+        },
         "privatenetworkprefixlength": {
           "description": "the length of private networks for the machine's child networks in this partition, default 22",
           "format": "int32",
@@ -4342,14 +4360,6 @@
         "waitingpoolminsize": {
           "description": "the minimum waiting pool size of this partition",
           "type": "string"
-=======
-        "ntp_servers": {
-          "description": "the ntp servers for this partition",
-          "items": {
-            "$ref": "#/definitions/v1.NTPServer"
-          },
-          "type": "array"
->>>>>>> 12745f6a
         }
       }
     },
@@ -4452,7 +4462,13 @@
           "description": "a readable name for this entity",
           "type": "string"
         },
-<<<<<<< HEAD
+        "ntp_servers": {
+          "description": "the ntp servers for this partition",
+          "items": {
+            "$ref": "#/definitions/v1.NTPServer"
+          },
+          "type": "array"
+        },
         "privatenetworkprefixlength": {
           "description": "the length of private networks for the machine's child networks in this partition, default 22",
           "format": "int32",
@@ -4467,14 +4483,6 @@
         "waitingpoolminsize": {
           "description": "the minimum waiting pool size of this partition",
           "type": "string"
-=======
-        "ntp_servers": {
-          "description": "the ntp servers for this partition",
-          "items": {
-            "$ref": "#/definitions/v1.NTPServer"
-          },
-          "type": "array"
->>>>>>> 12745f6a
         }
       },
       "required": [
@@ -4530,7 +4538,13 @@
           "description": "a readable name for this entity",
           "type": "string"
         },
-<<<<<<< HEAD
+        "ntp_servers": {
+          "description": "the ntp servers for this partition",
+          "items": {
+            "$ref": "#/definitions/v1.NTPServer"
+          },
+          "type": "array"
+        },
         "privatenetworkprefixlength": {
           "description": "the length of private networks for the machine's child networks in this partition, default 22",
           "format": "int32",
@@ -4545,14 +4559,6 @@
         "waitingpoolminsize": {
           "description": "the minimum waiting pool size of this partition",
           "type": "string"
-=======
-        "ntp_servers": {
-          "description": "the ntp servers for this partition",
-          "items": {
-            "$ref": "#/definitions/v1.NTPServer"
-          },
-          "type": "array"
->>>>>>> 12745f6a
         }
       },
       "required": [
@@ -4596,7 +4602,13 @@
           "description": "a readable name for this entity",
           "type": "string"
         },
-<<<<<<< HEAD
+        "ntp_servers": {
+          "description": "the ntp servers for this partition",
+          "items": {
+            "$ref": "#/definitions/v1.NTPServer"
+          },
+          "type": "array"
+        },
         "waitingpoolmaxsize": {
           "description": "the maximum waiting pool size of this partition",
           "type": "string"
@@ -4604,24 +4616,12 @@
         "waitingpoolminsize": {
           "description": "the minimum waiting pool size of this partition",
           "type": "string"
-        }
-      },
-      "required": [
-        "id"
-=======
-        "ntp_servers": {
-          "description": "the ntp servers for this partition",
-          "items": {
-            "$ref": "#/definitions/v1.NTPServer"
-          },
-          "type": "array"
         }
       },
       "required": [
         "dns_servers",
         "id",
         "ntp_servers"
->>>>>>> 12745f6a
       ]
     },
     "v1.PowerMetric": {
