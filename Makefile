BINARY := metal-api
MAINMODULE := github.com/metal-stack/metal-api/cmd/metal-api
COMMONDIR := $(or ${COMMONDIR},../builder)
MINI_LAB_KUBECONFIG := $(shell pwd)/../mini-lab/.kubeconfig

include $(COMMONDIR)/Makefile.inc

release:: spec check-diff all ;

.PHONY: spec
spec: all
	bin/$(BINARY) dump-swagger | jq -r -S 'walk(if type == "array" then sort_by(strings) else . end)' > spec/metal-api.json || { echo "jq >=1.6 required"; exit 1; }

.PHONY: check-diff
check-diff: spec
	git diff --exit-code spec pkg

.PHONY: redoc
redoc:
	docker run --rm --user $$(id -u):$$(id -g) -v $(PWD):/work -w /work letsdeal/redoc-cli bundle -o generate/index.html /work/spec/metal-api.json
	xdg-open generate/index.html

.PHONY: protoc
protoc:
	rm -rf pkg/api/v1
	make -C proto protoc

.PHONY: protoc-docker
protoc-docker:
	rm -rf pkg/api/v1
<<<<<<< HEAD
	docker pull bufbuild/buf:1.12.0
	docker run --rm --user $$(id -u):$$(id -g) -v $(PWD):/work --tmpfs /.cache -w /work/proto bufbuild/buf:1.12.0 generate -v
=======
	docker pull bufbuild/buf:1.14.0
	docker run --rm --user $$(id -u):$$(id -g) -v $(PWD):/work --tmpfs /.cache -w /work/proto bufbuild/buf:1.14.0 generate -v
>>>>>>> 9a1f03cd

.PHONY: mini-lab-push
mini-lab-push:
	docker build -t metalstack/metal-api:latest .
	kind --name metal-control-plane load docker-image metalstack/metal-api:latest
	kubectl --kubeconfig=$(MINI_LAB_KUBECONFIG) patch deployments.apps -n metal-control-plane metal-api --patch='{"spec":{"template":{"spec":{"containers":[{"name": "metal-api","imagePullPolicy":"IfNotPresent","image":"metalstack/metal-api:latest"}]}}}}'
	kubectl --kubeconfig=$(MINI_LAB_KUBECONFIG) delete pod -n metal-control-plane -l app=metal-api

.PHONY: visualize-fsm
visualize-fsm:
	cd cmd/metal-api/internal/tools/visualize_fsm
	go run main.go
	dot -Tsvg fsm.dot > fsm.svg<|MERGE_RESOLUTION|>--- conflicted
+++ resolved
@@ -28,13 +28,8 @@
 .PHONY: protoc-docker
 protoc-docker:
 	rm -rf pkg/api/v1
-<<<<<<< HEAD
-	docker pull bufbuild/buf:1.12.0
-	docker run --rm --user $$(id -u):$$(id -g) -v $(PWD):/work --tmpfs /.cache -w /work/proto bufbuild/buf:1.12.0 generate -v
-=======
 	docker pull bufbuild/buf:1.14.0
 	docker run --rm --user $$(id -u):$$(id -g) -v $(PWD):/work --tmpfs /.cache -w /work/proto bufbuild/buf:1.14.0 generate -v
->>>>>>> 9a1f03cd
 
 .PHONY: mini-lab-push
 mini-lab-push:
